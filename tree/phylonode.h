--- conflicted
+++ resolved
@@ -70,11 +70,8 @@
     MyVariant data_;
     
   public:
-<<<<<<< HEAD
-    /** no default c'tor (inefficient) */
-=======
+
     /** constructor */
->>>>>>> fa18d58b
     PhyloNode() = delete;
 
     /** constructor */
@@ -84,12 +81,8 @@
     PhyloNode(InternalNode&& internal) noexcept: is_internal_{true}, data_(std::move(internal)) {};
     
     /** move constructor */
-<<<<<<< HEAD
-    PhyloNode(PhyloNode&& node) noexcept : is_internal_{node.is_internal_}, data_(std::move(node.data_), node.is_internal_), other_lh_(std::move(node.other_lh_)), outdated_(node.outdated_), spr_applied_(node.spr_applied_), length_(node.length_) {};
-=======
     PhyloNode(PhyloNode&& node) noexcept : is_internal_{node.is_internal_}, data_(std::move(node.data_), node.is_internal_),
     other_lh_(std::move(node.other_lh_)), outdated_(node.outdated_), spr_applied_(node.spr_applied_), length_(node.length_) {};
->>>>>>> fa18d58b
     
     /** destructor */
     ~PhyloNode()
