--- conflicted
+++ resolved
@@ -1,7 +1,7 @@
 #include "tree.h"
 
+#include <cassert>
 #include <utils/matrix.h>
-#include <cassert>
 
 using namespace std;
 using namespace cmaple;
@@ -16,712 +16,475 @@
 template void cmaple::Tree::updateModelParams<4>();
 template void cmaple::Tree::updateModelParams<20>();
 
-template void cmaple::Tree::seekSamplePlacement<4>(
-    const Index,
-    const NumSeqsType,
-    const std::unique_ptr<SeqRegions>&,
-    Index&,
-    RealNumType&,
-    bool&,
-    RealNumType&,
-    RealNumType&,
-    Index&);
-template void cmaple::Tree::seekSamplePlacement<20>(
-    const Index,
-    const NumSeqsType,
-    const std::unique_ptr<SeqRegions>&,
-    Index&,
-    RealNumType&,
-    bool&,
-    RealNumType&,
-    RealNumType&,
-    Index&);
-
-template void cmaple::Tree::placeNewSampleAtNode<4>(
-    const Index,
-    std::unique_ptr<SeqRegions>&,
-    const NumSeqsType,
-    const RealNumType,
-    const RealNumType,
-    const RealNumType,
-    const Index);
-template void cmaple::Tree::placeNewSampleAtNode<20>(
-    const Index,
-    std::unique_ptr<SeqRegions>&,
-    const NumSeqsType,
-    const RealNumType,
-    const RealNumType,
-    const RealNumType,
-    const Index);
-
-template void cmaple::Tree::placeNewSampleMidBranch<4>(
-    const Index&,
-    std::unique_ptr<SeqRegions>&,
-    const NumSeqsType,
-    const RealNumType);
-template void cmaple::Tree::placeNewSampleMidBranch<20>(
-    const Index&,
-    std::unique_ptr<SeqRegions>&,
-    const NumSeqsType,
-    const RealNumType);
-
-void cmaple::Tree::initTree(Alignment* n_aln,
-                            Model* n_model,
-                            std::unique_ptr<cmaple::Params>&& n_params) {
-  // Validate input aln
-  if (!n_aln || !n_aln->data.size()) {
-    throw std::invalid_argument(
-        "Alignment is empty. Please call read(...) first!");
-  }
-
-  // Validate input model
-  if (!n_model) {
-    throw std::invalid_argument("Model is null!");
-  }
-
-  // Init variables of the tree
-  if (n_params) {
-    params = std::move(n_params);
-  } else {
-    params = cmaple::ParamsBuilder().build();
-  }
-  aln = nullptr;
-  model = nullptr;
-  cumulative_rate = nullptr;
-  fixed_blengths = false;
-  // bug fixed: don't use the first element to store node_lh because
-  // node_lh_index is usigned int -> we use 0 for UNINITIALIZED node_lh
-  node_lhs.clear();
-  node_lhs.push_back(NodeLh(0));
-
-  // Attach alignment and model
-  attachAlnModel(n_aln, n_model->model_base);
-}
-
-cmaple::Tree::Tree(Alignment* aln,
-                   Model* model,
-                   std::istream& tree_stream,
-                   const bool fixed_blengths,
-                   std::unique_ptr<cmaple::Params>&& params) {
-  // Initialize a tree
-  initTree(aln, model, std::move(params));
-
-  // load the input tree from a stream
-  load(tree_stream, fixed_blengths);
-}
-
-cmaple::Tree::Tree(Alignment* aln,
-                   Model* model,
-                   const std::string& tree_filename,
-                   const bool fixed_blengths,
-                   std::unique_ptr<cmaple::Params>&& params) {
-  // Initialize a tree
-  initTree(aln, model, std::move(params));
-
-  // load the input tree from a tree file (if users specify it)
-  if (tree_filename.length()) {
-    load(tree_filename, fixed_blengths);
+template void cmaple::Tree::seekSamplePlacement<4>(const Index, const NumSeqsType, const std::unique_ptr<SeqRegions>&, Index&, RealNumType&, bool&, RealNumType&, RealNumType&, Index&);
+template void cmaple::Tree::seekSamplePlacement<20>(const Index, const NumSeqsType, const std::unique_ptr<SeqRegions>&, Index&, RealNumType&, bool&, RealNumType&, RealNumType&, Index&);
+
+template void cmaple::Tree::placeNewSampleAtNode<4>(const Index, std::unique_ptr<SeqRegions>&, const NumSeqsType, const RealNumType, const RealNumType, const RealNumType, const Index);
+template void cmaple::Tree::placeNewSampleAtNode<20>(const Index, std::unique_ptr<SeqRegions>&, const NumSeqsType, const RealNumType, const RealNumType, const RealNumType, const Index);
+
+template void cmaple::Tree::placeNewSampleMidBranch<4>(const Index&, std::unique_ptr<SeqRegions>&, const NumSeqsType, const RealNumType);
+template void cmaple::Tree::placeNewSampleMidBranch<20>(const Index&, std::unique_ptr<SeqRegions>&, const NumSeqsType, const RealNumType);
+
+void cmaple::Tree::initTree(Alignment* n_aln, Model* n_model, std::unique_ptr<cmaple::Params>&& n_params)
+{
+    // Validate input aln
+    if (!n_aln || !n_aln->data.size())
+        throw std::invalid_argument("Alignment is empty. Please call read(...) first!");
+    
+    // Validate input model
+    if (!n_model)
+        throw std::invalid_argument("Model is null!");
+    
+    // Init variables of the tree
+    if (n_params)
+        params = std::move(n_params);
+    else
+        params = cmaple::ParamsBuilder().build();
+    aln = nullptr;
+    model = nullptr;
+    cumulative_rate = nullptr;
+    fixed_blengths = false;
+    // bug fixed: don't use the first element to store node_lh because node_lh_index is usigned int -> we use 0 for UNINITIALIZED node_lh
+    node_lhs.clear();
+    node_lhs.push_back(NodeLh(0));
+    
+    // Attach alignment and model
+    attachAlnModel(n_aln, n_model->model_base);
+}
+
+cmaple::Tree::Tree(Alignment* aln, Model* model, std::istream& tree_stream, const bool fixed_blengths, std::unique_ptr<cmaple::Params>&& params)
+{
+    // Initialize a tree
+    initTree(aln, model, std::move(params));
+    
+    // load the input tree from a stream
+    load(tree_stream, fixed_blengths);
+}
+
+cmaple::Tree::Tree(Alignment* aln, Model* model, const std::string& tree_filename, const bool fixed_blengths, std::unique_ptr<cmaple::Params>&& params)
+{
+    // Initialize a tree
+    initTree(aln, model, std::move(params));
+    
+    // load the input tree from a tree file (if users specify it)
+    if (tree_filename.length())
+        load(tree_filename, fixed_blengths);
     // Unable to keep blengths fixed if users don't input a tree
-  } else if (fixed_blengths && cmaple::verbose_mode > cmaple::VB_QUIET) {
-    outWarning(
-        "Disable the option to keep the branch lengths fixed because "
-        "users didn't supply an input tree.");
-  }
-}
-
-cmaple::Tree::~Tree() {
-  // Don't delete aln, model -> tree does NOT own the alignment & model
-
-  // delete cumulative_rate
-  if (cumulative_rate) {
-    delete[] cumulative_rate;
-  }
-}
-
-void cmaple::Tree::load(std::istream& tree_stream, const bool fixed_blengths) {
-  (this->*loadTreePtr)(tree_stream, fixed_blengths);
-}
-
-void cmaple::Tree::load(const std::string& tree_filename,
-                        const bool fixed_blengths) {
-  // Validate input
-  if (!tree_filename.length()) {
-    throw std::invalid_argument("The tree file name is empty");
-  }
-
-  // open the treefile
-  std::ifstream tree_stream;
-  try {
-    tree_stream.exceptions(ios::failbit | ios::badbit);
-    tree_stream.open(tree_filename);
-    load(tree_stream, fixed_blengths);
-    tree_stream.close();
-  } catch (ios::failure const& /*e*/) {
-    std::string error_msg(ERR_READ_INPUT);
-    throw ios::failure(error_msg + tree_filename);
-  }
-}
-
-void cmaple::Tree::changeAln(Alignment* aln) {
-  (this->*changeAlnPtr)(aln);
-}
-
-void cmaple::Tree::changeModel(Model* model) {
-  (this->*changeModelPtr)(model);
-}
-
-std::string cmaple::Tree::doPlacement() {
-  return (this->*doPlacementPtr)();
-}
-
-std::string cmaple::Tree::applySPR(const TreeSearchType tree_search_type,
-                                   const bool shallow_tree_search) {
-  return (this->*applySPRPtr)(tree_search_type, shallow_tree_search);
-}
-
-std::string cmaple::Tree::optimizeBranch() {
-  return (this->*optimizeBranchPtr)();
-}
-
-std::string cmaple::Tree::autoProceedMAPLE(
-    const TreeSearchType tree_search_type,
-    const bool shallow_tree_search) {
-  return (this->*doInferencePtr)(tree_search_type, shallow_tree_search);
-}
-
-auto cmaple::Tree::computeLh() -> RealNumType {
-  return (this->*computeLhPtr)();
-}
-
-void cmaple::Tree::makeTreeInOutConsistent() {
-  (this->*makeTreeInOutConsistentPtr)();
-}
-
-std::string cmaple::Tree::exportNewick(const TreeType tree_type,
-                                       const bool show_branch_supports) {
-  // output the tree according to its type
-  switch (tree_type) {
-    case BIN_TREE:
-      return exportNewick(true, show_branch_supports);
-      break;
-    case MUL_TREE:
-      return exportNewick(false, show_branch_supports);
-      break;
-    default:
-      throw std::invalid_argument(
-          "Unknown tree type. Please use BIN_TREE or MUL_TREE");
-      break;
-  }
-}
-
-std::ostream& cmaple::operator<<(std::ostream& out_stream, cmaple::Tree& tree) {
-  out_stream << tree.exportNewick();
-  return out_stream;
-}
-
-std::istream& cmaple::operator>>(std::istream& in_stream, cmaple::Tree& tree) {
-  // go back to the beginning og the stream
-  in_stream.clear();
-  in_stream.seekg(0);
-
-  // read the stream
-  tree.load(in_stream);
-  return in_stream;
-}
-
-void cmaple::Tree::setupFuncPtrs() {
-  ASSERT(aln);
-
-  switch (aln->num_states) {
-    case 4:
-      loadTreePtr = &Tree::loadTreeTemplate<4>;
-      changeAlnPtr = &Tree::changeAlnTemplate<4>;
-      changeModelPtr = &Tree::changeModelTemplate<4>;
-      doPlacementPtr = &Tree::doPlacementTemplate<4>;
-      applySPRPtr = &Tree::applySPRTemplate<4>;
-      optimizeBranchPtr = &Tree::optimizeBranchTemplate<4>;
-      doInferencePtr = &Tree::doInferenceTemplate<4>;
-      computeLhPtr = &Tree::computeLhTemplate<4>;
-      computeBranchSupportPtr = &Tree::computeBranchSupportTemplate<4>;
-      makeTreeInOutConsistentPtr = &Tree::makeTreeInOutConsistentTemplate<4>;
-      break;
-    case 20:
-      loadTreePtr = &Tree::loadTreeTemplate<20>;
-      changeAlnPtr = &Tree::changeAlnTemplate<20>;
-      changeModelPtr = &Tree::changeModelTemplate<20>;
-      doPlacementPtr = &Tree::doPlacementTemplate<20>;
-      applySPRPtr = &Tree::applySPRTemplate<20>;
-      optimizeBranchPtr = &Tree::optimizeBranchTemplate<20>;
-      doInferencePtr = &Tree::doInferenceTemplate<20>;
-      computeLhPtr = &Tree::computeLhTemplate<20>;
-      computeBranchSupportPtr = &Tree::computeBranchSupportTemplate<20>;
-      makeTreeInOutConsistentPtr = &Tree::makeTreeInOutConsistentTemplate<20>;
-      break;
-
-    default:
-      throw std::invalid_argument(
-          "Sorry! currently we only support DNA and Protein data!");
-      break;
-  }
-}
-
-void cmaple::Tree::setupBlengthThresh() {
-  default_blength = 1.0 / aln->ref_seq.size();
-  min_blength = params->fixed_min_blength == -1
-                    ? params->min_blength_factor * default_blength
-                    : params->fixed_min_blength;
-  max_blength = params->max_blength_factor * default_blength;
-  min_blength_mid = params->min_blength_mid_factor * default_blength;
-  min_blength_sensitivity = min_blength * 1e-5;
-  half_min_blength_mid = min_blength_mid * 0.5;
-  half_max_blength = max_blength * 0.5;
-  double_min_blength = min_blength + min_blength;
-
-  // compute thresholds for approximations
-  params->threshold_prob2 = params->threshold_prob * params->threshold_prob;
-}
-
-void cmaple::Tree::resetSeqAdded() {
-  ASSERT(aln);
-  const NumSeqsType num_sequences = aln->data.size();
-  sequence_added.assign(num_sequences, false);
-}
-
-void cmaple::Tree::attachAlnModel(Alignment* n_aln, ModelBase* n_model) {
-  // Validate inputs
-  if (!n_aln) {
-    throw std::invalid_argument("The alignment is null");
-  }
-  if (!n_model) {
-    throw std::invalid_argument("The model is null");
-  }
-
-  // Sequence type (~num_states) of model must match that of alignment
-  if (n_aln->num_states != n_model->num_states_) {
-    throw std::invalid_argument(
-        "Sequence type (~num_states) of model must match that of alignment");
-  }
-
-  // Attach aln
-  aln = n_aln;
-  // record the current tree in the list of trees that the alignment is attached
-  // to
-  n_aln->attached_trees.insert(this);
-
-  // Attach model
-  model = n_model;
-
-  // reserve spaces for nodes
-  const NumSeqsType num_seqs = aln->data.size();
-  nodes.reserve(num_seqs + num_seqs);
-
-  // Initialize sequence_added -> all sequences has yet added to the tree
-  resetSeqAdded();
-
-  // init params & thresholds
-  setupBlengthThresh();
-
-  // extract a backup vector of sequence names
-  seq_names.resize(num_seqs);
-  for (auto i = 0; i < num_seqs; ++i) {
-    seq_names[i] = aln->data[i].seq_name;
-  }
-
-  // update model according to the data from the alignment
-  try {
+    else if (fixed_blengths && cmaple::verbose_mode > cmaple::VB_QUIET)
+        outWarning("Disable the option to keep the branch lengths fixed because users didn't supply an input tree.");
+}
+
+cmaple::Tree::~Tree()
+{
+    // Don't delete aln, model -> tree does NOT own the alignment & model
+    
+    // delete cumulative_rate
+    if (cumulative_rate)
+    {
+        delete[] cumulative_rate;
+    }
+}
+
+void cmaple::Tree::load(std::istream& tree_stream, const bool fixed_blengths)
+{
+    (this->*loadTreePtr)(tree_stream, fixed_blengths);
+}
+
+void cmaple::Tree::load(const std::string& tree_filename, const bool fixed_blengths)
+{
+    // Validate input
+    if (!tree_filename.length())
+        throw std::invalid_argument("The tree file name is empty");
+    
+    // open the treefile
+    std::ifstream tree_stream;
+    try {
+        tree_stream.exceptions(ios::failbit | ios::badbit);
+        tree_stream.open(tree_filename);
+        load(tree_stream, fixed_blengths);
+        tree_stream.close();
+    } catch (ios::failure const &e) {
+        std::string error_msg(ERR_READ_INPUT);
+        throw ios::failure(error_msg + tree_filename);
+    }
+}
+
+void cmaple::Tree::changeAln(Alignment* aln)
+{
+    (this->*changeAlnPtr)(aln);
+}
+
+void cmaple::Tree::changeModel(Model* model)
+{
+    (this->*changeModelPtr)(model);
+}
+
+std::string cmaple::Tree::doPlacement()
+{
+    return (this->*doPlacementPtr)();
+}
+
+std::string cmaple::Tree::applySPR(const TreeSearchType tree_search_type, const bool shallow_tree_search)
+{
+    return (this->*applySPRPtr)(tree_search_type, shallow_tree_search);
+}
+
+std::string cmaple::Tree::optimizeBranch()
+{
+    return (this->*optimizeBranchPtr)();
+}
+
+std::string cmaple::Tree::autoProceedMAPLE(const TreeSearchType tree_search_type, const bool shallow_tree_search)
+{
+    return (this->*doInferencePtr)(tree_search_type, shallow_tree_search);
+}
+
+RealNumType cmaple::Tree::computeLh()
+{
+    return (this->*computeLhPtr)();
+}
+
+void cmaple::Tree::makeTreeInOutConsistent()
+{
+    (this->*makeTreeInOutConsistentPtr)();
+}
+
+std::string cmaple::Tree::exportNewick(const TreeType tree_type, const bool show_branch_supports)
+{
+    // output the tree according to its type
+    switch (tree_type)
+    {
+        case BIN_TREE:
+            return exportNewick(true, show_branch_supports);
+            break;
+        case MUL_TREE:
+            return exportNewick(false, show_branch_supports);
+            break;
+        default:
+            throw std::invalid_argument("Unknown tree type. Please use BIN_TREE or MUL_TREE");
+            break;
+    }
+}
+
+std::ostream& cmaple::operator<<(std::ostream& out_stream, cmaple::Tree& tree)
+{
+    out_stream << tree.exportNewick();
+    return out_stream;
+}
+
+std::istream& cmaple::operator>>(std::istream& in_stream, cmaple::Tree& tree)
+{
+    // go back to the beginning og the stream
+    in_stream.clear();
+    in_stream.seekg(0);
+    
+    // read the stream
+    tree.load(in_stream);
+    return in_stream;
+}
+
+void cmaple::Tree::setupFuncPtrs()
+{
+    ASSERT(aln);
+    
+    switch (aln->num_states) {
+        case 4:
+            loadTreePtr = &Tree::loadTreeTemplate<4>;
+            changeAlnPtr = &Tree::changeAlnTemplate<4>;
+            changeModelPtr = &Tree::changeModelTemplate<4>;
+            doPlacementPtr = &Tree::doPlacementTemplate<4>;
+            applySPRPtr = &Tree::applySPRTemplate<4>;
+            optimizeBranchPtr = &Tree::optimizeBranchTemplate<4>;
+            doInferencePtr = &Tree::doInferenceTemplate<4>;
+            computeLhPtr = &Tree::computeLhTemplate<4>;
+            computeBranchSupportPtr = &Tree::computeBranchSupportTemplate<4>;
+            makeTreeInOutConsistentPtr = &Tree::makeTreeInOutConsistentTemplate<4>;
+            break;
+        case 20:
+            loadTreePtr = &Tree::loadTreeTemplate<20>;
+            changeAlnPtr = &Tree::changeAlnTemplate<20>;
+            changeModelPtr = &Tree::changeModelTemplate<20>;
+            doPlacementPtr = &Tree::doPlacementTemplate<20>;
+            applySPRPtr = &Tree::applySPRTemplate<20>;
+            optimizeBranchPtr = &Tree::optimizeBranchTemplate<20>;
+            doInferencePtr = &Tree::doInferenceTemplate<20>;
+            computeLhPtr = &Tree::computeLhTemplate<20>;
+            computeBranchSupportPtr = &Tree::computeBranchSupportTemplate<20>;
+            makeTreeInOutConsistentPtr = &Tree::makeTreeInOutConsistentTemplate<20>;
+            break;
+            
+        default:
+            throw std::invalid_argument("Sorry! currently we only support DNA and Protein data!");
+            break;
+    }
+}
+
+void cmaple::Tree::setupBlengthThresh()
+{
+    default_blength = 1.0 / aln->ref_seq.size();
+    min_blength = params->fixed_min_blength == -1 ? params->min_blength_factor * default_blength : params->fixed_min_blength;
+    max_blength = params->max_blength_factor * default_blength;
+    min_blength_mid = params->min_blength_mid_factor * default_blength;
+    min_blength_sensitivity = min_blength * 1e-5;
+    half_min_blength_mid = min_blength_mid * 0.5;
+    half_max_blength = max_blength * 0.5;
+    double_min_blength = min_blength + min_blength;
+    
+    // compute thresholds for approximations
+    params->threshold_prob2 = params->threshold_prob * params->threshold_prob;
+}
+
+void cmaple::Tree::resetSeqAdded()
+{
+    ASSERT(aln);
+    const NumSeqsType num_sequences = aln->data.size();
+    sequence_added.resize(num_sequences);
+    for (auto i = 0; i < num_sequences; ++i)
+        sequence_added[i] = false;
+}
+
+void cmaple::Tree::attachAlnModel(Alignment* n_aln, ModelBase* n_model)
+{
+    // Validate inputs
+    if (!n_aln)
+        throw std::invalid_argument("The alignment is null");
+    if (!n_model)
+        throw std::invalid_argument("The model is null");
+    
+    // Sequence type (~num_states) of model must match that of alignment
+    if (n_aln->num_states != n_model->num_states_)
+        throw std::invalid_argument("Sequence type (~num_states) of model must match that of alignment");
+    
+    // Attach aln
+    aln = n_aln;
+    // record the current tree in the list of trees that the alignment is attached to
+    n_aln->attached_trees.insert(this);
+    
+    // Attach model
+    model = n_model;
+    
+    // reserve spaces for nodes
+    const NumSeqsType num_seqs = aln->data.size();
+    nodes.reserve(num_seqs + num_seqs);
+    
+    // Initialize sequence_added -> all sequences has yet added to the tree
+    resetSeqAdded();
+    
+    // init params & thresholds
+    setupBlengthThresh();
+    
+    // extract a backup vector of sequence names
+    seq_names.resize(num_seqs);
+    for (auto i = 0; i < num_seqs; ++i)
+        seq_names[i] = aln->data[i].seq_name;
+    
+    // update model according to the data from the alignment
+    try
+    {
+        updateModelByAln();
+    }
+    catch (std::logic_error e)
+    {
+        throw std::invalid_argument(e.what());
+    }
+    
+    // setup function pointers
+    setupFuncPtrs();
+}
+
+void cmaple::Tree::updateModelByAln()
+{
+    // extract related info (freqs, log_freqs) of the ref sequence
+    model->extractRefInfo(aln);
+    
+    // update the mutation matrix
+    model->updateMutationMatEmpirical(aln);
+    
+    // always re-compute cumulative rates of the ref sequence
+    computeCumulativeRate();
+}
+
+template <const StateType num_states>
+void cmaple::Tree::loadTreeTemplate(std::istream& tree_stream, const bool n_fixed_blengths)
+{
+    // reset variables in tree
+    ASSERT(aln);
+    const NumSeqsType num_seqs = aln->data.size();
+    // reset nodes
+    nodes.clear();
+    nodes.reserve(num_seqs + num_seqs);
+    // reset node_lhs
+    node_lhs.clear();
+    node_lhs.reserve(num_seqs);
+    node_lhs.emplace_back(0);
+    // reset sequence_added
+    resetSeqAdded();
+    
+    // read tree from the input treefile
+    bool missing_blength = readTree(tree_stream);
+    
+    // make sure users can only keep the blengths fixed if they input a complete tree with branch lengths
+    if (n_fixed_blengths && (!isComplete() || missing_blength))
+    {
+        if (cmaple::verbose_mode > cmaple::VB_QUIET)
+            outWarning("Disable the option to keep the branch lengths fixed because the input tree is incomplete (i.e., not containing all taxa from the alignment) or contains missing branch length(s).");
+        fixed_blengths = false;
+    }
+    else
+        fixed_blengths = n_fixed_blengths;
+    
+    // update model params & partial lhs along tree after loading the tree from a file
+    updateModelLhAfterLoading<num_states>();
+    
+    // If the tree contains any missing blengths -> re-estimate the blengths
+    if (missing_blength)
+    {
+        if (cmaple::verbose_mode >= cmaple::VB_MED)
+            std::cout << "The input tree contains missing branch lengths. Re-estimate all branch lengths." << std::endl;
+        
+        // optimize blengths
+        std::cout << optimizeBranch() << std::endl;
+    }
+    
+    // set outdated = false at all nodes to avoid considering SPR moves at those nodes
+    resetSPRFlags(false, true, false);
+}
+
+template <const cmaple::StateType  num_states>
+void cmaple::Tree::updateModelLhAfterLoading()
+{
+    // do nothing on an empty tree
+    if (!nodes.size()) return;
+    
+    // calculate all lower, upper left/right likelihoods
+    refreshAllLhs<num_states>(true);
+    
+    // update model params
+    /*cout << " - Model params before updating: " << endl;
+     tree.showModelParams();*/
+    updateModelParams<num_states>();
+    /*cout << " - Model params after updating: " << endl;
+     tree.showModelParams();*/
+    
+    // refresh all lower after updating model params
+    performDFS<&Tree::updateLowerLh<num_states>>();
+}
+
+template <const cmaple::StateType  num_states>
+void cmaple::Tree::changeAlnTemplate(Alignment* n_aln)
+{
+    // Validate input aln
+    if (!n_aln || !n_aln->data.size())
+        throw std::invalid_argument("Alignment is empty. Please call read(...) first!");
+    
+    // make sure both alignments have the same seqtype
+    if (aln->getSeqType() != n_aln->getSeqType())
+        throw std::logic_error("Sorry! we have yet supported changing to a new alignment with a sequence type different from the current one.");
+    
+    // show information
+    if (cmaple::verbose_mode >= cmaple::VB_MED)
+        std::cout << "Changing the alignment" << std::endl;
+    
+    // change the alignment
+    aln = n_aln;
+    // record the current tree in the list of trees that the alignment is attached to
+    n_aln->attached_trees.insert(this);
+    
+    // re-mark taxa in the new alignment, which already existed in the current tree
+    remarkExistingSeqs();
+    
+    // extract a backup vector of sequence names
+    seq_names.resize(aln->data.size());
+    for (auto i = 0; i < aln->data.size(); ++i)
+        seq_names[i] = aln->data[i].seq_name;
+    
+    // update model according to the data in the new alignment
     updateModelByAln();
-  } catch (std::logic_error e) {
-    throw std::invalid_argument(e.what());
-  }
-
-  // setup function pointers
-  setupFuncPtrs();
-}
-
-void cmaple::Tree::updateModelByAln() {
-  // extract related info (freqs, log_freqs) of the ref sequence
-  model->extractRefInfo(aln);
-
-  // update the mutation matrix
-  model->updateMutationMatEmpirical(aln);
-
-  // always re-compute cumulative rates of the ref sequence
-  computeCumulativeRate();
-}
-
-template <const StateType num_states>
-void cmaple::Tree::loadTreeTemplate(std::istream& tree_stream,
-                                    const bool n_fixed_blengths) {
-  // reset variables in tree
-  ASSERT(aln);
-  const NumSeqsType num_seqs = aln->data.size();
-  // reset nodes
-  nodes.clear();
-  nodes.reserve(num_seqs + num_seqs);
-  // reset node_lhs
-  node_lhs.clear();
-  node_lhs.reserve(num_seqs);
-  node_lhs.emplace_back(0);
-  // reset sequence_added
-  resetSeqAdded();
-
-  // read tree from the input treefile
-  bool missing_blength = readTree(tree_stream);
-
-  // make sure users can only keep the blengths fixed if they input a complete
-  // tree with branch lengths
-  if (n_fixed_blengths && (!isComplete() || missing_blength)) {
-    if (cmaple::verbose_mode > cmaple::VB_QUIET) {
-      outWarning(
-          "Disable the option to keep the branch lengths fixed because the "
-          "input tree is incomplete (i.e., not containing all taxa from the "
-          "alignment) or contains missing branch length(s).");
-    }
-    fixed_blengths = false;
-  } else {
-    fixed_blengths = n_fixed_blengths;
-  }
-
-  // update model params & partial lhs along tree after loading the tree from a
-  // file
-  updateModelLhAfterLoading<num_states>();
-
-  // If the tree contains any missing blengths -> re-estimate the blengths
-  if (missing_blength) {
-    if (cmaple::verbose_mode >= cmaple::VB_MED) {
-      std::cout << "The input tree contains missing branch lengths. "
-                   "Re-estimate all branch lengths."
-                << std::endl;
-    }
-
-    // optimize blengths
-    std::cout << optimizeBranch() << std::endl;
-  }
-
-  // set outdated = false at all nodes to avoid considering SPR moves at those
-  // nodes
-  resetSPRFlags(false, true, false);
-}
-
-template <const cmaple::StateType num_states>
-void cmaple::Tree::updateModelLhAfterLoading() {
-  // do nothing on an empty tree
-  if (!nodes.size()) {
-    return;
-  }
-
-  // calculate all lower, upper left/right likelihoods
-  refreshAllLhs<num_states>(true);
-
-  // update model params
-  /*cout << " - Model params before updating: " << endl;
-   tree.showModelParams();*/
-  updateModelParams<num_states>();
-  /*cout << " - Model params after updating: " << endl;
-   tree.showModelParams();*/
-
-  // refresh all lower after updating model params
-  performDFS<&Tree::updateLowerLh<num_states>>();
-}
-
-template <const cmaple::StateType num_states>
-void cmaple::Tree::changeAlnTemplate(Alignment* n_aln) {
-  // Validate input aln
-  if (!n_aln || !n_aln->data.size()) {
-    throw std::invalid_argument(
-        "Alignment is empty. Please call read(...) first!");
-  }
-
-  // make sure both alignments have the same seqtype
-  if (aln->getSeqType() != n_aln->getSeqType()) {
-    throw std::logic_error(
-        "Sorry! we have yet supported changing to a new alignment with a "
-        "sequence type different from the current one.");
-  }
-
-  // show information
-  if (cmaple::verbose_mode >= cmaple::VB_MED) {
-    std::cout << "Changing the alignment" << std::endl;
-  }
-
-  // change the alignment
-  aln = n_aln;
-  // record the current tree in the list of trees that the alignment is attached
-  // to
-  n_aln->attached_trees.insert(this);
-
-  // re-mark taxa in the new alignment, which already existed in the current
-  // tree
-  remarkExistingSeqs();
-
-  // extract a backup vector of sequence names
-  seq_names.resize(aln->data.size());
-  for (auto i = 0; i < aln->data.size(); ++i) {
-    seq_names[i] = aln->data[i].seq_name;
-  }
-
-  // update model according to the data in the new alignment
-  updateModelByAln();
-
-  // make sure users can only keep the blengths fixed if they input a complete
-  // tree with branch lengths
-  if (fixed_blengths && !isComplete()) {
-    if (cmaple::verbose_mode > cmaple::VB_QUIET) {
-      outWarning(
-          "Disable the option to keep the branch lengths fixed "
-          "because the input tree is incomplete (i.e., not containing "
-          "all taxa from the alignment).");
-    }
-    fixed_blengths = false;
-  }
-
-  // update Model params and partial lhs along the current tree (if any)
-  updateModelLhAfterLoading<num_states>();
-}
-
-template <const cmaple::StateType num_states>
-void cmaple::Tree::changeModelTemplate(Model* n_model) {
-  ASSERT(model && aln);
-  // Validate input model
-  if (!n_model || !n_model->model_base) {
-    throw std::invalid_argument("The new model is null!");
-  }
-
-  // Make sure we use the updated alignment (in case users re-read the alignment
-  // from a new file after attaching the alignment to the tree)
-  if (aln->attached_trees.find(this) == aln->attached_trees.end()) {
-    changeAln(aln);
-  }
-
-  // make sure both models have the same seqtype
-  if (model->num_states_ != n_model->model_base->num_states_) {
-    throw std::logic_error(
-        "Sorry! we have yet supported changing to a new model with a sequence "
-        "type different from the current one.");
-  }
-
-  // do nothing if new model is the same as the current one
-  if (model == n_model->model_base) {
-    return;
-  }
-
-  // show information
-  if (cmaple::verbose_mode >= cmaple::VB_MED) {
-    std::cout << "Changing the model" << std::endl;
-  }
-
-  // change the model
-  model = n_model->model_base;
-
-  // update model according to the data in the alignment
-  try {
-    updateModelByAln();
-  } catch (std::logic_error e) {
-    throw std::invalid_argument(e.what());
-  }
-
-  // update Model params and partial lhs along the current tree (if any)
-  updateModelLhAfterLoading<num_states>();
-}
-
-template <const StateType num_states>
-std::string cmaple::Tree::doInferenceTemplate(
-    const TreeSearchType tree_search_type,
-    const bool shallow_tree_search) {
-  // validate input
-  ASSERT(aln->ref_seq.size() > 0 && "Reference sequence is not found!");
-
-  // Redirect the original src_cout to the target_cout
-  streambuf* src_cout = cout.rdbuf();
-  ostringstream target_cout;
-  cout.rdbuf(target_cout.rdbuf());
-
-  // 1. Do placement to build an initial tree
-  std::cout << doPlacement();
-
-  // 2. Optimize the tree with SPR if there is any new nodes added to the tree
-  std::cout << applySPR(tree_search_type, shallow_tree_search);
-
-  // 3. Optimize branch lengths (if needed)
-  if (!fixed_blengths) {
-    std::cout << optimizeBranch();
-  }
-
-  // output log-likelihood of the tree
-  if (cmaple::verbose_mode >= cmaple::VB_DEBUG) {
-    std::cout << std::setprecision(10)
-              << "Tree log likelihood (at the end of the inference): "
-              << computeLh() << std::endl;
-  }
-
-  // Restore the source cout
-  cout.rdbuf(src_cout);
-
-  // Will output our Hello World! from above.
-  return target_cout.str();
-}
-
-template <const StateType num_states>
-std::string cmaple::Tree::doPlacementTemplate() {
-  if (aln->data.size() < 3) {
-    throw std::logic_error(
-        "The number of input sequences must be at least 3! Please check and "
-        "try again!");
-  }
-
-  // Redirect the original src_cout to the target_cout
-  streambuf* src_cout = cout.rdbuf();
-  ostringstream target_cout;
-  cout.rdbuf(target_cout.rdbuf());
-
-  // Make sure we use the updated alignment (in case users re-read the alignment
-  // from a new file after attaching the alignment to the tree)
-  if (aln->attached_trees.find(this) == aln->attached_trees.end()) {
-    changeAln(aln);
-  }
-
-  // show information
-  if (cmaple::verbose_mode >= cmaple::VB_MED) {
-    std::cout << "Performing placement" << std::endl;
-  }
-
-  // record the start time
-  auto start = getRealTime();
-
-  // dummy variables
-  //  Check whether we infer a phologeny from an input tree
-  const bool from_input_tree = nodes.size() > 0;
-  const PositionType seq_length = aln->ref_seq.size();
-  const PositionType num_seqs = aln->data.size();
-  PositionType num_new_sequences = num_seqs;
-  Sequence* sequence = &aln->data.front();
-  // make sure we allocate enough space to store all nodes
-  if (nodes.capacity() < num_seqs + num_seqs) {
-    nodes.reserve(num_seqs + num_seqs);
-  }
-  NumSeqsType i = 0;
-
-  // if users don't input a tree -> create the root from the first sequence
-  if (!from_input_tree) {
-    // place the root node
-    root_vector_index = 0;
-    nodes.emplace_back(LeafNode(0));
-    PhyloNode& root = nodes[0];
-    root.setPartialLh(TOP, sequence->getLowerLhVector(seq_length, num_states,
-                                                      aln->getSeqType()));
-    root.getPartialLh(TOP)->computeTotalLhAtRoot<num_states>(root.getTotalLh(),
-                                                             model);
-    root.setUpperLength(0);
-
-    // move to the next sequence in the alignment
-    sequence_added[i] = true;
-    ++sequence;
-    ++i;
-  }
-
-  // iteratively place other samples (sequences)
-  for (; i < num_seqs; ++i, ++sequence) {
-    // don't add sequence that was already added in the input tree
-    if (from_input_tree && sequence_added[i]) {
-      --num_new_sequences;
-      continue;
-    }
-    // otherwise, mark the current sequence as added
-    else {
-      sequence_added[i] = true;
-    }
-
-    // get the lower likelihood vector of the current sequence
-    std::unique_ptr<SeqRegions> lower_regions =
-        sequence->getLowerLhVector(seq_length, num_states, aln->getSeqType());
-
-    // update the mutation matrix from empirical number of mutations observed
-    // from the recent sequences (if allowed)
-    if (!(i % params->mutation_update_period)) {
-      if (model->updateMutationMatEmpirical(aln)) {
-        computeCumulativeRate();
-      }
-    }
-
-    // NHANLT: debug
-    // if ((*sequence)->seq_name == "39")
-    //    cout << "debug" <<endl;
-
-    // seek a position for new sample placement
-    Index selected_node_index;
-    RealNumType best_lh_diff = MIN_NEGATIVE;
-    bool is_mid_branch = false;
-    RealNumType best_up_lh_diff = MIN_NEGATIVE;
-    RealNumType best_down_lh_diff = MIN_NEGATIVE;
-    Index best_child_index;
-    seekSamplePlacement<num_states>(
-        Index(root_vector_index, TOP), i, lower_regions, selected_node_index,
-        best_lh_diff, is_mid_branch, best_up_lh_diff, best_down_lh_diff,
-        best_child_index);
-
-    // if new sample is not less informative than existing nodes (~selected_node
-    // != NULL) -> place the new sample in the existing tree
-    if (selected_node_index.getMiniIndex() != UNDEFINED) {
-      // place new sample as a descendant of a mid-branch point
-      if (is_mid_branch) {
-        placeNewSampleMidBranch<num_states>(selected_node_index, lower_regions,
-                                            i, best_lh_diff);
-        // otherwise, best lk so far is for appending directly to existing node
-      } else {
-        placeNewSampleAtNode<num_states>(selected_node_index, lower_regions, i,
-                                         best_lh_diff, best_up_lh_diff,
-                                         best_down_lh_diff, best_child_index);
-      }
-    }
-
-    // NHANLT: debug
-    // cout << "Added node " << (*sequence)->seq_name << endl;
-    // cout << (*sequence)->seq_name << endl;
-    // cout << tree.exportNewick() << endl;
-
-    // if ((*sequence)->seq_name == "2219")
-    //{
-    // cout << tree.exportNewick() << endl;
-    // string output_file(tree.params->output_prefix);
-    // exportOutput(output_file + "_init.treefile");
-    // exit(0);
-    //}
-  }
-
-  // flag denotes whether there is any new nodes added
-  // show the number of new sequences added to the tree
-  if (num_new_sequences > 0) {
-    if (cmaple::verbose_mode > cmaple::VB_QUIET) {
-      std::cout << num_new_sequences
-                << " sequences have been added to the tree." << std::endl;
-    }
-
-    // traverse the intial tree from root to re-calculate all likelihoods
-    // regarding the latest/final estimated model parameters
-    refreshAllLhs<num_states>();
-  } else {
-    if (cmaple::verbose_mode > cmaple::VB_QUIET) {
-      std::cout
-          << "All sequences were presented in the input tree. No new sequence "
-             "has been added!"
-          << std::endl;
-    }
-  }
-
-  // show the runtime for building an initial tree
-  auto end = getRealTime();
-  if (cmaple::verbose_mode >= cmaple::VB_MAX) {
-    cout << " - Time spent on building an initial tree: "
-         << std::setprecision(3) << end - start << endl;
-  }
-
-<<<<<<< HEAD
-  // Restore the source cout
-  cout.rdbuf(src_cout);
-
-  // Will output our Hello World! from above.
-  return target_cout.str();
-=======
+    
+    // make sure users can only keep the blengths fixed if they input a complete tree with branch lengths
+    if (fixed_blengths && !isComplete())
+    {
+        if (cmaple::verbose_mode > cmaple::VB_QUIET)
+            outWarning("Disable the option to keep the branch lengths fixed because the input tree is incomplete (i.e., not containing all taxa from the alignment).");
+        fixed_blengths = false;
+    }
+    
+    // update Model params and partial lhs along the current tree (if any)
+    updateModelLhAfterLoading<num_states>();
+}
+
+template <const cmaple::StateType  num_states>
+void cmaple::Tree::changeModelTemplate(Model* n_model)
+{
+    ASSERT(model && aln);
+    // Validate input model
+    if (!n_model || !n_model->model_base)
+        throw std::invalid_argument("The new model is null!");
+    
+    // Make sure we use the updated alignment (in case users re-read the alignment from a new file after attaching the alignment to the tree)
+    if (aln->attached_trees.find(this) == aln->attached_trees.end())
+        changeAln(aln);
+    
+    // make sure both models have the same seqtype
+    if (model->num_states_ != n_model->model_base->num_states_)
+        throw std::logic_error("Sorry! we have yet supported changing to a new model with a sequence type different from the current one.");
+    
+    // do nothing if new model is the same as the current one
+    if (model == n_model->model_base) return;
+    
+    // show information
+    if (cmaple::verbose_mode >= cmaple::VB_MED)
+        std::cout << "Changing the model" << std::endl;
+    
+    // change the model
+    model = n_model->model_base;
+    
+    // update model according to the data in the alignment
+    try
+    {
+        updateModelByAln();
+    }
+    catch (std::logic_error e)
+    {
+        throw std::invalid_argument(e.what());
+    }
+    
+    // update Model params and partial lhs along the current tree (if any)
+    updateModelLhAfterLoading<num_states>();
+}
+
+template <const StateType num_states>
+std::string cmaple::Tree::doInferenceTemplate(const TreeSearchType tree_search_type, const bool shallow_tree_search)
+{
+    // validate input
+    ASSERT(aln->ref_seq.size() > 0 && "Reference sequence is not found!");
+    
+    // Redirect the original src_cout to the target_cout
+    streambuf* src_cout = cout.rdbuf();
+    ostringstream target_cout;
+    cout.rdbuf(target_cout.rdbuf());
+        
+    // 1. Do placement to build an initial tree
+    std::cout << doPlacement();
+    
+    // 2. Optimize the tree with SPR if there is any new nodes added to the tree
+    std::cout << applySPR(tree_search_type, shallow_tree_search);
+    
+    // 3. Optimize branch lengths (if needed)
+    if (!fixed_blengths)
+        std::cout << optimizeBranch();
+    
+    // output log-likelihood of the tree
+    if (cmaple::verbose_mode >= cmaple::VB_DEBUG)
+        std::cout << std::setprecision(10) << "Tree log likelihood (at the end of the inference): " << computeLh() << std::endl;
+    
+    // Restore the source cout
+    cout.rdbuf(src_cout);
+
+    // Will output our Hello World! from above.
+    return target_cout.str();
+}
+
 template <const StateType num_states>
 std::string cmaple::Tree::doPlacementTemplate()
 {
@@ -865,149 +628,51 @@
 
     // Will output our Hello World! from above.
     return target_cout.str();
->>>>>>> 1adcb742
-}
-
-template <const StateType num_states>
-std::string cmaple::Tree::applySPRTemplate(
-    const TreeSearchType n_tree_search_type,
-    const bool shallow_tree_search) {
-  TreeSearchType tree_search_type = n_tree_search_type;
-  // Validate tree search type
-  if (tree_search_type == UNKNOWN_TREE_SEARCH) {
-    throw std::invalid_argument("Unknown tree search type!");
-  }
-
-  // Make sure the tree is not empty
-  if (!nodes.size()) {
-    throw std::logic_error("Tree is empty. Please build/infer a tree first!");
-  }
-
-  // Redirect the original src_cout to the target_cout
-  streambuf* src_cout = cout.rdbuf();
-  ostringstream target_cout;
-  cout.rdbuf(target_cout.rdbuf());
-
-  // Make sure we use the updated alignment (in case users re-read the alignment
-  // from a new file after attaching the alignment to the tree)
-  if (aln->attached_trees.find(this) == aln->attached_trees.end()) {
-    changeAln(aln);
-  }
-
-  // show information
-  if (tree_search_type == FAST_TREE_SEARCH &&
-      cmaple::verbose_mode >= cmaple::VB_MED) {
-    std::cout << "No tree search is invoked." << std::endl;
-  }
-  // tree.params->debug = true;
-  // string output_file(params->output_prefix);
-  // exportOutput(output_file + "_init.treefile");
-
-  // run a shallow (short range) search for tree topology improvement (if
-  // neccessary) Don't apply shallow tree search if users chose no tree search
-  if (shallow_tree_search && tree_search_type != FAST_TREE_SEARCH) {
-    // show info
-    if (cmaple::verbose_mode >= cmaple::VB_MED) {
-      std::cout << "Applying a shallow tree search" << std::endl;
-    }
-
-    // show a warning if applying a shallow tree search will follow by a full
-    if (tree_search_type == NORMAL_TREE_SEARCH &&
-        cmaple::verbose_mode > cmaple::VB_QUIET) {
-      outWarning(
-          "A shallow tree search will be followed by a "
-          "MORE_ACCURATE_TREE_SEARCH instead of a NORMAL_TREE_SEARCH");
-      tree_search_type = MORE_ACCURATE_TREE_SEARCH;
-    }
-
-    // apply short-range SPR search
-    optimizeTreeTopology<num_states>(true);
-    // exportOutput(output_file + "_short_search.treefile");
-
-    // reset the SPR flags so that we can start a deeper SPR search later
-    resetSPRFlags(false, true, true);
-  }
-
-  // output log-likelihood of the tree
-  if (cmaple::verbose_mode >= cmaple::VB_DEBUG) {
-    std::cout << std::setprecision(10)
-              << "Tree log likelihood (before a deeper tree search): "
-              << computeLh() << std::endl;
-  }
-
-  // run a normal search for tree topology improvement
-  if (tree_search_type != FAST_TREE_SEARCH) {
-    if (cmaple::verbose_mode >= cmaple::VB_MED) {
-      std::string tree_search_str = getTreeSearchStr(tree_search_type);
-      transform(tree_search_str.begin(), tree_search_str.end(),
-                tree_search_str.begin(), ::tolower);
-      std::cout << "Applying a " + tree_search_str + " tree search"
-                << std::endl;
-    }
-
-    optimizeTreeTopology<num_states>();
-    // exportOutput(output_file + "_topo.treefile");
-  }
-
-  // traverse the tree from root to re-calculate all likelihoods after
-  // optimizing the tree topology
-  refreshAllLhs<num_states>();
-
-  // output log-likelihood of the tree
-  if (cmaple::verbose_mode >= cmaple::VB_DEBUG) {
-    std::cout << std::setprecision(10)
-              << "Tree log likelihood (after the deeper tree search (if any)): "
-              << computeLh() << std::endl;
-  }
-
-  // Restore the source cout
-  cout.rdbuf(src_cout);
-
-  // Will output our Hello World! from above.
-  return target_cout.str();
-}
-
-template <const cmaple::StateType num_states>
-void cmaple::Tree::makeTreeInOutConsistentTemplate() {
-  // validate data
-  ASSERT(aln && "Null alignment");
-  ASSERT(model && "Null model");
-
-  // Make sure the tree is not empty
-  if (!nodes.size()) {
-    throw std::logic_error("Tree is empty. Please build/infer a tree first!");
-  }
-
-  // Make writing and re-reading tree consistently
-  // colapse zero branch lengths in leave
-  collapseAllZeroLeave();
-  // 0. Traverse tree using DFS, at each non-zero-branch leaf -> expand the tree
-  // by adding one less-info-seq
-  performDFSAtLeave<&cmaple::Tree::expandTreeByOneLessInfoSeq<num_states>>();
-
-  // NhanLT: re-estimate the model params
-  if (aln->getSeqType() == cmaple::SeqRegion::SEQ_DNA) {
-    // clone fixed_params
-    const bool fixed_params_clone = model->fixed_params;
-
-    // show a warning if users want to keep the model parameters unchanged
-    if (model->fixed_params && cmaple::verbose_mode > cmaple::VB_QUIET) {
-      outWarning(
-          "Model parameters could be re-estimated in "
-          "makeTreeInOutConsistentTemplate().");
-    }
-
-    // force update
-    model->fixed_params = false;
-
-    model->initMutationMat();
-    updateModelParams<num_states>();
-
-<<<<<<< HEAD
-    // retore fixed_params
-    model->fixed_params = fixed_params_clone;
-  }
-=======
+}
+
+template <const StateType num_states>
+std::string cmaple::Tree::applySPRTemplate(const TreeSearchType n_tree_search_type, const bool shallow_tree_search)
+{
+    TreeSearchType tree_search_type = n_tree_search_type;
+    // Validate tree search type
+    if (tree_search_type == UNKNOWN_TREE_SEARCH)
+        throw std::invalid_argument("Unknown tree search type!");
+    
+    // Make sure the tree is not empty
+    if (!nodes.size())
+        throw std::logic_error("Tree is empty. Please build/infer a tree first!");
+    
+    // Redirect the original src_cout to the target_cout
+    streambuf* src_cout = cout.rdbuf();
+    ostringstream target_cout;
+    cout.rdbuf(target_cout.rdbuf());
+    
+    // Make sure we use the updated alignment (in case users re-read the alignment from a new file after attaching the alignment to the tree)
+    if (aln->attached_trees.find(this) == aln->attached_trees.end())
+        changeAln(aln);
+
+    // show information
+    if (tree_search_type == FAST_TREE_SEARCH && cmaple::verbose_mode >= cmaple::VB_MED)
+        std::cout << "No tree search is invoked." << std::endl;
+    // tree.params->debug = true;
+    // string output_file(params->output_prefix);
+    // exportOutput(output_file + "_init.treefile");
+    
+    // run a shallow (short range) search for tree topology improvement (if neccessary)
+    // Don't apply shallow tree search if users chose no tree search
+    if (shallow_tree_search && tree_search_type != FAST_TREE_SEARCH)
+    {
+        // show info
+        if (cmaple::verbose_mode >= cmaple::VB_MED)
+            std::cout << "Applying a shallow tree search" << std::endl;
+        
+        // show a warning if applying a shallow tree search will follow by a full
+        if (tree_search_type == NORMAL_TREE_SEARCH && cmaple::verbose_mode > cmaple::VB_QUIET)
+        {
+            outWarning("A shallow tree search will be followed by a MORE_ACCURATE_TREE_SEARCH instead of a NORMAL_TREE_SEARCH");
+            tree_search_type = MORE_ACCURATE_TREE_SEARCH;
+        }
+
         // apply short-range SPR search
         optimizeTreeTopology<num_states>(true);
         // exportOutput(output_file + "_short_search.treefile");
@@ -1063,115 +728,149 @@
 
     // Restore the source cout
     cout.rdbuf(src_cout);
->>>>>>> 1adcb742
-
-  // traverse the tree from root to re-calculate all lower likelihoods
-  performDFS<&Tree::updateLowerLh<num_states>>();
-}
-
-template <const StateType num_states>
-void cmaple::Tree::optimizeTreeTopology(bool short_range_search) {
-  // record the start time
-  auto start = getRealTime();
-  int num_tree_improvement =
-      short_range_search ? 1 : params->num_tree_improvement;
-
-  for (int i = 0; i < num_tree_improvement; ++i) {
+
+    // Will output our Hello World! from above.
+    return target_cout.str();
+}
+
+template <const cmaple::StateType  num_states>
+void cmaple::Tree::makeTreeInOutConsistentTemplate()
+{
+    // validate data
+    ASSERT(aln && "Null alignment");
+    ASSERT(model && "Null model");
+    
+    // Make sure the tree is not empty
+    if (!nodes.size())
+        throw std::logic_error("Tree is empty. Please build/infer a tree first!");
+    
+    // Make writing and re-reading tree consistently
+    // colapse zero branch lengths in leave
+    collapseAllZeroLeave();
+    // 0. Traverse tree using DFS, at each non-zero-branch leaf -> expand the tree by adding one less-info-seq
+    performDFSAtLeave<&cmaple::Tree::expandTreeByOneLessInfoSeq<num_states>>();
+    
+    // NhanLT: re-estimate the model params
+    if (aln->getSeqType() == cmaple::SeqRegion::SEQ_DNA)
+    {
+        // clone fixed_params
+        const bool fixed_params_clone = model->fixed_params;
+        
+        // show a warning if users want to keep the model parameters unchanged
+        if (model->fixed_params && cmaple::verbose_mode > cmaple::VB_QUIET)
+            outWarning("Model parameters could be re-estimated in makeTreeInOutConsistentTemplate().");
+        
+        // force update
+        model->fixed_params = false;
+            
+        model->initMutationMat();
+        updateModelParams<num_states>();
+        
+        // retore fixed_params
+        model->fixed_params = fixed_params_clone;
+    }
+    
+    // traverse the tree from root to re-calculate all lower likelihoods
+    performDFS<&Tree::updateLowerLh<num_states>>();
+}
+
+template <const StateType num_states>
+void cmaple::Tree::optimizeTreeTopology(bool short_range_search)
+{
+    // record the start time
+    auto start = getRealTime();
+    int num_tree_improvement = short_range_search ? 1 : params->num_tree_improvement;
+    
+    for (int i = 0; i < num_tree_improvement; ++i)
+    {
+        // first, set all nodes outdated
+        // no need to do so anymore as new nodes were already marked as outdated
+        // resetSPRFlags(false, true, true);
+        
+        // traverse the tree from root to try improvements on the entire tree
+        RealNumType improvement = improveEntireTree<num_states>(short_range_search);
+        
+        // stop trying if the improvement is so small
+        if (improvement < params->thresh_entire_tree_improvement)
+        {
+            if (cmaple::verbose_mode >= cmaple::VB_DEBUG)
+                cout << "Small improvement, stopping topological search." << endl;
+            break;
+        }
+        
+        // run improvements only on the nodes that have been affected by some changes in the last round, and so on
+        for (int j = 0; j < 20; ++j)
+        {
+            // forget SPR_applied flag to allow new SPR moves
+            resetSPRFlags(false, false, true);
+            
+            improvement = improveEntireTree<num_states>(short_range_search);
+            if (cmaple::verbose_mode >= cmaple::VB_DEBUG)
+                cout << "Tree was improved by " + convertDoubleToString(improvement) + " at subround " + convertIntToString(j + 1) << endl;
+            
+            // stop trying if the improvement is so small
+            if (improvement < params->thresh_entire_tree_improvement)
+                break;
+        }
+            
+    }
+    
+    // show the runtime for optimize the tree
+    auto end = getRealTime();
+    if (cmaple::verbose_mode >= cmaple::VB_MAX)
+    {
+        cout << " - Time spent on";
+        cout << (short_range_search ? " a shallow search for" : "");
+        cout << " optimizing the tree topology: " << std::setprecision(3) << end - start << endl;
+    }
+}
+
+template <const StateType num_states>
+std::string cmaple::Tree::optimizeBranchTemplate()
+{
+    // Make sure the tree is not empty
+    if (!nodes.size())
+    {
+        throw std::logic_error("Tree is empty. Please infer a tree first!");
+        return 0;
+    }
+    
+    // Redirect the original src_cout to the target_cout
+    streambuf* src_cout = cout.rdbuf();
+    ostringstream target_cout;
+    cout.rdbuf(target_cout.rdbuf());
+    
+    // record the start time
+    auto start = getRealTime();
+    
+    // Make sure we use the updated alignment (in case users re-read the alignment from a new file after attaching the alignment to the tree)
+    if (aln->attached_trees.find(this) == aln->attached_trees.end())
+        changeAln(aln);
+    
+    if (cmaple::verbose_mode >= cmaple::VB_MED)
+        cout << "Optimizing branch lengths" << endl;
+    
     // first, set all nodes outdated
-    // no need to do so anymore as new nodes were already marked as outdated
-    // resetSPRFlags(false, true, true);
-
-    // traverse the tree from root to try improvements on the entire tree
-    RealNumType improvement = improveEntireTree<num_states>(short_range_search);
-
-    // stop trying if the improvement is so small
-    if (improvement < params->thresh_entire_tree_improvement) {
-      if (cmaple::verbose_mode >= cmaple::VB_DEBUG) {
-        cout << "Small improvement, stopping topological search." << endl;
-      }
-      break;
-    }
-
-    // run improvements only on the nodes that have been affected by some
-    // changes in the last round, and so on
-    for (int j = 0; j < 20; ++j) {
-      // forget SPR_applied flag to allow new SPR moves
-      resetSPRFlags(false, false, true);
-
-      improvement = improveEntireTree<num_states>(short_range_search);
-      if (cmaple::verbose_mode >= cmaple::VB_DEBUG) {
-        cout << "Tree was improved by " + convertDoubleToString(improvement) +
-                    " at subround " + convertIntToString(j + 1)
-             << endl;
-      }
-
-      // stop trying if the improvement is so small
-      if (improvement < params->thresh_entire_tree_improvement) {
-        break;
-      }
-    }
-  }
-
-  // show the runtime for optimize the tree
-  auto end = getRealTime();
-  if (cmaple::verbose_mode >= cmaple::VB_MAX) {
-    cout << " - Time spent on";
-    cout << (short_range_search ? " a shallow search for" : "");
-    cout << " optimizing the tree topology: " << std::setprecision(3)
-         << end - start << endl;
-  }
-}
-
-template <const StateType num_states>
-std::string cmaple::Tree::optimizeBranchTemplate() {
-  // Make sure the tree is not empty
-  if (!nodes.size()) {
-    throw std::logic_error("Tree is empty. Please infer a tree first!");
-    return 0;
-  }
-
-  // Redirect the original src_cout to the target_cout
-  streambuf* src_cout = cout.rdbuf();
-  ostringstream target_cout;
-  cout.rdbuf(target_cout.rdbuf());
-
-  // record the start time
-  auto start = getRealTime();
-
-  // Make sure we use the updated alignment (in case users re-read the alignment
-  // from a new file after attaching the alignment to the tree)
-  if (aln->attached_trees.find(this) == aln->attached_trees.end()) {
-    changeAln(aln);
-  }
-
-  if (cmaple::verbose_mode >= cmaple::VB_MED) {
-    cout << "Optimizing branch lengths" << endl;
-  }
-
-  // first, set all nodes outdated
-  resetSPRFlags(false, true, true);
-
-  // traverse the tree from root to optimize branch lengths
-  PositionType num_improvement = optimizeBranchIter<num_states>();
-
-  // run improvements only on the nodes that have been affected by some changes
-  // in the last round, and so on
-  for (int j = 0; j < 20; ++j) {
-    // stop trying if the improvement is so small
-    if (num_improvement < params->thresh_entire_tree_improvement) {
-      // if (num_improvement == 0)
-      break;
-    }
-
+    resetSPRFlags(false, true, true);
+   
     // traverse the tree from root to optimize branch lengths
-    num_improvement = optimizeBranchIter<num_states>();
-  }
-
-<<<<<<< HEAD
-  // traverse the tree from root to re-calculate all likelihoods after
-  // optimizing the branch lengths
-  refreshAllLhs<num_states>();
-=======
+    PositionType num_improvement = optimizeBranchIter<num_states>();
+   
+    // run improvements only on the nodes that have been affected by some changes in the last round, and so on
+    for (int j = 0; j < 20; ++j)
+    {
+        // stop trying if the improvement is so small
+        if (num_improvement < params->thresh_entire_tree_improvement)
+        //if (num_improvement == 0)
+            break;
+        
+        // traverse the tree from root to optimize branch lengths
+        num_improvement = optimizeBranchIter<num_states>();
+    }
+    
+    // traverse the tree from root to re-calculate all likelihoods after optimizing the branch lengths
+    refreshAllLhs<num_states>();
+
     // show the runtime for optimize the branch lengths
     auto end = getRealTime();
     if (cmaple::verbose_mode >= cmaple::VB_MAX)
@@ -1189,4342 +888,3195 @@
     
     // Restore the source cout
     cout.rdbuf(src_cout);
->>>>>>> 1adcb742
-
-  // show the runtime for optimize the branch lengths
-  auto end = getRealTime();
-  if (cmaple::verbose_mode >= cmaple::VB_MAX) {
-    cout << " - Time spent on optimizing the branch lengths: "
-         << std::setprecision(3) << end - start << endl;
-  }
-
-  // Restore the source cout
-  cout.rdbuf(src_cout);
-
-  // Will output our Hello World! from above.
-  return target_cout.str();
-}
-
-template <const StateType num_states>
-auto cmaple::Tree::computeLhTemplate() -> RealNumType {
-  // Make sure the tree is not empty
-  if (!nodes.size()) {
-    throw std::logic_error(
-        "Tree is empty. Please build/infer a tree before "
-        "computing the likelihood!");
-    return 0;
-  }
-
-  // Make sure we use the updated alignment (in case users re-read the alignment
-  // from a new file after attaching the alignment to the tree)
-  if (aln->attached_trees.find(this) == aln->attached_trees.end()) {
-    changeAln(aln);
-  }
-
-  // traverse the tree from root to re-calculate all likelihoods after
-  // optimizing the tree topology
-  refreshAllLhs<num_states>();
-
-  // initialize the total_lh by the likelihood from root
-  RealNumType total_lh =
-      nodes[root_vector_index]
-          .getPartialLh(TOP)
-          ->computeAbsoluteLhAtRoot<num_states>(model, cumulative_base);
-
-  // perform a DFS to add likelihood contributions from each internal nodes
-  total_lh += performDFS<&cmaple::Tree::computeLhContribution<num_states>>();
-
-  // return total_lh
-  return total_lh;
-}
-
-std::string cmaple::Tree::computeBranchSupport(
-    const int num_threads,
-    const int num_replicates,
-    const double epsilon,
-    const bool allow_replacing_ML_tree) {
-  return (this->*computeBranchSupportPtr)(num_threads, num_replicates, epsilon,
-                                          allow_replacing_ML_tree);
-}
-
-template <const StateType num_states>
-std::string cmaple::Tree::computeBranchSupportTemplate(
-    const int num_threads,
-    const int num_replicates,
-    const double epsilon,
-    const bool allow_replacing_ML_tree) {
-  // Make sure the tree is not empty
-  if (!nodes.size()) {
-    throw std::invalid_argument(
-        "Tree is empty. Please build/infer a tree from the alignment first!");
-    return "";
-  }
-
-  // set num_threads
-  if (num_threads < 0) {
-    throw std::invalid_argument("Number of threads must be non-negative!");
-  }
-  setNumThreads(num_threads);
-
-  // set num_replicates
-  if (num_replicates <= 0) {
-    throw std::invalid_argument("Number of replicates must be positive!");
-  }
-  params->aLRT_SH_replicates = num_replicates;
-
-  // set epsilon
-  if (epsilon < 0) {
-    throw std::invalid_argument("Epsilon must be non-negative!");
-  }
-  params->aLRT_SH_half_epsilon = epsilon * 0.5;
-
-  // Redirect the original src_cout to the target_cout
-  streambuf* src_cout = cout.rdbuf();
-  ostringstream target_cout;
-  cout.rdbuf(target_cout.rdbuf());
-
-  // record the start time
-  auto start = getRealTime();
-  if (cmaple::verbose_mode >= cmaple::VB_MED) {
-    cout << "Calculating branch supports" << endl;
-  }
-
-  // Make sure we use the updated alignment (in case users re-read the alignment
-  // from a new file after attaching the alignment to the tree)
-  if (aln->attached_trees.find(this) == aln->attached_trees.end()) {
-    changeAln(aln);
-  }
-
-  // refresh all upper left/right lhs before calculating aLRT-SH
-  // refreshAllNonLowerLhs<num_states>();
-  refreshAllLhs<num_states>();
-
-  // 0. Traverse tree using DFS, at each leaf -> expand the tree by adding one
-  // less-info-seq to make sure all we compute the aLRT of all internal branches
-  performDFSAtLeave<&cmaple::Tree::expandTreeByOneLessInfoSeq<num_states>>();
-
-  // 1. calculate aLRT for each internal branches, replacing the ML tree if a
-  // higher ML NNI neighbor was found
-  calculate_aRLT<num_states>(allow_replacing_ML_tree);
-
-  // 2. calculate the site lh contributions
-  std::vector<RealNumType> site_lh_contributions, site_lh_at_root;
-  RealNumType total_lh =
-      calculateSiteLhs<num_states>(site_lh_contributions, site_lh_at_root);
-
-  // validate the result
-  /*RealNumType tmp_total_lh = 0;
-  for (RealNumType site_lh : site_lh_contributions)
-      tmp_total_lh += site_lh;
-  for (RealNumType site_lh : site_lh_at_root)
-      tmp_total_lh += site_lh;
-  ASSERT(fabs(tmp_total_lh - total_lh) < 1e-6);*/
-
-  // calculate aLRT-SH for all internal branches
-  calculate_aRLT_SH<num_states>(site_lh_contributions, site_lh_at_root,
-                                total_lh);
-
-  // refresh all non-lower likelihoods
-  refreshAllNonLowerLhs<num_states>();
-
-  // show the runtime for calculating branch supports
-  auto end = getRealTime();
-  if (cmaple::verbose_mode >= cmaple::VB_MAX) {
-    cout << " - Time spent on calculating branch supports: "
-         << std::setprecision(3) << end - start << endl;
-  }
-
-  // Restore the source cout
-  cout.rdbuf(src_cout);
-
-  // return the redirected messages
-  return target_cout.str();
-}
-
-std::string cmaple::Tree::exportNodeString(const bool binary,
-                                           const NumSeqsType node_vec_index,
-                                           const bool show_branch_supports) {
-  PhyloNode& node = nodes[node_vec_index];
-  string output = "(";
-
-  // if it's a leaf
-  if (!node.isInternal()) {
-    return node.exportString(binary, seq_names, show_branch_supports);
+
+    // Will output our Hello World! from above.
+    return target_cout.str();
+}
+
+template <const StateType num_states>
+RealNumType cmaple::Tree::computeLhTemplate()
+{
+    // Make sure the tree is not empty
+    if (!nodes.size())
+    {
+        throw std::logic_error("Tree is empty. Please build/infer a tree before computing the likelihood!");
+        return 0;
+    }
+    
+    // Make sure we use the updated alignment (in case users re-read the alignment from a new file after attaching the alignment to the tree)
+    if (aln->attached_trees.find(this) == aln->attached_trees.end())
+        changeAln(aln);
+    
+    // traverse the tree from root to re-calculate all likelihoods after optimizing the tree topology
+    refreshAllLhs<num_states>();
+    
+    // initialize the total_lh by the likelihood from root
+    RealNumType total_lh = nodes[root_vector_index].getPartialLh(TOP)->computeAbsoluteLhAtRoot<num_states>(model, cumulative_base);
+    
+    // perform a DFS to add likelihood contributions from each internal nodes
+    total_lh += performDFS<&cmaple::Tree::computeLhContribution<num_states>>();
+   
+    // return total_lh
+    return total_lh;
+}
+
+std::string cmaple::Tree::computeBranchSupport(const int num_threads, const int num_replicates, const double epsilon, const bool allow_replacing_ML_tree)
+{
+    return (this->*computeBranchSupportPtr)(num_threads, num_replicates, epsilon, allow_replacing_ML_tree);
+}
+
+template <const StateType num_states>
+std::string cmaple::Tree::computeBranchSupportTemplate(const int num_threads, const int num_replicates, const double epsilon, const bool allow_replacing_ML_tree)
+{
+    // Make sure the tree is not empty
+    if (!nodes.size())
+    {
+        throw std::invalid_argument("Tree is empty. Please build/infer a tree from the alignment first!");
+        return "";
+    }
+    
+    // set num_threads
+    if (num_threads < 0)
+        throw std::invalid_argument("Number of threads must be non-negative!");
+    setNumThreads(num_threads);
+    
+    // set num_replicates
+    if (num_replicates <= 0)
+        throw std::invalid_argument("Number of replicates must be positive!");
+    params->aLRT_SH_replicates = num_replicates;
+    
+    // set epsilon
+    if (epsilon < 0)
+        throw std::invalid_argument("Epsilon must be non-negative!");
+    params->aLRT_SH_half_epsilon = epsilon * 0.5;
+    
+    // Redirect the original src_cout to the target_cout
+    streambuf* src_cout = cout.rdbuf();
+    ostringstream target_cout;
+    cout.rdbuf(target_cout.rdbuf());
+    
+    // record the start time
+    auto start = getRealTime();
+    if (cmaple::verbose_mode >= cmaple::VB_MED)
+        cout << "Calculating branch supports" << endl;
+    
+    // Make sure we use the updated alignment (in case users re-read the alignment from a new file after attaching the alignment to the tree)
+    if (aln->attached_trees.find(this) == aln->attached_trees.end())
+        changeAln(aln);
+    
+    // refresh all upper left/right lhs before calculating aLRT-SH
+    // refreshAllNonLowerLhs<num_states>();
+    refreshAllLhs<num_states>();
+    
+    // 0. Traverse tree using DFS, at each leaf -> expand the tree by adding one less-info-seq to make sure all we compute the aLRT of all internal branches
+    performDFSAtLeave<&cmaple::Tree::expandTreeByOneLessInfoSeq<num_states>>();
+    
+    // 1. calculate aLRT for each internal branches, replacing the ML tree if a higher ML NNI neighbor was found
+    calculate_aRLT<num_states>(allow_replacing_ML_tree);
+    
+    // 2. calculate the site lh contributions
+    std::vector<RealNumType> site_lh_contributions, site_lh_at_root;
+    RealNumType total_lh = calculateSiteLhs<num_states>(site_lh_contributions, site_lh_at_root);
+    
+    // validate the result
+    /*RealNumType tmp_total_lh = 0;
+    for (RealNumType site_lh : site_lh_contributions)
+        tmp_total_lh += site_lh;
+    for (RealNumType site_lh : site_lh_at_root)
+        tmp_total_lh += site_lh;
+    ASSERT(fabs(tmp_total_lh - total_lh) < 1e-6);*/
+    
+    // calculate aLRT-SH for all internal branches
+    calculate_aRLT_SH<num_states>(site_lh_contributions, site_lh_at_root, total_lh);
+    
+    // refresh all non-lower likelihoods
+    refreshAllNonLowerLhs<num_states>();
+    
+    // show the runtime for calculating branch supports
+    auto end = getRealTime();
+    if (cmaple::verbose_mode >= cmaple::VB_MAX)
+        cout << " - Time spent on calculating branch supports: " << std::setprecision(3) << end - start << endl;
+    
+     // Restore the source cout
+     cout.rdbuf(src_cout);
+
+     // return the redirected messages
+     return target_cout.str();
+}
+
+std::string cmaple::Tree::exportNodeString(const bool binary, const NumSeqsType node_vec_index, const bool show_branch_supports)
+{
+    PhyloNode& node = nodes[node_vec_index];
+    string output = "(";
+    
+    // if it's a leaf
+    if (!node.isInternal())
+        return node.exportString(binary, seq_names, show_branch_supports);
     // if it's an internal node
-  } else {
-    /*bool add_comma = false;
-     for (Index neighbor_index:node.getNeighborIndexes(TOP))
-     {
-     if (!add_comma)
-     add_comma = true;
-     else
-     output += ",";
-     output += exportNodeString(binary, neighbor_index.getVectorIndex());
-     }*/
-    output +=
-        exportNodeString(binary, node.getNeighborIndex(RIGHT).getVectorIndex(),
-                         show_branch_supports);
-    output += ",";
-    output +=
-        exportNodeString(binary, node.getNeighborIndex(LEFT).getVectorIndex(),
-                         show_branch_supports);
-  }
-
-  string branch_support = "";
-  if (show_branch_supports) {
-    // Make sure Branch supports have been computed
-    if (!node.getNodelhIndex()) {
-      throw std::logic_error(
-          "Branch supports is not available. Please compute them first!");
-    }
-
-    branch_support =
-        convertDoubleToString(node_lhs[node.getNodelhIndex()].get_aLRT_SH());
-  }
-  string length = node.getUpperLength() < 0
-                      ? "0"
-                      : convertDoubleToString(node.getUpperLength(), 20);
-  output += ")" + branch_support + ":" + length;
-
-  return output;
-}
-
-std::string cmaple::Tree::exportNewick(const bool binary,
-                                       const bool show_branch_supports) {
-  // make sure tree is not empty
-  if (nodes.size() < 3) {
-    return "";
-  }
-
-  return exportNodeString(binary, root_vector_index, show_branch_supports) +
-         ";";
-}
-
-template <const StateType num_states>
-void cmaple::Tree::updateMidBranchLh(
-    const Index node_index,
-    PhyloNode& node,
-    const std::unique_ptr<SeqRegions>& parent_upper_regions,
-    stack<Index>& node_stack,
-    bool& update_blength) {
-  // update vector of regions at mid-branch point
-  std::unique_ptr<SeqRegions> mid_branch_regions = nullptr;
-  computeMidBranchRegions<num_states>(node, mid_branch_regions,
-                                      *parent_upper_regions);
-
-  if (!mid_branch_regions) {
-    handleNullNewRegions<num_states>(
-        node_index, node, (node.getUpperLength() <= 1e-100), node_stack,
-        update_blength,
-        "inside updatePartialLh(), from parent: should not have happened "
-        "since node->length > 0");
+    else
+    {
+        /*bool add_comma = false;
+         for (Index neighbor_index:node.getNeighborIndexes(TOP))
+         {
+         if (!add_comma)
+         add_comma = true;
+         else
+         output += ",";
+         output += exportNodeString(binary, neighbor_index.getVectorIndex());
+         }*/
+        output += exportNodeString(binary, node.getNeighborIndex(RIGHT).getVectorIndex(), show_branch_supports);
+        output += ",";
+        output += exportNodeString(binary, node.getNeighborIndex(LEFT).getVectorIndex(), show_branch_supports);
+    }
+
+    string branch_support = "";
+    if (show_branch_supports)
+    {
+        // Make sure Branch supports have been computed
+        if (!node.getNodelhIndex())
+            throw std::logic_error("Branch supports is not available. Please compute them first!");
+        
+        branch_support = convertDoubleToString(node_lhs[node.getNodelhIndex()].get_aLRT_SH());
+    }
+    string length = node.getUpperLength() < 0 ? "0" : convertDoubleToString(node.getUpperLength(), 20);
+    output += ")" + branch_support + ":" + length;
+    
+    return output;
+}
+
+std::string cmaple::Tree::exportNewick(const bool binary, const bool show_branch_supports)
+{
+    // make sure tree is not empty
+    if (nodes.size() < 3)
+        return "";
+    
+    return exportNodeString(binary, root_vector_index, show_branch_supports) + ";" ;
+}
+
+template <const StateType num_states>
+void cmaple::Tree::updateMidBranchLh(const Index node_index, PhyloNode& node, const std::unique_ptr<SeqRegions>& parent_upper_regions, stack<Index> &node_stack, bool &update_blength)
+{
+    // update vector of regions at mid-branch point
+    std::unique_ptr<SeqRegions> mid_branch_regions = nullptr;
+    computeMidBranchRegions<num_states>(node, mid_branch_regions, *parent_upper_regions);
+    
+    if (!mid_branch_regions)
+        handleNullNewRegions<num_states>(node_index, node, (node.getUpperLength() <= 1e-100), node_stack, update_blength, "inside updatePartialLh(), from parent: should not have happened since node->length > 0");
     // update likelihood at the mid-branch point
-  } else {
-    node.setMidBranchLh(std::move(mid_branch_regions));
-  }
-}
-
-template <const StateType num_states>
-std::unique_ptr<SeqRegions> cmaple::Tree::computeUpperLeftRightRegions(
-    const Index node_index,
-    PhyloNode& node,
-    const MiniIndex next_node_mini,
-    const std::unique_ptr<SeqRegions>& parent_upper_regions,
-    std::stack<Index>& node_stack,
-    bool& update_blength) {
-  std::unique_ptr<SeqRegions> upper_left_right_regions = nullptr;
-  const std::unique_ptr<SeqRegions>& lower_regions =
-      getPartialLhAtNode(node.getNeighborIndex(
-          next_node_mini));  // next_node->neighbor->getPartialLhAtNode(aln,
-                             // model, params->threshold_prob);
-  // parent_upper_regions->mergeUpperLower<num_states>(upper_left_right_regions,
-  // node.getUpperLength(), *lower_regions, next_node->length, aln, model,
-  // params->threshold_prob);
-  parent_upper_regions->mergeUpperLower<num_states>(
-      upper_left_right_regions, node.getUpperLength(), *lower_regions,
-      node.getCorrespondingLength(next_node_mini, nodes), aln, model,
-      params->threshold_prob);
-
-  // handle cases when new regions is null/empty
-  if (!upper_left_right_regions || upper_left_right_regions->size() == 0) {
-    handleNullNewRegions<num_states>(
-        node_index, node,
-        (node.getUpperLength() <= 0 &&
-         node.getCorrespondingLength(next_node_mini, nodes) <= 0),
-        node_stack, update_blength,
-        "Strange: None vector from non-zero distances in updatePartialLh() "
-        "from parent direction.");
-  }
-
-  return upper_left_right_regions;
-}
-
-auto cmaple::Tree::updateNewPartialIfDifferent(
-    PhyloNode& node,
-    const MiniIndex next_node_mini,
-    std::unique_ptr<SeqRegions>& upper_left_right_regions,
-    std::stack<Index>& node_stack,
-    const PositionType seq_length) -> bool {
-  // ASSERT(params.has_value());
-  ASSERT(params);
-  if (!node.getPartialLh(next_node_mini) ||
-      node.getPartialLh(next_node_mini)
-          ->areDiffFrom(
-              upper_left_right_regions, seq_length, aln->num_states,
-              *params))  //(next_node->getPartialLhAtNode(aln, model,
-                         // params->threshold_prob)->areDiffFrom(upper_left_right_regions,
-                         // seq_length, aln->num_states, &params.value()))
-  {
-    /*replacePartialLH(next_node->partial_lh, upper_left_right_regions);
-    node_stack.push(next_node->neighbor);*/
-    node.setPartialLh(next_node_mini, std::move(upper_left_right_regions));
-    node_stack.push(node.getNeighborIndex(next_node_mini));
-    return true;
-  }
-
-  return false;
-}
-
-template <const StateType num_states>
-void cmaple::Tree::updatePartialLhFromParent(
-    const Index index,
-    PhyloNode& node,
-    stack<Index>& node_stack,
-    const std::unique_ptr<SeqRegions>& parent_upper_regions,
-    const PositionType seq_length) {
-  bool update_blength = false;
-
-  // if necessary, update the total probabilities at the mid node.
-  if (node.getUpperLength() > 0) {
-    // update vector of regions at mid-branch point
-    updateMidBranchLh<num_states>(index, node, parent_upper_regions, node_stack,
-                                  update_blength);
-
-    // if necessary, update the total probability vector.
-    if (!update_blength) {
-      // node->computeTotalLhAtNode(aln, model, params->threshold_prob, node ==
-      // root);
-      node.computeTotalLhAtNode<num_states>(
-          node.getTotalLh(), nodes[node.getNeighborIndex(TOP).getVectorIndex()],
-          aln, model, params->threshold_prob,
-          root_vector_index == index.getVectorIndex());
-
-      if (!node.getTotalLh() || node.getTotalLh()->size() == 0) {
-        throw std::logic_error(
-            "inside updatePartialLh(), from parent 2: should not have happened "
-            "since node->length > 0");
-      }
-    }
-  }
-
-  // at valid internal node, update upLeft and upRight, and if necessary add
-  // children to node_stack.
-  if (node.isInternal() && !update_blength)  //(node->next && !update_blength)
-  {
-    /*Node* next_node_1 = node->next;
-    Node* next_node_2 = next_node_1->next;*/
-
-    // compute new upper left/right for next_node_1
-    std::unique_ptr<SeqRegions> upper_left_right_regions_1 =
-        computeUpperLeftRightRegions<num_states>(
-            index, node, RIGHT, parent_upper_regions, node_stack,
-            update_blength);  // computeUpperLeftRightRegions(next_node_1, node,
-                              // parent_upper_regions, node_stack,
-                              // update_blength);
-    std::unique_ptr<SeqRegions> upper_left_right_regions_2 = nullptr;
-
-    // compute new upper left/right for next_node_1
-    if (!update_blength) {
-      upper_left_right_regions_2 = computeUpperLeftRightRegions<num_states>(
-          index, node, LEFT, parent_upper_regions, node_stack, update_blength);
-    }
-
-    if (!update_blength) {
-      // update new partiallh for next_node_1
-      updateNewPartialIfDifferent(node, RIGHT, upper_left_right_regions_2,
-                                  node_stack, seq_length);
-
-      // update new partiallh for next_node_2
-      updateNewPartialIfDifferent(node, LEFT, upper_left_right_regions_1,
-                                  node_stack, seq_length);
-    }
-  }
-}
-
-template <const StateType num_states>
-void cmaple::Tree::updatePartialLhFromChildren(
-    const Index index,
-    PhyloNode& node,
-    std::stack<Index>& node_stack,
-    const std::unique_ptr<SeqRegions>& parent_upper_regions,
-    const bool is_non_root,
-    const PositionType seq_length) {
-  bool update_blength = false;
-  /*Node* top_node = NULL;
-  Node* other_next_node = NULL;
-  Node* next_node = NULL;
-  FOR_NEXT(node, next_node)
-  {
-      if (next_node->is_top)
-          top_node = next_node;
-      else
-          other_next_node = next_node;
-  }
-
-  ASSERT(top_node && other_next_node);*/
-
-  const NumSeqsType node_vec_index = index.getVectorIndex();
-  const Index top_node_index = Index(node_vec_index, TOP);
-  const MiniIndex node_mini = index.getMiniIndex();
-  const MiniIndex other_next_node_mini = index.getFlipMiniIndex();
-
-  const RealNumType this_node_distance =
-      node.getCorrespondingLength(node_mini, nodes);  // node->length;
-  const RealNumType other_next_node_distance = node.getCorrespondingLength(
-      other_next_node_mini, nodes);  // other_next_node->length;
-  const Index neighbor_index = node.getNeighborIndex(node_mini);
-  PhyloNode& neighbor = nodes[neighbor_index.getVectorIndex()];
-  const std::unique_ptr<SeqRegions>& this_node_lower_regions =
-      neighbor.getPartialLh(
-          neighbor_index
-              .getMiniIndex());  // node->neighbor->getPartialLhAtNode(aln,
-                                 // model, params->threshold_prob);
-
-  // update lower likelihoods
-  std::unique_ptr<SeqRegions> merged_two_lower_regions = nullptr;
-  std::unique_ptr<SeqRegions> old_lower_regions = nullptr;
-  // other_next_node->neighbor->getPartialLhAtNode(aln, model,
-  // params->threshold_prob)->mergeTwoLowers<num_states>(merged_two_lower_regions,
-  // other_next_node_distance, *this_node_lower_regions, this_node_distance,
-  // aln, model, params->threshold_prob);
-  getPartialLhAtNode(node.getNeighborIndex(other_next_node_mini))
-      ->mergeTwoLowers<num_states>(
-          merged_two_lower_regions, other_next_node_distance,
-          *this_node_lower_regions, this_node_distance, aln, model,
-          cumulative_rate, params->threshold_prob);
-
-  if (!merged_two_lower_regions || merged_two_lower_regions->size() == 0) {
-    // handleNullNewRegions(node->neighbor, (this_node_distance <= 0 &&
-    // other_next_node_distance <= 0), node_stack, update_blength, "Strange:
-    // None vector from non-zero distances in updatePartialLh() from child
-    // direction.");
-    handleNullNewRegions<num_states>(
-        neighbor_index, neighbor,
-        (this_node_distance <= 0 && other_next_node_distance <= 0), node_stack,
-        update_blength,
-        "Strange: None vector from non-zero distances in updatePartialLh() "
-        "from child direction.");
-  } else {
-    /*replacePartialLH(old_lower_regions, top_node->partial_lh);
-    top_node->partial_lh = merged_two_lower_regions;
-    merged_two_lower_regions = NULL;*/
-    old_lower_regions = std::move(node.getPartialLh(TOP));
-    node.setPartialLh(TOP, std::move(merged_two_lower_regions));
-  }
-
-  // update total likelihood
-  if (!update_blength) {
-    if (node.getUpperLength() > 0 ||
-        root_vector_index ==
-            node_vec_index)  //(top_node->length > 0 || top_node == root)
-    {
-      // SeqRegions* new_total_lh_regions = top_node->computeTotalLhAtNode(aln,
-      // model, params->threshold_prob, top_node == root, false);
-      std::unique_ptr<SeqRegions> new_total_lh_regions = nullptr;
-      node.computeTotalLhAtNode<num_states>(
-          new_total_lh_regions,
-          nodes[node.getNeighborIndex(TOP).getVectorIndex()], aln, model,
-          params->threshold_prob, root_vector_index == node_vec_index);
-
-      if (!new_total_lh_regions) {
-        // handleNullNewRegions(top_node, (node.getUpperLength() <= 0),
-        // node_stack, update_blength, "Strange: None vector from non-zero
-        // distances in updatePartialLh() from child direction while doing
-        // overall likelihood.");
-        handleNullNewRegions<num_states>(
-            top_node_index, node, (node.getUpperLength() <= 0), node_stack,
-            update_blength,
-            "Strange: None vector from non-zero distances in updatePartialLh() "
-            "from child direction while doing overall likelihood.");
-      } else {
-        // replacePartialLH(top_node->total_lh, new_total_lh_regions);
-        node.setTotalLh(std::move(new_total_lh_regions));
-      }
-    }
-  }
-
-  // update total mid-branches likelihood
-  if (!update_blength && node.getUpperLength() > 0 &&
-      is_non_root) {  //(!update_blength && top_node->length > 0 &&
-                      // is_non_root)
-    // updateMidBranchLh(top_node, parent_upper_regions, node_stack,
-    // update_blength);
-    updateMidBranchLh<num_states>(top_node_index, node, parent_upper_regions,
-                                  node_stack, update_blength);
-  }
-
-  if (!update_blength) {
-    // update likelihoods at parent node
+    else
+        node.setMidBranchLh(std::move(mid_branch_regions));
+}
+
+template <const StateType num_states>
+std::unique_ptr<SeqRegions> cmaple::Tree::computeUpperLeftRightRegions(const Index node_index, PhyloNode& node, const MiniIndex next_node_mini, const std::unique_ptr<SeqRegions>& parent_upper_regions, std::stack<Index> &node_stack, bool &update_blength)
+{
+    std::unique_ptr<SeqRegions> upper_left_right_regions = nullptr;
+    const std::unique_ptr<SeqRegions>& lower_regions = getPartialLhAtNode(node.getNeighborIndex(next_node_mini));  // next_node->neighbor->getPartialLhAtNode(aln, model, params->threshold_prob);
+    // parent_upper_regions->mergeUpperLower<num_states>(upper_left_right_regions, node.getUpperLength(), *lower_regions, next_node->length, aln, model, params->threshold_prob);
+    parent_upper_regions->mergeUpperLower<num_states>(upper_left_right_regions, node.getUpperLength(), *lower_regions, node.getCorrespondingLength(next_node_mini, nodes), aln, model, params->threshold_prob);
+    
+    // handle cases when new regions is null/empty
+    if (!upper_left_right_regions || upper_left_right_regions->size() == 0)
+        handleNullNewRegions<num_states>(node_index, node, (node.getUpperLength() <= 0 && node.getCorrespondingLength(next_node_mini, nodes) <= 0), node_stack, update_blength, "Strange: None vector from non-zero distances in updatePartialLh() from parent direction.");
+    
+    return upper_left_right_regions;
+}
+
+bool cmaple::Tree::updateNewPartialIfDifferent(PhyloNode& node, const MiniIndex next_node_mini, std::unique_ptr<SeqRegions>& upper_left_right_regions, std::stack<Index> &node_stack, const PositionType seq_length)
+{
     // ASSERT(params.has_value());
     ASSERT(params);
-    if (node.getPartialLh(TOP)->areDiffFrom(old_lower_regions, seq_length,
-                                            num_states, *params) &&
-        root_vector_index !=
-            node_vec_index) {  //(top_node->getPartialLhAtNode(aln, model,
-                               // params->threshold_prob)->areDiffFrom(old_lower_regions,
-                               // seq_length, aln->num_states,
-                               //&params.value()) && root != top_node)
-      // node_stack.push(top_node->neighbor);
-      node_stack.push(node.getNeighborIndex(TOP));
-    }
-
-    // update likelihoods at sibling node
-    std::unique_ptr<SeqRegions> new_upper_regions = nullptr;
-    if (is_non_root) {
-      parent_upper_regions->mergeUpperLower<num_states>(
-          new_upper_regions, node.getUpperLength(), *this_node_lower_regions,
-          this_node_distance, aln, model, params->threshold_prob);
-    } else {
-      // new_upper_regions = node->neighbor->getPartialLhAtNode(aln, model,
-      // params->threshold_prob)->computeTotalLhAtRoot(aln->num_states, model,
-      // this_node_distance);
-      getPartialLhAtNode(neighbor_index)
-          ->computeTotalLhAtRoot<num_states>(new_upper_regions, model,
-                                             this_node_distance);
-    }
-
-    if (!new_upper_regions || new_upper_regions->size() == 0) {
-      // handleNullNewRegions(top_node, (top_node->length <= 0 &&
-      // this_node_distance <= 0), node_stack, update_blength, "Strange: None
-      // vector from non-zero distances in updatePartialLh() from child
-      // direction, new_upper_regions.");
-      handleNullNewRegions<num_states>(
-          top_node_index, node,
-          (node.getUpperLength() <= 0 && this_node_distance <= 0), node_stack,
-          update_blength,
-          "Strange: None vector from non-zero distances in updatePartialLh() "
-          "from child direction, new_upper_regions.");
-    }
-    // update partiallh of other_next_node if the new one is different from
-    // the current one
-    else {
-      // updateNewPartialIfDifferent(other_next_node, new_upper_regions,
-      // node_stack, seq_length);
-      updateNewPartialIfDifferent(node, other_next_node_mini, new_upper_regions,
-                                  node_stack, seq_length);
-    }
-
-    // delete new_upper_regions
-    // if (new_upper_regions) delete new_upper_regions;
-  }
-
-  // delete old_lower_regions
-  // if (old_lower_regions) delete old_lower_regions;
-}
-
-template <const StateType num_states>
-void cmaple::Tree::updatePartialLh(stack<Index>& node_stack) {
-  const PositionType seq_length = aln->ref_seq.size();
-
-  while (!node_stack.empty()) {
-    Index node_index = node_stack.top();
-    node_stack.pop();
-    PhyloNode& node = nodes[node_index.getVectorIndex()];
-
-    // NHANLT: debug
-    // if (node->next && (node->neighbor->seq_name == "25" ||
-    // (node->next->neighbor && node->next->neighbor->seq_name == "25") ||
-    // //(node->next->next->neighbor && node->next->next->neighbor->seq_name ==
-    // "25"))) if (node->seq_name == "25")
-    //   cout << "dsdas";
-
-    node.setOutdated(true);
-
-    std::unique_ptr<SeqRegions> null_seqregions_ptr = nullptr;
-    bool is_non_root = root_vector_index != node_index.getVectorIndex();
-    /*if (is_non_root)
-    {
-        //parent_upper_regions =
-    node->getTopNode()->neighbor->getPartialLhAtNode(aln, model,
-    params->threshold_prob); SeqRegions parent_upper_regions_clone =
-    SeqRegions(getPartialLhAtNode(node.getNeighborIndex(TOP)));
-        parent_upper_regions =
-    std::make_unique<SeqRegions>(std::move(parent_upper_regions_clone));
-    }*/
-    const std::unique_ptr<SeqRegions>& parent_upper_regions =
-        is_non_root ? getPartialLhAtNode(node.getNeighborIndex(TOP))
-                    : null_seqregions_ptr;
-
-    // change in likelihoods is coming from parent node
-    if (node_index.getMiniIndex() == TOP) {
-      ASSERT(is_non_root);
-      updatePartialLhFromParent<num_states>(node_index, node, node_stack,
-                                            parent_upper_regions, seq_length);
-    }
-    // otherwise, change in likelihoods is coming from a child.
-    else {
-      updatePartialLhFromChildren<num_states>(node_index, node, node_stack,
-                                              parent_upper_regions, is_non_root,
-                                              seq_length);
-    }
-  }
-}
-
-template <const StateType num_states>
-void cmaple::Tree::examineSamplePlacementMidBranch(
-    Index& selected_node_index,
-    const std::unique_ptr<SeqRegions>& mid_branch_lh,
-    RealNumType& best_lh_diff,
-    bool& is_mid_branch,
-    RealNumType& lh_diff_mid_branch,
-    TraversingNode& current_extended_node,
-    const std::unique_ptr<SeqRegions>& sample_regions) {
-  // compute the placement cost
-  lh_diff_mid_branch = calculateSamplePlacementCost<num_states>(
-      nodes[current_extended_node.getIndex().getVectorIndex()].getMidBranchLh(),
-      sample_regions, default_blength);
-
-  // record the best_lh_diff if lh_diff_mid_branch is greater than the
-  // best_lh_diff ever
-  if (lh_diff_mid_branch > best_lh_diff) {
-    best_lh_diff = lh_diff_mid_branch;
-    selected_node_index = current_extended_node.getIndex();
-    current_extended_node.setFailureCount(0);
-    is_mid_branch = true;
-  }
-}
-
-template <const StateType num_states>
-void cmaple::Tree::examineSamplePlacementAtNode(
-    Index& selected_node_index,
-    const std::unique_ptr<SeqRegions>& total_lh,
-    RealNumType& best_lh_diff,
-    bool& is_mid_branch,
-    RealNumType& lh_diff_at_node,
-    RealNumType& lh_diff_mid_branch,
-    RealNumType& best_up_lh_diff,
-    RealNumType& best_down_lh_diff,
-    Index& best_child_index,
-    TraversingNode& current_extended_node,
-    const std::unique_ptr<SeqRegions>& sample_regions) {
-  // compute the placement cost
-  lh_diff_at_node = calculateSamplePlacementCost<num_states>(
-      total_lh, sample_regions, default_blength);
-
-  // record the best_lh_diff if lh_diff_at_node is greater than the best_lh_diff
-  // ever
-  if (lh_diff_at_node > best_lh_diff) {
-    best_lh_diff = lh_diff_at_node;
-    selected_node_index = current_extended_node.getIndex();
-    current_extended_node.setFailureCount(0);
-    is_mid_branch = false;
-    best_up_lh_diff = lh_diff_mid_branch;
-  } else if (lh_diff_mid_branch >= (best_lh_diff - params->threshold_prob)) {
-    best_up_lh_diff = current_extended_node.getLhDiff();
-    best_down_lh_diff = lh_diff_at_node;
-    best_child_index = current_extended_node.getIndex();
-  }
-  // placement at current node is considered failed if placement likelihood is
-  // not improved by a certain margin compared to best placement so far for
-  // the nodes above it.
-  else if (lh_diff_at_node < (current_extended_node.getLhDiff() -
-                              params->thresh_log_lh_failure)) {
-    current_extended_node.increaseFailureCount();
-  }
-}
-
-template <const StateType num_states>
-void cmaple::Tree::finetuneSamplePlacementAtNode(
-    const PhyloNode& selected_node,
-    RealNumType& best_down_lh_diff,
-    Index& best_child_index,
-    const std::unique_ptr<SeqRegions>& sample_regions) {
-  // current node might be part of a polytomy (represented by 0 branch lengths)
-  // so we want to explore all the children of the current node to find out if
-  // the best placement is actually in any of the branches below the current
-  // node. Node* neighbor_node;
-  stack<Index> node_stack;
-  /*for (Index
-     neighbor_index:nodes[selected_node_index.getVectorIndex()].getNeighborIndexes(selected_node_index.getMiniIndex()))
-      node_stack.push(neighbor_index);*/
-  // ASSERT(selected_node_index.getMiniIndex() == TOP);
-  if (selected_node.isInternal()) {
-    node_stack.push(selected_node.getNeighborIndex(RIGHT));
-    node_stack.push(selected_node.getNeighborIndex(LEFT));
-  }
-
-  while (!node_stack.empty()) {
-    Index node_index = node_stack.top();
-    // MiniIndex node_mini_index = node_index.getMiniIndex();
-    node_stack.pop();
-    ASSERT(node_index.getMiniIndex() == TOP);
-    PhyloNode& node = nodes[node_index.getVectorIndex()];
-    // const RealNumType current_blength =
-    // node.getCorrespondingLength(node_mini_index, nodes);
-    const RealNumType current_blength = node.getUpperLength();
-
-    if (current_blength <= 0) {
-      /*for (Index
-         neighbor_index:node.getNeighborIndexes(node_index.getMiniIndex()))
-          node_stack.push(neighbor_index);*/
-      if (node.isInternal()) {
-        node_stack.push(node.getNeighborIndex(RIGHT));
-        node_stack.push(node.getNeighborIndex(LEFT));
-      }
-    } else {
-      // now try to place on the current branch below the best node, at an
-      // height above the mid-branch.
-      RealNumType new_blength = current_blength * 0.5;
-      RealNumType new_best_lh_mid_branch = MIN_NEGATIVE;
-      // node->neighbor->getPartialLhAtNode(aln, model, params->threshold_prob);
-      // const std::unique_ptr<SeqRegions>& upper_lr_regions =
-      // getPartialLhAtNode(node.getNeighborIndex(node_mini_index));
-      const std::unique_ptr<SeqRegions>& upper_lr_regions =
-          getPartialLhAtNode(node.getNeighborIndex(TOP));
-      // SeqRegions* lower_regions = node->getPartialLhAtNode(aln, model,
-      // params->threshold_prob);
-      //  const std::unique_ptr<SeqRegions>& lower_regions =
-      //  node.getPartialLh(node_mini_index);
-      const std::unique_ptr<SeqRegions>& lower_regions = node.getPartialLh(TOP);
-      RealNumType new_lh_mid_branch = calculateSamplePlacementCost<num_states>(
-          node.getMidBranchLh(), sample_regions, default_blength);
-      std::unique_ptr<SeqRegions> mid_branch_regions = nullptr;
-
-      // try to place new sample along the upper half of the current branch
-      while (true) {
-        // record new_best_lh_mid_branch
-        if (new_lh_mid_branch > new_best_lh_mid_branch) {
-          new_best_lh_mid_branch = new_lh_mid_branch;
-          // otherwise, stop trying along the current branch
-        } else {
-          break;
-        }
-
-        // stop trying if reaching the minimum branch length
-        if (new_blength <= min_blength_mid) {
-          break;
-        }
-
-        // try at different position along the current branch
-        new_blength *= 0.5;
-
-        // get new mid_branch_regions based on the new_blength
-        upper_lr_regions->mergeUpperLower<num_states>(
-            mid_branch_regions, new_blength, *lower_regions,
-            current_blength - new_blength, aln, model, params->threshold_prob);
-
-        // compute the placement cost
-        new_lh_mid_branch = calculateSamplePlacementCost<num_states>(
-            mid_branch_regions, sample_regions, default_blength);
-      }
-
-      // record new best_down_lh_diff
-      if (new_best_lh_mid_branch > best_down_lh_diff) {
-        best_down_lh_diff = new_best_lh_mid_branch;
-        best_child_index = node_index;
-      }
-    }
-  }
-}
-
-template <const StateType num_states>
-void cmaple::Tree::seekSamplePlacement(
-    const Index start_node_index,
-    const NumSeqsType seq_name_index,
-    const std::unique_ptr<SeqRegions>& sample_regions,
-    Index& selected_node_index,
-    RealNumType& best_lh_diff,
-    bool& is_mid_branch,
-    RealNumType& best_up_lh_diff,
-    RealNumType& best_down_lh_diff,
-    Index& best_child_index) {
-  // init variables
-  // output variables
-  selected_node_index = start_node_index;
-  // dummy variables
-  RealNumType lh_diff_mid_branch = 0;
-  RealNumType lh_diff_at_node = 0;
-  // stack of nodes to examine positions
-  stack<TraversingNode> extended_node_stack;
-  extended_node_stack.push(TraversingNode(start_node_index, 0, MIN_NEGATIVE));
-
-  // recursively examine positions for placing the new sample
-  while (!extended_node_stack.empty()) {
-    TraversingNode current_extended_node = std::move(extended_node_stack.top());
-    extended_node_stack.pop();
-    const NumSeqsType current_node_vec =
-        current_extended_node.getIndex().getVectorIndex();
-    PhyloNode& current_node = nodes[current_node_vec];
-    const bool& is_internal = current_node.isInternal();
-
-    // NHANLT: debug
-    // if (current_node->next && ((current_node->next->neighbor &&
-    // current_node->next->neighbor->seq_name == "25")
-    //                        || (current_node->next->next->neighbor &&
-    //                        current_node->next->next->neighbor->seq_name ==
-    //                        "25")))
-    // cout << "fdsfsd";
-
-    // if the current node is a leaf AND the new sample/sequence is strictly
-    // less informative than the current node
-    // -> add the new sequence into the list of minor sequences of the current
-    // node + stop seeking the placement
-    if ((!is_internal) &&
-        (current_node.getPartialLh(TOP)->compareWithSample(
-             *sample_regions, aln->ref_seq.size(), num_states) == 1)) {
-      current_node.addLessInfoSeqs(seq_name_index);
-      selected_node_index = Index();
-      return;
-    }
-
-    const RealNumType current_node_blength = current_node.getUpperLength();
-
-    // 1. try first placing as a descendant of the mid-branch point of the
-    // branch above the current node
-    if (root_vector_index != current_node_vec && current_node_blength > 0) {
-      examineSamplePlacementMidBranch<num_states>(
-          selected_node_index, current_node.getMidBranchLh(), best_lh_diff,
-          is_mid_branch, lh_diff_mid_branch, current_extended_node,
-          sample_regions);
-    }
-    // otherwise, don't consider mid-branch point
-    else {
-      lh_diff_mid_branch = MIN_NEGATIVE;
-    }
-
-    // 2. try to place as descendant of the current node (this is skipped if the
-    // node has top branch length 0 and so is part of a polytomy).
-    if (root_vector_index == current_node_vec || current_node_blength > 0) {
-      examineSamplePlacementAtNode<num_states>(
-          selected_node_index, current_node.getTotalLh(), best_lh_diff,
-          is_mid_branch, lh_diff_at_node, lh_diff_mid_branch, best_up_lh_diff,
-          best_down_lh_diff, best_child_index, current_extended_node,
-          sample_regions);
-    } else {
-      lh_diff_at_node = current_extended_node.getLhDiff();
-    }
-
-    // keep trying to place at children nodes, unless the number of attempts has
-    // reaches the failure limit
-    const short int failure_count = current_extended_node.getFailureCount();
-    if ((params->strict_stop_seeking_placement_sample &&
-         failure_count < params->failure_limit_sample &&
-         lh_diff_at_node > (best_lh_diff - params->thresh_log_lh_sample)) ||
-        (!params->strict_stop_seeking_placement_sample &&
-         (failure_count < params->failure_limit_sample ||
-          lh_diff_at_node > (best_lh_diff - params->thresh_log_lh_sample)))) {
-      /*for (Index neighbor_index:current_node.getNeighborIndexes(TOP))
-          extended_node_stack.push(TraversingNode(neighbor_index,
-         current_extended_node.getFailureCount(), lh_diff_at_node));*/
-      if (is_internal) {
-        extended_node_stack.push(
-            TraversingNode(current_node.getNeighborIndex(RIGHT), failure_count,
-                           lh_diff_at_node));
-        extended_node_stack.push(
-            TraversingNode(current_node.getNeighborIndex(LEFT), failure_count,
-                           lh_diff_at_node));
-      }
-    }
-  }
-
-  // exploration of the tree is finished, and we are left with the node found so
-  // far with the best appending likelihood cost. Now we explore placement just
-  // below this node for more fine-grained placement within its descendant
-  // branches.
-  best_down_lh_diff = MIN_NEGATIVE;
-  best_child_index = Index();
-
-  // if best position so far is the descendant of a node -> explore further at
-  // its children
-  if (!is_mid_branch) {
-    finetuneSamplePlacementAtNode<num_states>(
-        nodes[selected_node_index.getVectorIndex()], best_down_lh_diff,
-        best_child_index, sample_regions);
-  }
-}
-
-template <const StateType num_states>
-void cmaple::Tree::addStartingNodes(
-    const Index& node_index,
-    PhyloNode& node,
-    const Index& other_child_node_index,
-    const RealNumType best_lh_diff,
-    std::stack<std::unique_ptr<UpdatingNode>>& node_stack) {
-  // dummy variables
-  const NumSeqsType vec_index = node_index.getVectorIndex();
-  PhyloNode& other_child_node = nodes[other_child_node_index.getVectorIndex()];
-
-  // node is not the root
-  if (root_vector_index != vec_index) {
-    const Index parent_index = node.getNeighborIndex(TOP);
-    std::unique_ptr<SeqRegions>& parent_upper_lr_regions = getPartialLhAtNode(
-        parent_index);  // node->neighbor->getPartialLhAtNode(aln,
-                        // model, threshold_prob);
-    std::unique_ptr<SeqRegions>& other_child_node_regions =
-        other_child_node.getPartialLh(
-            TOP);  // other_child_node->getPartialLhAtNode(aln,
-                   // model, threshold_prob);
-
-    // add nodes (sibling and parent of the current node) into node_stack which
-    // we will need to traverse to update their regions due to the removal of
-    // the sub tree
-    RealNumType branch_length =
-        other_child_node.getUpperLength();  // other_child_node->length;
-    if (node.getUpperLength() > 0) {
-      branch_length = branch_length > 0 ? branch_length + node.getUpperLength()
-                                        : node.getUpperLength();
-    }
-
-    /*node_stack.push(new UpdatingNode(node->neighbor, other_child_node_regions,
-    branch_length, true, best_lh_diff, 0, false)); node_stack.push(new
-    UpdatingNode(other_child_node, parent_upper_lr_regions, branch_length, true,
-    best_lh_diff, 0, false));*/
-    std::unique_ptr<SeqRegions> null_seqregions_ptr1 = nullptr;
-    node_stack.push(std::make_unique<UpdatingNode>(UpdatingNode(
-        parent_index, std::move(null_seqregions_ptr1), other_child_node_regions,
-        branch_length, true, best_lh_diff, 0)));
-    std::unique_ptr<SeqRegions> null_seqregions_ptr2 = nullptr;
-    node_stack.push(std::make_unique<UpdatingNode>(UpdatingNode(
-        other_child_node_index, std::move(null_seqregions_ptr2),
-        parent_upper_lr_regions, branch_length, true, best_lh_diff, 0)));
-  }
-  // node is root
-  else {
-    // there is only one sample outside of the subtree doesn't need to be
-    // considered
-    if (other_child_node.isInternal())  // other_child_node->next)
-    {
-      // add nodes (children of the sibling of the current node) into node_stack
-      // which we will need to traverse to update their regions due to the
-      // removal of the sub tree
-      const Index grand_child_1_index =
-          other_child_node.getNeighborIndex(RIGHT);
-      const Index grand_child_2_index = other_child_node.getNeighborIndex(LEFT);
-      PhyloNode& grand_child_1 =
-          nodes[grand_child_1_index
-                    .getVectorIndex()];  // other_child_node->next->neighbor;
-      PhyloNode& grand_child_2 = nodes
-          [grand_child_2_index
-               .getVectorIndex()];  // other_child_node->next->next->neighbor;
-
-      // always unique_ptr<SeqRegions>& -> always automatically delete
-      // SeqRegions* up_lr_regions_1 = grand_child_2->computeTotalLhAtNode(aln,
-      // model, threshold_prob, true, false, grand_child_2->length);
-      // std::unique_ptr<SeqRegions> up_lr_regions_1 =
-      // grand_child_2.computeTotalLhAtNode(other_child_node, aln, model,
-      // threshold_prob, true, grand_child_2.getUpperLength());
-      std::unique_ptr<SeqRegions> up_lr_regions_1 = nullptr;
-      grand_child_2.getPartialLh(TOP)->computeTotalLhAtRoot<num_states>(
-          up_lr_regions_1, model, grand_child_2.getUpperLength());
-
-      // node_stack.push(new UpdatingNode(grand_child_1, up_lr_regions_1,
-      // grand_child_1->length, true, best_lh_diff, 0, true));
-      std::unique_ptr<SeqRegions> null_seqregions_ptr1 = nullptr;
-      node_stack.push(std::make_unique<UpdatingNode>(UpdatingNode(
-          grand_child_1_index, std::move(up_lr_regions_1), null_seqregions_ptr1,
-          grand_child_1.getUpperLength(), true, best_lh_diff, 0)));
-
-      // SeqRegions* up_lr_regions_2 = grand_child_1->computeTotalLhAtNode(aln,
-      // model, threshold_prob, true, false, grand_child_1->length);
-      std::unique_ptr<SeqRegions> up_lr_regions_2 = nullptr;
-      grand_child_1.getPartialLh(TOP)->computeTotalLhAtRoot<num_states>(
-          up_lr_regions_2, model, grand_child_1.getUpperLength());
-
-      // node_stack.push(new UpdatingNode(grand_child_2, up_lr_regions_2,
-      // grand_child_2->length, true, best_lh_diff, 0, true));
-      std::unique_ptr<SeqRegions> null_seqregions_ptr2 = nullptr;
-      node_stack.push(std::make_unique<UpdatingNode>(UpdatingNode(
-          grand_child_2_index, std::move(up_lr_regions_2), null_seqregions_ptr2,
-          grand_child_2.getUpperLength(), true, best_lh_diff, 0)));
-    }
-  }
+    if (!node.getPartialLh(next_node_mini) || node.getPartialLh(next_node_mini)->areDiffFrom(upper_left_right_regions, seq_length, aln->num_states, *params)) //(next_node->getPartialLhAtNode(aln, model, params->threshold_prob)->areDiffFrom(upper_left_right_regions, seq_length, aln->num_states, &params.value()))
+    {
+        /*replacePartialLH(next_node->partial_lh, upper_left_right_regions);
+        node_stack.push(next_node->neighbor);*/
+        node.setPartialLh(next_node_mini, std::move(upper_left_right_regions));
+        node_stack.push(node.getNeighborIndex(next_node_mini));
+        return true;
+    }
+    
+    return false;
+}
+
+template <const StateType num_states>
+void cmaple::Tree::updatePartialLhFromParent(const Index index, PhyloNode& node, stack<Index> &node_stack, const std::unique_ptr<SeqRegions>& parent_upper_regions, const PositionType seq_length)
+{
+    bool update_blength = false;
+    
+    // if necessary, update the total probabilities at the mid node.
+    if (node.getUpperLength() > 0)
+    {
+        // update vector of regions at mid-branch point
+        updateMidBranchLh<num_states>(index, node, parent_upper_regions, node_stack, update_blength);
+        
+        // if necessary, update the total probability vector.
+        if (!update_blength)
+        {
+            // node->computeTotalLhAtNode(aln, model, params->threshold_prob, node == root);
+            node.computeTotalLhAtNode<num_states>(node.getTotalLh(), nodes[node.getNeighborIndex(TOP).getVectorIndex()], aln, model, params->threshold_prob, root_vector_index == index.getVectorIndex());
+            
+            if (!node.getTotalLh() || node.getTotalLh()->size() == 0)
+                throw std::logic_error("inside updatePartialLh(), from parent 2: should not have happened since node->length > 0");
+        }
+    }
+    
+    // at valid internal node, update upLeft and upRight, and if necessary add children to node_stack.
+    if (node.isInternal() && !update_blength)//(node->next && !update_blength)
+    {
+        /*Node* next_node_1 = node->next;
+        Node* next_node_2 = next_node_1->next;*/
+        
+        // compute new upper left/right for next_node_1
+        std::unique_ptr<SeqRegions> upper_left_right_regions_1 = computeUpperLeftRightRegions<num_states>(index, node, RIGHT, parent_upper_regions, node_stack, update_blength);//computeUpperLeftRightRegions(next_node_1, node, parent_upper_regions, node_stack, update_blength);
+        std::unique_ptr<SeqRegions> upper_left_right_regions_2 = nullptr;
+        
+        // compute new upper left/right for next_node_1
+        if (!update_blength)
+            upper_left_right_regions_2 = computeUpperLeftRightRegions<num_states>(index, node, LEFT, parent_upper_regions, node_stack, update_blength);
+        
+        if (!update_blength)
+        {
+            // update new partiallh for next_node_1
+            updateNewPartialIfDifferent(node, RIGHT, upper_left_right_regions_2, node_stack, seq_length);
+            
+            // update new partiallh for next_node_2
+            updateNewPartialIfDifferent(node, LEFT, upper_left_right_regions_1, node_stack, seq_length);
+        }
+    }
+}
+
+template <const StateType num_states>
+void cmaple::Tree::updatePartialLhFromChildren(const Index index, PhyloNode& node, std::stack<Index> &node_stack, const std::unique_ptr<SeqRegions>& parent_upper_regions, const bool is_non_root, const PositionType seq_length)
+{
+    bool update_blength = false;
+    /*Node* top_node = NULL;
+    Node* other_next_node = NULL;
+    Node* next_node = NULL;
+    FOR_NEXT(node, next_node)
+    {
+        if (next_node->is_top)
+            top_node = next_node;
+        else
+            other_next_node = next_node;
+    }
+    
+    ASSERT(top_node && other_next_node);*/
+    
+    const NumSeqsType node_vec_index = index.getVectorIndex();
+    const Index top_node_index = Index(node_vec_index, TOP);
+    const MiniIndex node_mini = index.getMiniIndex();
+    const MiniIndex other_next_node_mini = index.getFlipMiniIndex();
+    
+    const RealNumType this_node_distance = node.getCorrespondingLength(node_mini, nodes); //node->length;
+    const RealNumType other_next_node_distance = node.getCorrespondingLength(other_next_node_mini, nodes); //other_next_node->length;
+    const Index neighbor_index = node.getNeighborIndex(node_mini);
+    PhyloNode& neighbor = nodes[neighbor_index.getVectorIndex()];
+    const std::unique_ptr<SeqRegions>& this_node_lower_regions = neighbor.getPartialLh(neighbor_index.getMiniIndex()); // node->neighbor->getPartialLhAtNode(aln, model, params->threshold_prob);
+    
+    // update lower likelihoods
+    std::unique_ptr<SeqRegions> merged_two_lower_regions = nullptr;
+    std::unique_ptr<SeqRegions> old_lower_regions = nullptr;
+    // other_next_node->neighbor->getPartialLhAtNode(aln, model, params->threshold_prob)->mergeTwoLowers<num_states>(merged_two_lower_regions, other_next_node_distance, *this_node_lower_regions, this_node_distance, aln, model, params->threshold_prob);
+    getPartialLhAtNode(node.getNeighborIndex(other_next_node_mini))->mergeTwoLowers<num_states>(merged_two_lower_regions, other_next_node_distance, *this_node_lower_regions, this_node_distance, aln, model, cumulative_rate, params->threshold_prob);
+    
+    if (!merged_two_lower_regions || merged_two_lower_regions->size() == 0)
+    {
+        //handleNullNewRegions(node->neighbor, (this_node_distance <= 0 && other_next_node_distance <= 0), node_stack, update_blength, "Strange: None vector from non-zero distances in updatePartialLh() from child direction.");
+        handleNullNewRegions<num_states>(neighbor_index, neighbor, (this_node_distance <= 0 && other_next_node_distance <= 0), node_stack, update_blength, "Strange: None vector from non-zero distances in updatePartialLh() from child direction.");
+    }
+    else
+    {
+        /*replacePartialLH(old_lower_regions, top_node->partial_lh);
+        top_node->partial_lh = merged_two_lower_regions;
+        merged_two_lower_regions = NULL;*/
+        old_lower_regions = std::move(node.getPartialLh(TOP));
+        node.setPartialLh(TOP, std::move(merged_two_lower_regions));
+    }
+
+    // update total likelihood
+    if (!update_blength)
+    {
+        if (node.getUpperLength() > 0 || root_vector_index == node_vec_index) //(top_node->length > 0 || top_node == root)
+        {
+            // SeqRegions* new_total_lh_regions = top_node->computeTotalLhAtNode(aln, model, params->threshold_prob, top_node == root, false);
+            std::unique_ptr<SeqRegions> new_total_lh_regions = nullptr;
+            node.computeTotalLhAtNode<num_states>(new_total_lh_regions, nodes[node.getNeighborIndex(TOP).getVectorIndex()], aln, model, params->threshold_prob, root_vector_index == node_vec_index);
+            
+            if (!new_total_lh_regions)
+            {
+                // handleNullNewRegions(top_node, (node.getUpperLength() <= 0), node_stack, update_blength, "Strange: None vector from non-zero distances in updatePartialLh() from child direction while doing overall likelihood.");
+                handleNullNewRegions<num_states>(top_node_index, node, (node.getUpperLength() <= 0), node_stack, update_blength, "Strange: None vector from non-zero distances in updatePartialLh() from child direction while doing overall likelihood.");
+            }
+            else
+            {
+                // replacePartialLH(top_node->total_lh, new_total_lh_regions);
+                node.setTotalLh(std::move(new_total_lh_regions));
+            }
+        }
+    }
+    
+    // update total mid-branches likelihood
+    if (!update_blength && node.getUpperLength() > 0 && is_non_root) //(!update_blength && top_node->length > 0 && is_non_root)
+        //updateMidBranchLh(top_node, parent_upper_regions, node_stack, update_blength);
+        updateMidBranchLh<num_states>(top_node_index, node, parent_upper_regions, node_stack, update_blength);
+    
+    if (!update_blength)
+    {
+        // update likelihoods at parent node
+        // ASSERT(params.has_value());
+        ASSERT(params);
+        if (node.getPartialLh(TOP)->areDiffFrom(old_lower_regions, seq_length, num_states, *params) && root_vector_index != node_vec_index) //(top_node->getPartialLhAtNode(aln, model, params->threshold_prob)->areDiffFrom(old_lower_regions, seq_length, aln->num_states, &params.value()) && root != top_node)
+            //node_stack.push(top_node->neighbor);
+            node_stack.push(node.getNeighborIndex(TOP));
+
+        // update likelihoods at sibling node
+        std::unique_ptr<SeqRegions> new_upper_regions = nullptr;
+        if (is_non_root)
+            parent_upper_regions->mergeUpperLower<num_states>(new_upper_regions, node.getUpperLength(), *this_node_lower_regions, this_node_distance, aln, model, params->threshold_prob);
+        else
+            //new_upper_regions = node->neighbor->getPartialLhAtNode(aln, model, params->threshold_prob)->computeTotalLhAtRoot(aln->num_states, model, this_node_distance);
+             getPartialLhAtNode(neighbor_index)->computeTotalLhAtRoot<num_states>(new_upper_regions, model, this_node_distance);
+        
+        if (!new_upper_regions || new_upper_regions->size() == 0)
+        {
+            //handleNullNewRegions(top_node, (top_node->length <= 0 && this_node_distance <= 0), node_stack, update_blength, "Strange: None vector from non-zero distances in updatePartialLh() from child direction, new_upper_regions.");
+            handleNullNewRegions<num_states>(top_node_index, node, (node.getUpperLength() <= 0 && this_node_distance <= 0), node_stack, update_blength, "Strange: None vector from non-zero distances in updatePartialLh() from child direction, new_upper_regions.");
+        }
+        // update partiallh of other_next_node if the new one is different from the current one
+        else
+            // updateNewPartialIfDifferent(other_next_node, new_upper_regions, node_stack, seq_length);
+            updateNewPartialIfDifferent(node, other_next_node_mini, new_upper_regions, node_stack, seq_length);
+            
+        // delete new_upper_regions
+       // if (new_upper_regions) delete new_upper_regions;
+    }
+            
+    // delete old_lower_regions
+    // if (old_lower_regions) delete old_lower_regions;
+}
+
+template <const StateType num_states>
+void cmaple::Tree::updatePartialLh(stack<Index> &node_stack)
+{
+    const PositionType seq_length = aln->ref_seq.size();
+    
+    while (!node_stack.empty())
+    {
+        Index node_index = node_stack.top();
+        node_stack.pop();
+        PhyloNode& node = nodes[node_index.getVectorIndex()];
+        
+        // NHANLT: debug
+        //if (node->next && (node->neighbor->seq_name == "25" || (node->next->neighbor && node->next->neighbor->seq_name == "25") || //(node->next->next->neighbor && node->next->next->neighbor->seq_name == "25")))
+        //if (node->seq_name == "25")
+         //   cout << "dsdas";
+        
+        node.setOutdated(true);
+        
+        std::unique_ptr<SeqRegions> null_seqregions_ptr = nullptr;
+        bool is_non_root = root_vector_index != node_index.getVectorIndex();
+        /*if (is_non_root)
+        {
+            //parent_upper_regions = node->getTopNode()->neighbor->getPartialLhAtNode(aln, model, params->threshold_prob);
+            SeqRegions parent_upper_regions_clone = SeqRegions(getPartialLhAtNode(node.getNeighborIndex(TOP)));
+            parent_upper_regions = std::make_unique<SeqRegions>(std::move(parent_upper_regions_clone));
+        }*/
+        const std::unique_ptr<SeqRegions>& parent_upper_regions = is_non_root ? getPartialLhAtNode(node.getNeighborIndex(TOP)) :  null_seqregions_ptr;
+            
+        // change in likelihoods is coming from parent node
+        if (node_index.getMiniIndex() == TOP)
+        {
+            ASSERT(is_non_root);
+            updatePartialLhFromParent<num_states>(node_index, node, node_stack, parent_upper_regions, seq_length);
+        }
+        // otherwise, change in likelihoods is coming from a child.
+        else
+        {
+            updatePartialLhFromChildren<num_states>(node_index, node, node_stack, parent_upper_regions, is_non_root, seq_length);
+        }
+    }
+}
+
+template <const StateType num_states>
+void cmaple::Tree::examineSamplePlacementMidBranch(Index& selected_node_index, const std::unique_ptr<SeqRegions>& mid_branch_lh, RealNumType &best_lh_diff, bool& is_mid_branch, RealNumType& lh_diff_mid_branch, TraversingNode& current_extended_node, const std::unique_ptr<SeqRegions>& sample_regions)
+{
+    // compute the placement cost
+    lh_diff_mid_branch = calculateSamplePlacementCost<num_states>(nodes[current_extended_node.getIndex().getVectorIndex()].getMidBranchLh(), sample_regions, default_blength);
+    
+    // record the best_lh_diff if lh_diff_mid_branch is greater than the best_lh_diff ever
+    if (lh_diff_mid_branch > best_lh_diff)
+    {
+        best_lh_diff = lh_diff_mid_branch;
+        selected_node_index = current_extended_node.getIndex();
+        current_extended_node.setFailureCount(0);
+        is_mid_branch = true;
+    }
+}
+
+template <const StateType num_states>
+void cmaple::Tree::examineSamplePlacementAtNode(Index& selected_node_index, const std::unique_ptr<SeqRegions>& total_lh, RealNumType &best_lh_diff, bool& is_mid_branch, RealNumType& lh_diff_at_node, RealNumType& lh_diff_mid_branch, RealNumType &best_up_lh_diff, RealNumType &best_down_lh_diff, Index& best_child_index, TraversingNode& current_extended_node, const std::unique_ptr<SeqRegions>& sample_regions)
+{
+    // compute the placement cost
+    lh_diff_at_node = calculateSamplePlacementCost<num_states>(total_lh, sample_regions, default_blength);
+    
+    // record the best_lh_diff if lh_diff_at_node is greater than the best_lh_diff ever
+    if (lh_diff_at_node > best_lh_diff)
+    {
+        best_lh_diff = lh_diff_at_node;
+        selected_node_index = current_extended_node.getIndex();
+        current_extended_node.setFailureCount(0);
+        is_mid_branch = false;
+        best_up_lh_diff = lh_diff_mid_branch;
+    }
+    else if (lh_diff_mid_branch >= (best_lh_diff - params->threshold_prob))
+    {
+        best_up_lh_diff = current_extended_node.getLhDiff();
+        best_down_lh_diff = lh_diff_at_node;
+        best_child_index = current_extended_node.getIndex();
+    }
+    // placement at current node is considered failed if placement likelihood is not improved by a certain margin compared to best placement so far for the nodes above it.
+    else if (lh_diff_at_node < (current_extended_node.getLhDiff() - params->thresh_log_lh_failure))
+        current_extended_node.increaseFailureCount();
+}
+
+template <const StateType num_states>
+void cmaple::Tree::finetuneSamplePlacementAtNode(const PhyloNode& selected_node, RealNumType &best_down_lh_diff, Index& best_child_index, const std::unique_ptr<SeqRegions>& sample_regions)
+{
+    // current node might be part of a polytomy (represented by 0 branch lengths) so we want to explore all the children of the current node to find out if the best placement is actually in any of the branches below the current node.
+    // Node* neighbor_node;
+    stack<Index> node_stack;
+    /*for (Index neighbor_index:nodes[selected_node_index.getVectorIndex()].getNeighborIndexes(selected_node_index.getMiniIndex()))
+        node_stack.push(neighbor_index);*/
+    // ASSERT(selected_node_index.getMiniIndex() == TOP);
+    if (selected_node.isInternal())
+    {
+        node_stack.push(selected_node.getNeighborIndex(RIGHT));
+        node_stack.push(selected_node.getNeighborIndex(LEFT));
+    }
+    
+    
+    while (!node_stack.empty())
+    {
+        Index node_index = node_stack.top();
+        // MiniIndex node_mini_index = node_index.getMiniIndex();
+        node_stack.pop();
+        ASSERT(node_index.getMiniIndex() == TOP);
+        PhyloNode& node = nodes[node_index.getVectorIndex()];
+        // const RealNumType current_blength = node.getCorrespondingLength(node_mini_index, nodes);
+        const RealNumType current_blength = node.getUpperLength();
+
+        if (current_blength <= 0)
+        {
+            /*for (Index neighbor_index:node.getNeighborIndexes(node_index.getMiniIndex()))
+                node_stack.push(neighbor_index);*/
+            if (node.isInternal())
+            {
+                node_stack.push(node.getNeighborIndex(RIGHT));
+                node_stack.push(node.getNeighborIndex(LEFT));
+            }
+        }
+        else
+        {
+            // now try to place on the current branch below the best node, at an height above the mid-branch.
+            RealNumType new_blength = current_blength * 0.5;
+            RealNumType new_best_lh_mid_branch = MIN_NEGATIVE;
+            // node->neighbor->getPartialLhAtNode(aln, model, params->threshold_prob);
+            // const std::unique_ptr<SeqRegions>& upper_lr_regions = getPartialLhAtNode(node.getNeighborIndex(node_mini_index));
+            const std::unique_ptr<SeqRegions>& upper_lr_regions = getPartialLhAtNode(node.getNeighborIndex(TOP));
+            //SeqRegions* lower_regions = node->getPartialLhAtNode(aln, model, params->threshold_prob);
+            // const std::unique_ptr<SeqRegions>& lower_regions = node.getPartialLh(node_mini_index);
+            const std::unique_ptr<SeqRegions>& lower_regions = node.getPartialLh(TOP);
+            RealNumType new_lh_mid_branch = calculateSamplePlacementCost<num_states>(node.getMidBranchLh(), sample_regions, default_blength);
+            std::unique_ptr<SeqRegions> mid_branch_regions = nullptr;
+
+            // try to place new sample along the upper half of the current branch
+            while (true)
+            {
+                // record new_best_lh_mid_branch
+                if (new_lh_mid_branch > new_best_lh_mid_branch)
+                    new_best_lh_mid_branch = new_lh_mid_branch;
+                // otherwise, stop trying along the current branch
+                else
+                    break;
+                
+                // stop trying if reaching the minimum branch length
+                if (new_blength <= min_blength_mid)
+                    break;
+             
+                // try at different position along the current branch
+                new_blength *= 0.5;
+
+                // get new mid_branch_regions based on the new_blength
+                upper_lr_regions->mergeUpperLower<num_states>(mid_branch_regions, new_blength, *lower_regions, current_blength - new_blength, aln, model, params->threshold_prob);
+                
+                // compute the placement cost
+                new_lh_mid_branch = calculateSamplePlacementCost<num_states>(mid_branch_regions, sample_regions, default_blength);
+            }
+            
+            // record new best_down_lh_diff
+            if (new_best_lh_mid_branch > best_down_lh_diff)
+            {
+                best_down_lh_diff = new_best_lh_mid_branch;
+                best_child_index = node_index;
+            }
+        }
+    }
+}
+
+template <const StateType num_states>
+void cmaple::Tree::seekSamplePlacement(const Index start_node_index, const NumSeqsType seq_name_index, const std::unique_ptr<SeqRegions>& sample_regions, Index& selected_node_index, RealNumType &best_lh_diff, bool &is_mid_branch, RealNumType &best_up_lh_diff, RealNumType &best_down_lh_diff, Index& best_child_index)
+{
+    // init variables
+    // output variables
+    selected_node_index = start_node_index;
+    // dummy variables
+    RealNumType lh_diff_mid_branch = 0;
+    RealNumType lh_diff_at_node = 0;
+    // stack of nodes to examine positions
+    stack<TraversingNode> extended_node_stack;
+    extended_node_stack.push(TraversingNode(start_node_index, 0, MIN_NEGATIVE));
+    
+    // recursively examine positions for placing the new sample
+    while (!extended_node_stack.empty())
+    {
+        TraversingNode current_extended_node = std::move(extended_node_stack.top());
+        extended_node_stack.pop();
+        const NumSeqsType current_node_vec = current_extended_node.getIndex().getVectorIndex();
+        PhyloNode& current_node = nodes[current_node_vec];
+        const bool& is_internal = current_node.isInternal();
+        
+        // NHANLT: debug
+        //if (current_node->next && ((current_node->next->neighbor && current_node->next->neighbor->seq_name == "25")
+          //                        || (current_node->next->next->neighbor && current_node->next->next->neighbor->seq_name == "25")))
+            //cout << "fdsfsd";
+    
+        // if the current node is a leaf AND the new sample/sequence is strictly less informative than the current node
+        // -> add the new sequence into the list of minor sequences of the current node + stop seeking the placement
+        if ((!is_internal) && (current_node.getPartialLh(TOP)->compareWithSample(*sample_regions, aln->ref_seq.size(), num_states) == 1))
+        {
+            current_node.addLessInfoSeqs(seq_name_index);
+            selected_node_index = Index();
+            return;
+        }
+        
+        const RealNumType current_node_blength = current_node.getUpperLength();
+        
+        // 1. try first placing as a descendant of the mid-branch point of the branch above the current node
+        if (root_vector_index != current_node_vec && current_node_blength > 0)
+        {
+            examineSamplePlacementMidBranch<num_states>(selected_node_index, current_node.getMidBranchLh(), best_lh_diff, is_mid_branch, lh_diff_mid_branch, current_extended_node, sample_regions);
+        }
+        // otherwise, don't consider mid-branch point
+        else
+            lh_diff_mid_branch = MIN_NEGATIVE;
+
+        // 2. try to place as descendant of the current node (this is skipped if the node has top branch length 0 and so is part of a polytomy).
+        if (root_vector_index == current_node_vec || current_node_blength > 0)
+        {
+            examineSamplePlacementAtNode<num_states>(selected_node_index, current_node.getTotalLh(), best_lh_diff, is_mid_branch, lh_diff_at_node, lh_diff_mid_branch, best_up_lh_diff, best_down_lh_diff, best_child_index, current_extended_node, sample_regions);
+        }
+        else
+            lh_diff_at_node = current_extended_node.getLhDiff();
+        
+        // keep trying to place at children nodes, unless the number of attempts has reaches the failure limit
+        const short int failure_count = current_extended_node.getFailureCount();
+        if ((params->strict_stop_seeking_placement_sample
+             && failure_count < params->failure_limit_sample
+             && lh_diff_at_node > (best_lh_diff - params->thresh_log_lh_sample))
+            || (!params->strict_stop_seeking_placement_sample
+                && (failure_count < params->failure_limit_sample
+                    || lh_diff_at_node > (best_lh_diff - params->thresh_log_lh_sample))))
+        {
+            /*for (Index neighbor_index:current_node.getNeighborIndexes(TOP))
+                extended_node_stack.push(TraversingNode(neighbor_index, current_extended_node.getFailureCount(), lh_diff_at_node));*/
+            if (is_internal)
+            {
+                extended_node_stack.push(TraversingNode(current_node.getNeighborIndex(RIGHT), failure_count, lh_diff_at_node));
+                extended_node_stack.push(TraversingNode(current_node.getNeighborIndex(LEFT), failure_count, lh_diff_at_node));
+            }
+        }
+    }
+
+    // exploration of the tree is finished, and we are left with the node found so far with the best appending likelihood cost. Now we explore placement just below this node for more fine-grained placement within its descendant branches.
+    best_down_lh_diff = MIN_NEGATIVE;
+    best_child_index = Index();;
+    
+    // if best position so far is the descendant of a node -> explore further at its children
+    if (!is_mid_branch)
+    {
+        finetuneSamplePlacementAtNode<num_states>(nodes[selected_node_index.getVectorIndex()], best_down_lh_diff, best_child_index, sample_regions);
+    }
+}
+
+template <const StateType num_states>
+void cmaple::Tree::addStartingNodes(const Index& node_index, PhyloNode& node, const Index& other_child_node_index, const RealNumType best_lh_diff, std::stack<std::unique_ptr<UpdatingNode>> &node_stack)
+{
+    // dummy variables
+    const NumSeqsType vec_index = node_index.getVectorIndex();
+    PhyloNode& other_child_node = nodes[other_child_node_index.getVectorIndex()];
+    
+    // node is not the root
+    if (root_vector_index != vec_index)
+    {
+        const Index parent_index = node.getNeighborIndex(TOP);
+        std::unique_ptr<SeqRegions>& parent_upper_lr_regions = getPartialLhAtNode(parent_index); // node->neighbor->getPartialLhAtNode(aln, model, threshold_prob);
+        std::unique_ptr<SeqRegions>& other_child_node_regions = other_child_node.getPartialLh(TOP); // other_child_node->getPartialLhAtNode(aln, model, threshold_prob);
+       
+        // add nodes (sibling and parent of the current node) into node_stack which we will need to traverse to update their regions due to the removal of the sub tree
+        RealNumType branch_length = other_child_node.getUpperLength(); // other_child_node->length;
+        if (node.getUpperLength() > 0)
+            branch_length = branch_length > 0 ? branch_length + node.getUpperLength() : node.getUpperLength();
+        
+        /*node_stack.push(new UpdatingNode(node->neighbor, other_child_node_regions, branch_length, true, best_lh_diff, 0, false));
+        node_stack.push(new UpdatingNode(other_child_node, parent_upper_lr_regions, branch_length, true, best_lh_diff, 0, false));*/
+        std::unique_ptr<SeqRegions> null_seqregions_ptr1 = nullptr;
+        node_stack.push(std::make_unique<UpdatingNode>(UpdatingNode(parent_index, std::move(null_seqregions_ptr1), other_child_node_regions, branch_length, true, best_lh_diff, 0)));
+        std::unique_ptr<SeqRegions> null_seqregions_ptr2 = nullptr;
+        node_stack.push(std::make_unique<UpdatingNode>(UpdatingNode(other_child_node_index, std::move(null_seqregions_ptr2),  parent_upper_lr_regions, branch_length, true, best_lh_diff, 0)));
+    }
+    // node is root
+    else
+    {
+        // there is only one sample outside of the subtree doesn't need to be considered
+        if (other_child_node.isInternal()) // other_child_node->next)
+        {
+            // add nodes (children of the sibling of the current node) into node_stack which we will need to traverse to update their regions due to the removal of the sub tree
+            const Index grand_child_1_index = other_child_node.getNeighborIndex(RIGHT);
+            const Index grand_child_2_index = other_child_node.getNeighborIndex(LEFT);
+            PhyloNode& grand_child_1 = nodes[grand_child_1_index.getVectorIndex()]; // other_child_node->next->neighbor;
+            PhyloNode& grand_child_2 = nodes[grand_child_2_index.getVectorIndex()]; // other_child_node->next->next->neighbor;
+            
+            // always unique_ptr<SeqRegions>& -> always automatically delete
+            // SeqRegions* up_lr_regions_1 = grand_child_2->computeTotalLhAtNode(aln, model, threshold_prob, true, false, grand_child_2->length);
+            // std::unique_ptr<SeqRegions> up_lr_regions_1 = grand_child_2.computeTotalLhAtNode(other_child_node, aln, model, threshold_prob, true, grand_child_2.getUpperLength());
+            std::unique_ptr<SeqRegions> up_lr_regions_1 = nullptr;
+            grand_child_2.getPartialLh(TOP)->computeTotalLhAtRoot<num_states>(up_lr_regions_1, model, grand_child_2.getUpperLength());
+            
+            // node_stack.push(new UpdatingNode(grand_child_1, up_lr_regions_1, grand_child_1->length, true, best_lh_diff, 0, true));
+            std::unique_ptr<SeqRegions> null_seqregions_ptr1 = nullptr;
+            node_stack.push(std::make_unique<UpdatingNode>(UpdatingNode(grand_child_1_index, std::move(up_lr_regions_1), null_seqregions_ptr1, grand_child_1.getUpperLength(), true, best_lh_diff, 0)));
+            
+            
+            // SeqRegions* up_lr_regions_2 = grand_child_1->computeTotalLhAtNode(aln, model, threshold_prob, true, false, grand_child_1->length);
+            std::unique_ptr<SeqRegions> up_lr_regions_2 = nullptr;
+            grand_child_1.getPartialLh(TOP)->computeTotalLhAtRoot<num_states>(up_lr_regions_2, model, grand_child_1.getUpperLength());
+            
+            // node_stack.push(new UpdatingNode(grand_child_2, up_lr_regions_2, grand_child_2->length, true, best_lh_diff, 0, true));
+            std::unique_ptr<SeqRegions> null_seqregions_ptr2 = nullptr;
+            node_stack.push(std::make_unique<UpdatingNode>(UpdatingNode(grand_child_2_index, std::move(up_lr_regions_2), null_seqregions_ptr2, grand_child_2.getUpperLength(), true, best_lh_diff, 0)));
+        }
+    }
 }
 
 // NOTE: top_node != null <=> case when crawling up from child to parent
 // otherwise, top_node == null <=> case we are moving from a parent to a child
 template <const StateType num_states>
-auto cmaple::Tree::examineSubtreePlacementMidBranch(
-    Index& best_node_index,
-    PhyloNode& current_node,
-    RealNumType& best_lh_diff,
-    bool& is_mid_branch,
-    RealNumType& lh_diff_at_node,
-    RealNumType& lh_diff_mid_branch,
-    RealNumType& best_up_lh_diff,
-    RealNumType& best_down_lh_diff,
-    std::unique_ptr<UpdatingNode>& updating_node,
-    const std::unique_ptr<SeqRegions>& subtree_regions,
-    const RealNumType threshold_prob,
-    const RealNumType removed_blength,
-    const Index top_node_index,
-    std::unique_ptr<SeqRegions>& bottom_regions) -> bool {
-  const bool top_node_exists = (top_node_index.getMiniIndex() != UNDEFINED);
-  const Index updating_node_index = updating_node->getIndex();
-  const Index at_node_index =
-      top_node_exists ? top_node_index : updating_node_index;
-  const NumSeqsType at_node_vec = at_node_index.getVectorIndex();
-  PhyloNode& at_node = top_node_exists ? nodes[at_node_vec] : current_node;
-
-  std::unique_ptr<SeqRegions> new_mid_branch_regions = nullptr;
-  // get or recompute the lh regions at the mid-branch position
-  if (updating_node->needUpdate()) {
-    // recompute mid_branch_regions in case when crawling up from child to
-    // parent
-    if (top_node_exists) {
-      /*Node* other_child = updating_node->node->getOtherNextNode()->neighbor;
-      SeqRegions* other_child_lower_regions =
-      other_child->getPartialLhAtNode(aln, model, threshold_prob);
-      other_child_lower_regions->mergeTwoLowers<num_states>(bottom_regions,
-      other_child->length, *updating_node->incoming_regions,
-      updating_node->branch_length, aln, model, threshold_prob);*/
-      const Index other_child_index =
-          current_node.getNeighborIndex(updating_node_index.getFlipMiniIndex());
-      PhyloNode& other_child = nodes
-          [other_child_index
-               .getVectorIndex()];  // updating_node->node->getOtherNextNode()->neighbor;
-      const std::unique_ptr<SeqRegions>& other_child_lower_regions =
-          other_child.getPartialLh(
-              TOP);  // other_child->getPartialLhAtNode(aln,
-                     // model, threshold_prob);
-      // other_child_lower_regions->mergeTwoLowers<num_states>(bottom_regions,
-      // other_child->length, *updating_node->incoming_regions,
-      // updating_node->branch_length, aln, model, threshold_prob);
-      other_child_lower_regions->mergeTwoLowers<num_states>(
-          bottom_regions, other_child.getUpperLength(),
-          *updating_node->getIncomingRegions(),
-          updating_node->getBranchLength(), aln, model, cumulative_rate,
-          threshold_prob);
-
-      // skip if bottom_regions is null (inconsistent)
-      if (!bottom_regions) {
+bool cmaple::Tree::examineSubtreePlacementMidBranch(Index& best_node_index, PhyloNode& current_node, RealNumType& best_lh_diff, bool& is_mid_branch, RealNumType& lh_diff_at_node, RealNumType& lh_diff_mid_branch, RealNumType& best_up_lh_diff, RealNumType& best_down_lh_diff, std::unique_ptr<UpdatingNode>& updating_node, const std::unique_ptr<SeqRegions>& subtree_regions, const RealNumType threshold_prob, const RealNumType removed_blength, const Index top_node_index, std::unique_ptr<SeqRegions>& bottom_regions)
+{
+    const bool top_node_exists = (top_node_index.getMiniIndex() != UNDEFINED);
+    const Index updating_node_index = updating_node->getIndex();
+    const Index at_node_index = top_node_exists ? top_node_index : updating_node_index;
+    const NumSeqsType at_node_vec = at_node_index.getVectorIndex();
+    PhyloNode& at_node = top_node_exists ? nodes[at_node_vec] : current_node;
+    
+    std::unique_ptr<SeqRegions> new_mid_branch_regions = nullptr;
+    // get or recompute the lh regions at the mid-branch position
+    if (updating_node->needUpdate())
+    {
+        // recompute mid_branch_regions in case when crawling up from child to parent
+        if (top_node_exists)
+        {
+            /*Node* other_child = updating_node->node->getOtherNextNode()->neighbor;
+            SeqRegions* other_child_lower_regions = other_child->getPartialLhAtNode(aln, model, threshold_prob);
+            other_child_lower_regions->mergeTwoLowers<num_states>(bottom_regions, other_child->length, *updating_node->incoming_regions, updating_node->branch_length, aln, model, threshold_prob);*/
+            const Index other_child_index = current_node.getNeighborIndex(updating_node_index.getFlipMiniIndex());
+            PhyloNode& other_child = nodes[other_child_index.getVectorIndex()]; // updating_node->node->getOtherNextNode()->neighbor;
+            const std::unique_ptr<SeqRegions>& other_child_lower_regions = other_child.getPartialLh(TOP); // other_child->getPartialLhAtNode(aln, model, threshold_prob);
+            // other_child_lower_regions->mergeTwoLowers<num_states>(bottom_regions, other_child->length, *updating_node->incoming_regions, updating_node->branch_length, aln, model, threshold_prob);
+            other_child_lower_regions->mergeTwoLowers<num_states>(bottom_regions, other_child.getUpperLength(), *updating_node->getIncomingRegions(), updating_node->getBranchLength(), aln, model, cumulative_rate, threshold_prob);
+                                
+            // skip if bottom_regions is null (inconsistent)
+            if (!bottom_regions)
+            {
+                // delete updating_node
+                // delete updating_node;
+
+                return false; // continue;
+            }
+           
+            // compute new mid-branch regions
+            /*SeqRegions* upper_lr_regions = top_node->neighbor->getPartialLhAtNode(aln, model, threshold_prob);
+            RealNumType mid_branch_length = top_node->length * 0.5;
+            upper_lr_regions->mergeUpperLower<num_states>(mid_branch_regions, mid_branch_length, *bottom_regions, mid_branch_length, aln, model, threshold_prob);*/
+            
+            const std::unique_ptr<SeqRegions>& upper_lr_regions = getPartialLhAtNode(at_node.getNeighborIndex(TOP)); // top_node->neighbor->getPartialLhAtNode(aln, model, threshold_prob);
+            const RealNumType mid_branch_length = at_node.getUpperLength() * 0.5;
+            upper_lr_regions->mergeUpperLower<num_states>(new_mid_branch_regions, mid_branch_length, *bottom_regions, mid_branch_length, aln, model, threshold_prob);
+        }
+        // recompute mid_branch_regions in case we are moving from a parent to a child
+        else
+        {
+            /*SeqRegions* lower_regions = updating_node->node->getPartialLhAtNode(aln, model, threshold_prob);
+            RealNumType mid_branch_length = updating_node->branch_length * 0.5;
+            updating_node->incoming_regions->mergeUpperLower<num_states>(new_mid_branch_regions, mid_branch_length, *lower_regions, mid_branch_length, aln, model, threshold_prob);*/
+            const std::unique_ptr<SeqRegions>& lower_regions = current_node.getPartialLh(TOP); // getPartialLhAtNode(updating_node_index);
+            const RealNumType mid_branch_length = updating_node->getBranchLength() * 0.5;
+            updating_node->getIncomingRegions()->mergeUpperLower<num_states>(new_mid_branch_regions, mid_branch_length, *lower_regions, mid_branch_length, aln, model, threshold_prob);
+        }
+    }
+    
+    std::unique_ptr<SeqRegions>& mid_branch_regions = updating_node->needUpdate() ? new_mid_branch_regions : at_node.getMidBranchLh();
+    
+    // skip if mid_branch_regions is null (branch length == 0)
+    if (!mid_branch_regions)
+    {
+        // delete bottom_regions if it's existed
+        // if (bottom_regions) delete bottom_regions;
+                            
         // delete updating_node
         // delete updating_node;
-
-        return false;  // continue;
-      }
-
-      // compute new mid-branch regions
-      /*SeqRegions* upper_lr_regions =
-      top_node->neighbor->getPartialLhAtNode(aln, model, threshold_prob);
-      RealNumType mid_branch_length = top_node->length * 0.5;
-      upper_lr_regions->mergeUpperLower<num_states>(mid_branch_regions,
-      mid_branch_length, *bottom_regions, mid_branch_length, aln, model,
-      threshold_prob);*/
-
-      const std::unique_ptr<SeqRegions>& upper_lr_regions =
-          getPartialLhAtNode(at_node.getNeighborIndex(
-              TOP));  // top_node->neighbor->getPartialLhAtNode(aln,
-                      // model, threshold_prob);
-      const RealNumType mid_branch_length = at_node.getUpperLength() * 0.5;
-      upper_lr_regions->mergeUpperLower<num_states>(
-          new_mid_branch_regions, mid_branch_length, *bottom_regions,
-          mid_branch_length, aln, model, threshold_prob);
-    }
-    // recompute mid_branch_regions in case we are moving from a parent to a
-    // child
-    else {
-      /*SeqRegions* lower_regions = updating_node->node->getPartialLhAtNode(aln,
-      model, threshold_prob); RealNumType mid_branch_length =
-      updating_node->branch_length * 0.5;
-      updating_node->incoming_regions->mergeUpperLower<num_states>(new_mid_branch_regions,
-      mid_branch_length, *lower_regions, mid_branch_length, aln, model,
-      threshold_prob);*/
-      const std::unique_ptr<SeqRegions>& lower_regions =
-          current_node.getPartialLh(
-              TOP);  // getPartialLhAtNode(updating_node_index);
-      const RealNumType mid_branch_length =
-          updating_node->getBranchLength() * 0.5;
-      updating_node->getIncomingRegions()->mergeUpperLower<num_states>(
-          new_mid_branch_regions, mid_branch_length, *lower_regions,
-          mid_branch_length, aln, model, threshold_prob);
-    }
-  }
-
-  std::unique_ptr<SeqRegions>& mid_branch_regions =
-      updating_node->needUpdate() ? new_mid_branch_regions
-                                  : at_node.getMidBranchLh();
-
-  // skip if mid_branch_regions is null (branch length == 0)
-  if (!mid_branch_regions) {
-    // delete bottom_regions if it's existed
-    // if (bottom_regions) delete bottom_regions;
-
-    // delete updating_node
-    // delete updating_node;
-
-    return false;  // continue;
-  }
-
-  // compute the placement cost
-  // if (search_subtree_placement)
-  lh_diff_mid_branch = calculateSubTreePlacementCost<num_states>(
-      mid_branch_regions, subtree_regions, removed_blength);
-  // else
-  //  lh_diff_mid_branch = calculateSamplePlacementCost( mid_branch_regions,
-  //  subtree_regions, removed_blength);
-
-  if (top_node_exists &&
-      best_node_index.getVectorIndex() ==
-          at_node_vec) {  // top_node && best_node == top_node) // only update
-                          // in case when crawling up from child to parent
-    best_up_lh_diff = lh_diff_mid_branch;
-  }
-
-  // if this position is better than the best position found so far -> record it
-  if (lh_diff_mid_branch > best_lh_diff) {
-    best_node_index = at_node_index;
-    best_lh_diff = lh_diff_mid_branch;
-    is_mid_branch = true;
-    updating_node->setFailureCount(0);
-    if (top_node_exists) {
-      best_down_lh_diff = lh_diff_at_node;  // only update in case when crawling
-                                            // up from child to parent
-    }
-  } else if (top_node_exists &&
-             lh_diff_at_node >= (best_lh_diff - threshold_prob)) {
-    best_up_lh_diff = lh_diff_mid_branch;
-  }
-
-  // delete mid_branch_regions
-  // if (updating_node->need_updating) delete mid_branch_regions;
-
-  // no error
-  return true;
+        
+        return false; // continue;
+    }
+    
+    // compute the placement cost
+    // if (search_subtree_placement)
+    lh_diff_mid_branch = calculateSubTreePlacementCost<num_states>(mid_branch_regions, subtree_regions, removed_blength);
+    //else
+       // lh_diff_mid_branch = calculateSamplePlacementCost( mid_branch_regions, subtree_regions, removed_blength);
+    
+    if (top_node_exists && best_node_index.getVectorIndex() == at_node_vec)// top_node && best_node == top_node) // only update in case when crawling up from child to parent
+        best_up_lh_diff = lh_diff_mid_branch;
+    
+    // if this position is better than the best position found so far -> record it
+    if (lh_diff_mid_branch > best_lh_diff)
+    {
+        best_node_index = at_node_index;
+        best_lh_diff = lh_diff_mid_branch;
+        is_mid_branch = true;
+        updating_node->setFailureCount(0);
+        if (top_node_exists) best_down_lh_diff = lh_diff_at_node; // only update in case when crawling up from child to parent
+    }
+    else if (top_node_exists && lh_diff_at_node >= (best_lh_diff - threshold_prob))
+        best_up_lh_diff = lh_diff_mid_branch;
+        
+    // delete mid_branch_regions
+    // if (updating_node->need_updating) delete mid_branch_regions;
+    
+    // no error
+    return true;
 }
 
 // NOTE: top_node != null <=> case when crawling up from child to parent
 // otherwise, top_node == null <=> case we are moving from a parent to a child
 template <const StateType num_states>
-auto cmaple::Tree::examineSubTreePlacementAtNode(
-    Index& best_node_index,
-    PhyloNode& current_node,
-    RealNumType& best_lh_diff,
-    bool& is_mid_branch,
-    RealNumType& lh_diff_at_node,
-    RealNumType& lh_diff_mid_branch,
-    RealNumType& best_up_lh_diff,
-    RealNumType& best_down_lh_diff,
-    std::unique_ptr<UpdatingNode>& updating_node,
-    const std::unique_ptr<SeqRegions>& subtree_regions,
-    const RealNumType threshold_prob,
-    const RealNumType removed_blength,
-    const Index top_node_index) -> bool {
-  const PositionType seq_length = aln->ref_seq.size();
-
-  // Node* at_node = top_node ? top_node: updating_node->node;
-  const bool top_node_exits = top_node_index.getMiniIndex() != UNDEFINED;
-  const Index updating_node_index = updating_node->getIndex();
-  const Index at_node_index =
-      top_node_exits ? top_node_index : updating_node_index;
-  PhyloNode& at_node =
-      top_node_exits ? nodes[at_node_index.getVectorIndex()] : current_node;
-
-  std::unique_ptr<SeqRegions> new_at_node_regions = nullptr;
-  const bool need_updating = updating_node->needUpdate();
-  if (updating_node->needUpdate()) {
-    // get or recompute the lh regions at the current node position
-    const std::unique_ptr<SeqRegions>& updating_node_partial =
-        getPartialLhAtNode(
-            updating_node_index);  // updating_node->node->getPartialLhAtNode(aln,
-                                   // model, threshold_prob);
-    if (top_node_exits) {
-      updating_node_partial->mergeUpperLower<num_states>(
-          new_at_node_regions, -1, *updating_node->getIncomingRegions(),
-          updating_node->getBranchLength(), aln, model, threshold_prob);
-    } else {
-      updating_node->getIncomingRegions()->mergeUpperLower<num_states>(
-          new_at_node_regions, updating_node->getBranchLength(),
-          *updating_node_partial, -1, aln, model, threshold_prob);
-    }
-
-    // skip if at_node_regions is null (branch length == 0)
-    if (!new_at_node_regions) {
-      // delete updating_node
-      // delete updating_node;
-
-      // continue;
-      return false;
-    }
-
-    // stop updating if the difference between the new and old regions is
-    // insignificant ASSERT(params.has_value());
-    ASSERT(params);
-    if (!new_at_node_regions->areDiffFrom(at_node.getTotalLh(), seq_length,
-                                          num_states, *params)) {
-      updating_node->setUpdate(false);
-    }
-  }
-  // else
-  const std::unique_ptr<SeqRegions>& at_node_regions =
-      need_updating ? new_at_node_regions : at_node.getTotalLh();
-
-  // if (search_subtree_placement)
-  lh_diff_at_node = calculateSubTreePlacementCost<num_states>(
-      at_node_regions, subtree_regions, removed_blength);
-  // else
-  // lh_diff_at_node = calculateSamplePlacementCost(at_node_regions,
-  // subtree_regions, removed_blength);
-
-  // if this position is better than the best position found so far -> record it
-  if (lh_diff_at_node > best_lh_diff) {
-    best_node_index = at_node_index;
-    best_lh_diff = lh_diff_at_node;
-    is_mid_branch = false;
-    updating_node->setFailureCount(0);
-    if (!top_node_exits) {
-      best_up_lh_diff = lh_diff_mid_branch;  // only update in case we are
-                                             // moving from a parent to a child
-    }
-  } else if (!top_node_exits &&
-             lh_diff_mid_branch >=
-                 (best_lh_diff -
-                  threshold_prob))  // only update in case we are moving from a
-                                    // parent to a child
-  {
-    best_up_lh_diff = updating_node->getLhDiff();
-    best_down_lh_diff = lh_diff_at_node;
-  }
-  // placement at current node is considered failed if placement likelihood is
-  // not improved by a certain margin compared to best placement so far for the
-  // nodes above it.
-  else if (lh_diff_at_node <
-           (updating_node->getLhDiff() - params->thresh_log_lh_failure)) {
-    updating_node->increaseFailureCount();
-  }
-
-  // delete at_node_regions
-  // if (delete_at_node_regions) delete at_node_regions;
-
-  // no error
-  return true;
-}
-
-auto keepTraversing(const RealNumType& best_lh_diff,
-                    const RealNumType& lh_diff_at_node,
-                    const bool& strict_stop_seeking_placement_subtree,
-                    const std::unique_ptr<UpdatingNode>& updating_node,
-                    const int& failure_limit_subtree,
-                    const RealNumType& thresh_log_lh_subtree,
-                    const bool able2traverse = true) -> bool {
-  // if (search_subtree_placement)
-  //{
-  if (strict_stop_seeking_placement_subtree) {
-    if (updating_node->getFailureCount() <= failure_limit_subtree &&
-        lh_diff_at_node > (best_lh_diff - thresh_log_lh_subtree) &&
-        able2traverse) {
-      return true;
-    }
-  } else {
-    if ((updating_node->getFailureCount() <= failure_limit_subtree ||
-         lh_diff_at_node > (best_lh_diff - thresh_log_lh_subtree)) &&
-        able2traverse) {
-      return true;
-    }
-  }
-  //}
-  // else
-  //{
-  //  if (params->strict_stop_seeking_placement_sample)
-  //{
-  //  if (updating_node->failure_count <= params->failure_limit_sample &&
-  //  lh_diff_at_node > (best_lh_diff - params->thresh_log_lh_sample)
-  //    && updating_node->node->next)
-  //      return true;
-  // }
-  // else
-  //{
-  //  if ((updating_node->failure_count <= params->failure_limit_sample ||
-  //  lh_diff_at_node > (best_lh_diff - params->thresh_log_lh_sample))
-  //    && updating_node->node->next)
-  //      return true;
-  //}
-  //}
-
-  // default
-  return false;
-}
-
-template <const StateType num_states>
-void cmaple::Tree::addChildSeekSubtreePlacement(
-    const Index child_1_index,
-    const Index child_2_index,
-    PhyloNode& child_1,
-    PhyloNode& child_2,
-    const RealNumType& lh_diff_at_node,
-    const std::unique_ptr<UpdatingNode>& updating_node,
-    std::stack<std::unique_ptr<UpdatingNode>>& node_stack,
-    const RealNumType threshold_prob) {
-  // get or recompute the upper left/right regions of the children node
-  if (updating_node->needUpdate()) {
-    std::unique_ptr<SeqRegions> upper_lr_regions = nullptr;
-    const std::unique_ptr<SeqRegions>& lower_regions = child_2.getPartialLh(
-        TOP);  // ->getPartialLhAtNode(aln, model, threshold_prob);
-
-    updating_node->getIncomingRegions()->mergeUpperLower<num_states>(
-        upper_lr_regions, updating_node->getBranchLength(), *lower_regions,
-        child_2.getUpperLength(), aln, model, threshold_prob);
-
-    // traverse to this child's subtree
-    if (upper_lr_regions) {
-      // node_stack.push(new UpdatingNode(child_1, upper_lr_regions,
-      // child_1->length, updating_node->need_updating, lh_diff_at_node,
-      // updating_node->failure_count, updating_node->need_updating));
-
-      std::unique_ptr<SeqRegions> null_seqregions_ptr = nullptr;
-      node_stack.push(std::make_unique<UpdatingNode>(UpdatingNode(
-          child_1_index, std::move(upper_lr_regions), null_seqregions_ptr,
-          child_1.getUpperLength(), updating_node->needUpdate(),
-          lh_diff_at_node, updating_node->getFailureCount())));
-    }
-  } else {
-    std::unique_ptr<SeqRegions>& upper_lr_regions =
-        getPartialLhAtNode(child_1.getNeighborIndex(TOP));
-    const std::unique_ptr<SeqRegions> null_seqregions_ptr = nullptr;
-    /*if (child_1->neighbor->partial_lh)
-        upper_lr_regions = child_1->neighbor->getPartialLhAtNode(aln, model,
-       threshold_prob);*/
-
-    // traverse to this child's subtree
-    if (upper_lr_regions) {
-      // node_stack.push(new UpdatingNode(child_1, upper_lr_regions,
-      // child_1->length, updating_node->need_updating, lh_diff_at_node,
-      // updating_node->failure_count, updating_node->need_updating));
-      std::unique_ptr<SeqRegions> null_seqregions_ptr = nullptr;
-      node_stack.push(std::make_unique<UpdatingNode>(UpdatingNode(
-          child_1_index, std::move(null_seqregions_ptr), upper_lr_regions,
-          child_1.getUpperLength(), updating_node->needUpdate(),
-          lh_diff_at_node, updating_node->getFailureCount())));
-    }
-  }
-}
-
-template <const StateType num_states>
-auto cmaple::Tree::addNeighborsSeekSubtreePlacement(
-    PhyloNode& current_node,
-    const Index other_child_index,
-    std::unique_ptr<SeqRegions>&& bottom_regions,
-    const RealNumType& lh_diff_at_node,
-    const std::unique_ptr<UpdatingNode>& updating_node,
-    std::stack<std::unique_ptr<UpdatingNode>>& node_stack,
-    const RealNumType threshold_prob) -> bool {
-  ASSERT(other_child_index.getMiniIndex() == TOP);
-  PhyloNode& other_child = nodes[other_child_index.getVectorIndex()];
-  const Index updating_node_index = updating_node->getIndex();
-  const MiniIndex updating_node_mini = updating_node_index.getMiniIndex();
-
-  // keep crawling up into parent and sibling node
-  // case the node is not the root
-  if (root_vector_index != updating_node_index.getVectorIndex()) {
-    // first pass the crawling down the other child (sibling)
-
-    // get or recompute the upper left/right regions of the sibling node
-    if (updating_node->needUpdate()) {
-      const std::unique_ptr<SeqRegions>& parent_upper_lr_regions =
-          getPartialLhAtNode(current_node.getNeighborIndex(
-              TOP));  // top_node->neighbor->getPartialLhAtNode(aln,
-                      // model, threshold_prob);
-      std::unique_ptr<SeqRegions> upper_lr_regions = nullptr;
-
-      parent_upper_lr_regions->mergeUpperLower<num_states>(
-          upper_lr_regions, current_node.getUpperLength(),
-          *updating_node->getIncomingRegions(),
-          updating_node->getBranchLength(), aln, model, threshold_prob);
-
-      if (!upper_lr_regions) {
-        // delete bottom_regions if it's existed
+bool cmaple::Tree::examineSubTreePlacementAtNode(Index& best_node_index, PhyloNode& current_node, RealNumType &best_lh_diff, bool& is_mid_branch, RealNumType& lh_diff_at_node, RealNumType& lh_diff_mid_branch, RealNumType &best_up_lh_diff, RealNumType &best_down_lh_diff, std::unique_ptr<UpdatingNode>& updating_node, const std::unique_ptr<SeqRegions>& subtree_regions, const RealNumType threshold_prob, const RealNumType removed_blength, const Index top_node_index)
+{
+    const PositionType seq_length = aln->ref_seq.size();
+    
+    // Node* at_node = top_node ? top_node: updating_node->node;
+    const bool top_node_exits = top_node_index.getMiniIndex() != UNDEFINED;
+    const Index updating_node_index = updating_node->getIndex();
+    const Index at_node_index = top_node_exits ? top_node_index : updating_node_index;
+    PhyloNode& at_node = top_node_exits ? nodes[at_node_index.getVectorIndex()] : current_node;
+    
+    std::unique_ptr<SeqRegions> new_at_node_regions = nullptr;
+    const bool need_updating = updating_node->needUpdate();
+    if (updating_node->needUpdate())
+    {
+        // get or recompute the lh regions at the current node position
+        const std::unique_ptr<SeqRegions>& updating_node_partial = getPartialLhAtNode(updating_node_index); // updating_node->node->getPartialLhAtNode(aln, model, threshold_prob);
+        if (top_node_exits)
+        {
+            updating_node_partial->mergeUpperLower<num_states>(new_at_node_regions, -1, *updating_node->getIncomingRegions(), updating_node->getBranchLength(), aln, model, threshold_prob);
+        }
+        else
+        {
+            updating_node->getIncomingRegions()->mergeUpperLower<num_states>(new_at_node_regions, updating_node->getBranchLength(), *updating_node_partial, -1, aln, model, threshold_prob);
+        }
+        
+        // skip if at_node_regions is null (branch length == 0)
+        if (!new_at_node_regions)
+        {
+            // delete updating_node
+            // delete updating_node;
+            
+            // continue;
+            return false;
+        }
+        
+        // stop updating if the difference between the new and old regions is insignificant
+        // ASSERT(params.has_value());
+        ASSERT(params);
+        if  (!new_at_node_regions->areDiffFrom(at_node.getTotalLh(), seq_length, num_states, *params))
+            updating_node->setUpdate(false);
+    }
+    // else
+    const std::unique_ptr<SeqRegions>& at_node_regions = need_updating ? new_at_node_regions : at_node.getTotalLh();
+    
+    //if (search_subtree_placement)
+    lh_diff_at_node = calculateSubTreePlacementCost<num_states>(at_node_regions, subtree_regions, removed_blength);
+    //else
+        //lh_diff_at_node = calculateSamplePlacementCost(at_node_regions, subtree_regions, removed_blength);
+    
+    // if this position is better than the best position found so far -> record it
+    if (lh_diff_at_node > best_lh_diff)
+    {
+        best_node_index = at_node_index;
+        best_lh_diff = lh_diff_at_node;
+        is_mid_branch = false;
+        updating_node->setFailureCount(0);
+        if (!top_node_exits) best_up_lh_diff = lh_diff_mid_branch; // only update in case we are moving from a parent to a child
+    }
+    else if (!top_node_exits && lh_diff_mid_branch >= (best_lh_diff - threshold_prob)) // only update in case we are moving from a parent to a child
+    {
+        best_up_lh_diff = updating_node->getLhDiff();
+        best_down_lh_diff = lh_diff_at_node;
+    }
+    // placement at current node is considered failed if placement likelihood is not improved by a certain margin compared to best placement so far for the nodes above it.
+    else if (lh_diff_at_node < (updating_node->getLhDiff() - params->thresh_log_lh_failure))
+        updating_node->increaseFailureCount();
+        
+    // delete at_node_regions
+    // if (delete_at_node_regions) delete at_node_regions;
+    
+    // no error
+    return true;
+}
+
+bool keepTraversing(const RealNumType& best_lh_diff, const RealNumType& lh_diff_at_node, const bool& strict_stop_seeking_placement_subtree, const std::unique_ptr<UpdatingNode>& updating_node, const int& failure_limit_subtree, const RealNumType& thresh_log_lh_subtree, const bool able2traverse = true)
+{
+    //if (search_subtree_placement)
+    //{
+    if (strict_stop_seeking_placement_subtree)
+    {
+        if (updating_node->getFailureCount() <= failure_limit_subtree && lh_diff_at_node > (best_lh_diff - thresh_log_lh_subtree) && able2traverse)
+            return true;
+    }
+    else
+    {
+        if ((updating_node->getFailureCount() <= failure_limit_subtree || lh_diff_at_node > (best_lh_diff - thresh_log_lh_subtree))
+            && able2traverse)
+            return true;
+    }
+    //}
+    //else
+    //{
+      //  if (params->strict_stop_seeking_placement_sample)
+        //{
+          //  if (updating_node->failure_count <= params->failure_limit_sample && lh_diff_at_node > (best_lh_diff - params->thresh_log_lh_sample)
+            //    && updating_node->node->next)
+              //      return true;
+       // }
+       // else
+        //{
+          //  if ((updating_node->failure_count <= params->failure_limit_sample || lh_diff_at_node > (best_lh_diff - params->thresh_log_lh_sample))
+            //    && updating_node->node->next)
+              //      return true;
+        //}
+    //}
+    
+    // default
+    return false;
+}
+
+template <const StateType num_states>
+void cmaple::Tree::addChildSeekSubtreePlacement(const Index child_1_index, const Index child_2_index, PhyloNode& child_1, PhyloNode& child_2, const RealNumType& lh_diff_at_node, const std::unique_ptr<UpdatingNode>& updating_node, std::stack<std::unique_ptr<UpdatingNode>>& node_stack, const RealNumType threshold_prob)
+{
+    // get or recompute the upper left/right regions of the children node
+    if (updating_node->needUpdate())
+    {
+        std::unique_ptr<SeqRegions> upper_lr_regions = nullptr;
+        const std::unique_ptr<SeqRegions>& lower_regions = child_2.getPartialLh(TOP); // ->getPartialLhAtNode(aln, model, threshold_prob);
+        
+        updating_node->getIncomingRegions()->mergeUpperLower<num_states>(upper_lr_regions, updating_node->getBranchLength(), *lower_regions, child_2.getUpperLength(), aln, model, threshold_prob);
+        
+        // traverse to this child's subtree
+        if (upper_lr_regions)
+        {
+            // node_stack.push(new UpdatingNode(child_1, upper_lr_regions, child_1->length, updating_node->need_updating, lh_diff_at_node, updating_node->failure_count, updating_node->need_updating));
+            
+            std::unique_ptr<SeqRegions> null_seqregions_ptr = nullptr;
+            node_stack.push(std::make_unique<UpdatingNode>(UpdatingNode(child_1_index, std::move(upper_lr_regions), null_seqregions_ptr, child_1.getUpperLength(), updating_node->needUpdate(), lh_diff_at_node, updating_node->getFailureCount())));
+        }
+    }
+    else
+    {
+        std::unique_ptr<SeqRegions>& upper_lr_regions = getPartialLhAtNode(child_1.getNeighborIndex(TOP));
+        const std::unique_ptr<SeqRegions> null_seqregions_ptr = nullptr;
+        /*if (child_1->neighbor->partial_lh)
+            upper_lr_regions = child_1->neighbor->getPartialLhAtNode(aln, model, threshold_prob);*/
+        
+        // traverse to this child's subtree
+        if (upper_lr_regions)
+        {
+            // node_stack.push(new UpdatingNode(child_1, upper_lr_regions, child_1->length, updating_node->need_updating, lh_diff_at_node, updating_node->failure_count, updating_node->need_updating));
+            std::unique_ptr<SeqRegions> null_seqregions_ptr = nullptr;
+            node_stack.push(std::make_unique<UpdatingNode>(UpdatingNode(child_1_index, std::move(null_seqregions_ptr), upper_lr_regions, child_1.getUpperLength(), updating_node->needUpdate(), lh_diff_at_node, updating_node->getFailureCount())));
+        }
+    }
+}
+
+template <const StateType num_states>
+bool cmaple::Tree::addNeighborsSeekSubtreePlacement(PhyloNode& current_node, const Index other_child_index, std::unique_ptr<SeqRegions>&& bottom_regions, const RealNumType& lh_diff_at_node, const std::unique_ptr<UpdatingNode>& updating_node, std::stack<std::unique_ptr<UpdatingNode>>& node_stack, const RealNumType threshold_prob)
+{
+    ASSERT(other_child_index.getMiniIndex() == TOP);
+    PhyloNode& other_child = nodes[other_child_index.getVectorIndex()];
+    const Index updating_node_index = updating_node->getIndex();
+    const MiniIndex updating_node_mini = updating_node_index.getMiniIndex();
+    
+    // keep crawling up into parent and sibling node
+    // case the node is not the root
+    if (root_vector_index != updating_node_index.getVectorIndex())
+    {
+        // first pass the crawling down the other child (sibling)
+        
+        // get or recompute the upper left/right regions of the sibling node
+        if (updating_node->needUpdate())
+        {
+            const std::unique_ptr<SeqRegions>& parent_upper_lr_regions = getPartialLhAtNode(current_node.getNeighborIndex(TOP)); // top_node->neighbor->getPartialLhAtNode(aln, model, threshold_prob);
+            std::unique_ptr<SeqRegions> upper_lr_regions = nullptr;
+            
+            parent_upper_lr_regions->mergeUpperLower<num_states>(upper_lr_regions, current_node.getUpperLength(), *updating_node->getIncomingRegions(), updating_node->getBranchLength(), aln, model, threshold_prob);
+            
+            if (!upper_lr_regions)
+            {
+                // delete bottom_regions if it's existed
+                // if (bottom_regions) delete bottom_regions;
+                
+                // delete updating_node
+                // delete updating_node;
+                
+                return false; // continue;
+            }
+            else
+            {
+                std::unique_ptr<SeqRegions> null_seqregions_ptr = nullptr;
+                //node_stack.push(std::make_unique<UpdatingNode>(UpdatingNode(other_child_index, std::move(upper_lr_regions), null_seqregions_ptr, other_child->length, updating_node->need_updating_, lh_diff_at_node, updating_node->failure_count_)));
+                node_stack.push(std::make_unique<UpdatingNode>(UpdatingNode(other_child_index, std::move(upper_lr_regions), null_seqregions_ptr, other_child.getUpperLength(), updating_node->needUpdate(), lh_diff_at_node, updating_node->getFailureCount())));
+            }
+        }
+        else
+        {
+            std::unique_ptr<SeqRegions>& upper_lr_regions = current_node.getPartialLh(updating_node_mini);
+            
+            if (!upper_lr_regions)//updating_node->node->partial_lh)
+            {
+                // delete bottom_regions if it's existed
+                // if (bottom_regions) delete bottom_regions;
+                
+                // delete updating_node
+                // delete updating_node;
+                
+                return false; // continue;
+            }
+            else
+            {
+                /*upper_lr_regions = updating_node->node->getPartialLhAtNode(aln, model, threshold_prob);
+                node_stack.push(new UpdatingNode(other_child, upper_lr_regions, other_child->length, updating_node->need_updating, lh_diff_at_node, updating_node->failure_count, updating_node->need_updating));*/
+                std::unique_ptr<SeqRegions> null_seqregions_ptr = nullptr;
+                node_stack.push(std::make_unique<UpdatingNode>(UpdatingNode(other_child_index, std::move(null_seqregions_ptr), upper_lr_regions, other_child.getUpperLength(), updating_node->needUpdate(), lh_diff_at_node, updating_node->getFailureCount())));
+            }
+        }
+
+        // add sibling node to node_stack for traversing later; skip if upper_lr_regions is null (inconsistent)
+        /*if (!upper_lr_regions)
+        {
+            // delete bottom_regions if it's existed
+            // if (bottom_regions) delete bottom_regions;
+            
+            // delete updating_node
+            // delete updating_node;
+            
+            return false; // continue;
+        }
+        else
+            node_stack.push(new UpdatingNode(other_child, upper_lr_regions, other_child->length, updating_node->need_updating, lh_diff_at_node, updating_node->failure_count, updating_node->need_updating));*/
+        
+        // now pass the crawling up to the parent node
+        // get or recompute the bottom regions (comming from 2 children) of the parent node
+        if (updating_node->needUpdate())
+        {
+            if (!bottom_regions)
+            {
+                const std::unique_ptr<SeqRegions>& other_child_lower_regions = other_child.getPartialLh(TOP); // other_child->getPartialLhAtNode(aln, model, threshold_prob);
+                // other_child_lower_regions->mergeTwoLowers<num_states>(bottom_regions, other_child->length, *updating_node->incoming_regions, updating_node->branch_length_, aln, model, threshold_prob);
+                other_child_lower_regions->mergeTwoLowers<num_states>(bottom_regions, other_child.getUpperLength(), *updating_node->getIncomingRegions(), updating_node->getBranchLength(), aln, model, cumulative_rate, threshold_prob);
+                
+                // skip if bottom_regions is null (inconsistent)
+                if (!bottom_regions)
+                {
+                    // delete updating_node
+                    // delete updating_node;
+                    
+                    return false; // continue;
+                }
+            }
+            
+            // node_stack.push(std::make_unique<UpdatingNode>(UpdatingNode(top_node->neighbor, bottom_regions, top_node->length, updating_node->need_updating, lh_diff_at_node, updating_node->failure_count, updating_node->need_updating)));
+            std::unique_ptr<SeqRegions> null_seqregions_ptr = nullptr;
+            node_stack.push(std::make_unique<UpdatingNode>(UpdatingNode(current_node.getNeighborIndex(TOP), std::move(bottom_regions), null_seqregions_ptr, current_node.getUpperLength(), updating_node->needUpdate(), lh_diff_at_node, updating_node->getFailureCount())));
+        }
+        else
+        {
+            // if (bottom_regions) delete bottom_regions;
+            bottom_regions = nullptr;
+            std::unique_ptr<SeqRegions>& bottom_regions_ref = current_node.getPartialLh(TOP); // top_node->getPartialLhAtNode(aln, model, threshold_prob);
+            
+            std::unique_ptr<SeqRegions> null_seqregions_ptr = nullptr;
+            // node_stack.push(std::make_unique<UpdatingNode>(UpdatingNode(top_node->neighbor, bottom_regions, top_node->length, updating_node->need_updating, lh_diff_at_node, updating_node->failure_count, updating_node->need_updating)));
+            node_stack.push(std::make_unique<UpdatingNode>(UpdatingNode(current_node.getNeighborIndex(TOP), std::move(null_seqregions_ptr), bottom_regions_ref, current_node.getUpperLength(), updating_node->needUpdate(), lh_diff_at_node, updating_node->getFailureCount())));
+        }
+        
+        // add the parent node to node_stack for traversing later
+        /* node_stack.push(new UpdatingNode(top_node->neighbor, bottom_regions, top_node->length, updating_node->need_updating, lh_diff_at_node, updating_node->failure_count, updating_node->need_updating));*/
+    }
+    // now consider case of root node -> only need to care about the sibling node
+    else
+    {
+        // get or recompute the upper left/right regions of the sibling node
+        if (updating_node->needUpdate())
+        {
+            std::unique_ptr<SeqRegions> upper_lr_regions = nullptr;
+            updating_node->getIncomingRegions()->computeTotalLhAtRoot<num_states>(upper_lr_regions, model, updating_node->getBranchLength());
+            
+            std::unique_ptr<SeqRegions> null_seqregions_ptr = nullptr;
+            node_stack.push(std::make_unique<UpdatingNode>(UpdatingNode(other_child_index, std::move(upper_lr_regions), null_seqregions_ptr, other_child.getUpperLength(), updating_node->needUpdate(), lh_diff_at_node, updating_node->getFailureCount())));
+        }
+        else
+        {
+            std::unique_ptr<SeqRegions>& upper_lr_regions = current_node.getPartialLh(updating_node_mini); // updating_node->node->getPartialLhAtNode(aln, model, threshold_prob);
+            
+            std::unique_ptr<SeqRegions> null_seqregions_ptr = nullptr;
+            node_stack.push(std::make_unique<UpdatingNode>(UpdatingNode(other_child_index, std::move(null_seqregions_ptr), upper_lr_regions, other_child.getUpperLength(), updating_node->needUpdate(), lh_diff_at_node, updating_node->getFailureCount())));
+        }
+        
+        // add the sibling node to node_stack for traversing later
+        // node_stack.push(new UpdatingNode(other_child, upper_lr_regions, other_child->length, updating_node->need_updating, lh_diff_at_node, updating_node->failure_count, updating_node->need_updating));
+        
+        // delete bottom_regions
         // if (bottom_regions) delete bottom_regions;
-
+    }
+    
+    return true;
+}
+
+template <const StateType num_states>
+void cmaple::Tree::seekSubTreePlacement(Index& best_node_index, RealNumType &best_lh_diff, bool &is_mid_branch, RealNumType &best_up_lh_diff, RealNumType &best_down_lh_diff, Index& best_child_index, const bool short_range_search, const Index child_node_index, RealNumType &removed_blength) //, bool search_subtree_placement, SeqRegions* sample_regions)
+{
+    // init variables
+    PhyloNode& child_node = nodes[child_node_index.getVectorIndex()];
+    const Index node_index = child_node.getNeighborIndex(TOP);
+    const NumSeqsType vec_index = node_index.getVectorIndex();
+    PhyloNode& node = nodes[vec_index]; // child_node->neighbor->getTopNode();
+    const Index other_child_node_index = node.getNeighborIndex(node_index.getFlipMiniIndex()); // child_node->neighbor->getOtherNextNode()->neighbor;
+    best_node_index = node_index;
+    const std::unique_ptr<SeqRegions>& subtree_regions = child_node.getPartialLh(TOP); // child_node->getPartialLhAtNode(aln, model, threshold_prob); nullptr;
+    // stack of nodes to examine positions
+    stack<std::unique_ptr<UpdatingNode>> node_stack;
+    // dummy variables
+    const RealNumType threshold_prob = params->threshold_prob;
+    RealNumType lh_diff_mid_branch = 0;
+    RealNumType lh_diff_at_node = 0;
+    // const std::unique_ptr<SeqRegions> null_seqregions_ptr = nullptr;
+    // const std::unique_ptr<SeqRegions>& parent_upper_lr_regions = root_vector_index == vec_index ? null_seqregions_ptr : getPartialLhAtNode(node.getNeighborIndex(TOP));
+    const PositionType seq_length = aln->ref_seq.size();
+    
+    // get/init approximation params
+    bool strict_stop_seeking_placement_subtree = params->strict_stop_seeking_placement_subtree;
+    int failure_limit_subtree = params->failure_limit_subtree;
+    RealNumType thresh_log_lh_subtree = params->thresh_log_lh_subtree;
+    
+    // for short range topology search
+    if (short_range_search)
+    {
+        strict_stop_seeking_placement_subtree = params->strict_stop_seeking_placement_subtree_short_search;
+        failure_limit_subtree = params->failure_limit_subtree_short_search;
+        thresh_log_lh_subtree = params->thresh_log_lh_subtree_short_search;
+    }
+
+    // search a placement for a subtree
+    //if (search_subtree_placement)
+    //{
+    // get the lower regions of the child node
+    // subtree_regions = child_node->getPartialLhAtNode(aln, model, threshold_prob);
+    
+    // add starting nodes to start seek placement for the subtree
+    addStartingNodes<num_states>(node_index, node, other_child_node_index, best_lh_diff, node_stack);
+    
+    //}
+     // search a placement for a new sample
+    //else
+    //{
+        // get the regions of the input sample
+      //  subtree_regions = sample_regions;
+        //RealNumType down_lh = is_mid_branch ? best_down_lh_diff : best_lh_diff;
+        
+        // node is not the root
+  //      if (node != root)
+    //    {
+      //      SeqRegions* lower_regions = new SeqRegions(node->getPartialLhAtNode(aln, model, threshold_prob), num_states);
+        //    parent_upper_lr_regions = node->neighbor->getPartialLhAtNode(aln, model, threshold_prob);
+            
+            // add the parent node of the current node into node_stack for traversing to seek the placement for the new sample
+    //        node_stack.push(new UpdatingNode(node->neighbor, lower_regions, node->length, false, down_lh, 0));
+      //  }
+        
+        // add the children nodes of the current node into node_stack for traversing to seek the placement for the new sample
+    //    Node* neighbor_node;
+      //  FOR_NEIGHBOR(node, neighbor_node)
+        //{
+         //   SeqRegions* upper_lr_regions = new SeqRegions(neighbor_node->neighbor->getPartialLhAtNode(aln, model, threshold_prob), num_states);
+          //  node_stack.push(new UpdatingNode(neighbor_node, upper_lr_regions, neighbor_node->length, false, down_lh, 0));
+        //}
+     //}
+    
+    // examine each node in the node stack to seek the "best" placement
+    while (!node_stack.empty())
+    {
+        // extract updating_node from stack
+        std::unique_ptr<UpdatingNode> updating_node = std::move(node_stack.top());
+        node_stack.pop();
+        const Index current_node_index = updating_node->getIndex();
+        const NumSeqsType current_node_vec = current_node_index.getVectorIndex();
+        PhyloNode& current_node = nodes[current_node_vec];
+        
+        // consider the case we are moving from a parent to a child
+        if (current_node_index.getMiniIndex() == TOP)
+        {
+            if (current_node.getUpperLength() > 0) // updating_node->node->length > 0)
+            {
+                //  try to append mid-branch
+                // avoid adding to the old position where the subtree was just been removed from
+                if (root_vector_index != current_node_vec && current_node.getNeighborIndex(TOP).getVectorIndex() != vec_index) // updating_node->node != root && updating_node->node->neighbor->getTopNode() != node)
+                {
+                    std::unique_ptr<SeqRegions> bottom_regions = nullptr;
+                    if (!examineSubtreePlacementMidBranch<num_states>(best_node_index, current_node, best_lh_diff, is_mid_branch, lh_diff_at_node, lh_diff_mid_branch, best_up_lh_diff, best_down_lh_diff, updating_node, subtree_regions, threshold_prob, removed_blength, Index(), bottom_regions)) continue;
+                }
+                // set the placement cost at the mid-branch position the most negative value if branch length is zero -> we can't place the subtree on that branch
+                else
+                    lh_diff_mid_branch = MIN_NEGATIVE;
+                    
+                // now try appending exactly at node
+                if(!examineSubTreePlacementAtNode<num_states>(best_node_index, current_node, best_lh_diff, is_mid_branch, lh_diff_at_node, lh_diff_mid_branch, best_up_lh_diff, best_down_lh_diff, updating_node, subtree_regions, threshold_prob, removed_blength, Index())) continue;
+            }
+            // set the placement cost at the current node position at the most negative value if branch length is zero -> we can't place the subtree on that branch
+            else
+                lh_diff_at_node = updating_node->getLhDiff();
+            
+            // keep crawling down into children nodes unless the stop criteria for the traversal are satisfied.
+            // check the stop criteria
+            // keep traversing further down to the children
+            if (keepTraversing(best_lh_diff, lh_diff_at_node, strict_stop_seeking_placement_subtree, updating_node, failure_limit_subtree, thresh_log_lh_subtree, current_node.isInternal()))// updating_node->node->next))
+            {
+                /*Node* child_1 = updating_node->node->getOtherNextNode()->neighbor;
+                Node* child_2 = child_1->neighbor->getOtherNextNode()->neighbor;*/
+                const Index child_1_index = current_node.getNeighborIndex(RIGHT); // updating_node->node->getOtherNextNode()->neighbor;
+                const Index child_2_index = current_node.getNeighborIndex(LEFT); // child_1->neighbor->getOtherNextNode()->neighbor;
+                PhyloNode& child_1 = nodes[child_1_index.getVectorIndex()];
+                PhyloNode& child_2 = nodes[child_2_index.getVectorIndex()];
+                
+                // add child_1 to node_stack
+                addChildSeekSubtreePlacement<num_states>(child_1_index, child_2_index, child_1, child_2, lh_diff_at_node, updating_node, node_stack, threshold_prob);
+                
+                // add child_2 to node_stack
+                addChildSeekSubtreePlacement<num_states>(child_2_index, child_1_index, child_2, child_1, lh_diff_at_node, updating_node, node_stack, threshold_prob);
+            }
+        }
+        // case when crawling up from child to parent
+        else
+        {
+            // Node* top_node = updating_node->node->getTopNode();
+            const Index top_node_index = Index(current_node_vec, TOP);
+            
+            // append directly at the node
+            if (current_node.getUpperLength() > 0 || root_vector_index == current_node_vec) // top_node->length > 0 || top_node == root)
+            {
+                if (!examineSubTreePlacementAtNode<num_states>(best_node_index, current_node, best_lh_diff, is_mid_branch, lh_diff_at_node, lh_diff_mid_branch, best_up_lh_diff, best_down_lh_diff, updating_node, subtree_regions, threshold_prob, removed_blength, top_node_index)) continue;
+            }
+            // if placement cost at new position gets worse -> restore to the old one
+            else
+                lh_diff_at_node = updating_node->getLhDiff();
+
+            // try appending mid-branch
+            const Index other_child_index = current_node.getNeighborIndex(current_node_index.getFlipMiniIndex()); // updating_node->node->getOtherNextNode()->neighbor;
+            std::unique_ptr<SeqRegions> bottom_regions = nullptr;
+            if (current_node.getUpperLength() > 0 && root_vector_index != current_node_vec) // top_node->length > 0 && top_node != root)
+            {
+                if (!examineSubtreePlacementMidBranch<num_states>(best_node_index, current_node, best_lh_diff, is_mid_branch, lh_diff_at_node, lh_diff_mid_branch, best_up_lh_diff, best_down_lh_diff, updating_node, subtree_regions, threshold_prob, removed_blength, top_node_index, bottom_regions)) continue;
+            }
+            // set the placement cost at the mid-branch position at the most negative value if branch length is zero -> we can't place the subtree on that branch
+            // NHANLT: we actually don't need to do that since lh_diff_mid_branch will never be read
+            // else
+                // lh_diff_mid_branch = MIN_NEGATIVE;
+            
+            // check stop rule of the traversal process
+            // keep traversing upwards
+            if (keepTraversing(best_lh_diff, lh_diff_at_node, strict_stop_seeking_placement_subtree, updating_node, failure_limit_subtree, thresh_log_lh_subtree))
+            {
+                // if(!addNeighborsSeekSubtreePlacement(top_node_index, other_child_index, parent_upper_lr_regions, bottom_regions, lh_diff_at_node, updating_node, node_stack, threshold_prob)) continue;
+                if(!addNeighborsSeekSubtreePlacement<num_states>(current_node, other_child_index, std::move(bottom_regions), lh_diff_at_node, updating_node, node_stack, threshold_prob)) continue;
+            }
+            /*else
+            {
+                // delete bottom_regions if it's existed
+                if (bottom_regions) delete bottom_regions;
+            }*/
+        }
+        
         // delete updating_node
         // delete updating_node;
-
-        return false;  // continue;
-      } else {
-        std::unique_ptr<SeqRegions> null_seqregions_ptr = nullptr;
-        // node_stack.push(std::make_unique<UpdatingNode>(UpdatingNode(other_child_index,
-        // std::move(upper_lr_regions), null_seqregions_ptr,
-        // other_child->length, updating_node->need_updating_, lh_diff_at_node,
-        // updating_node->failure_count_)));
-        node_stack.push(std::make_unique<UpdatingNode>(UpdatingNode(
-            other_child_index, std::move(upper_lr_regions), null_seqregions_ptr,
-            other_child.getUpperLength(), updating_node->needUpdate(),
-            lh_diff_at_node, updating_node->getFailureCount())));
-      }
-    } else {
-      std::unique_ptr<SeqRegions>& upper_lr_regions =
-          current_node.getPartialLh(updating_node_mini);
-
-      if (!upper_lr_regions)  // updating_node->node->partial_lh)
-      {
-        // delete bottom_regions if it's existed
-        // if (bottom_regions) delete bottom_regions;
-
-        // delete updating_node
-        // delete updating_node;
-
-        return false;  // continue;
-      } else {
-        /*upper_lr_regions = updating_node->node->getPartialLhAtNode(aln, model,
-        threshold_prob); node_stack.push(new UpdatingNode(other_child,
-        upper_lr_regions, other_child->length, updating_node->need_updating,
-        lh_diff_at_node, updating_node->failure_count,
-        updating_node->need_updating));*/
-        std::unique_ptr<SeqRegions> null_seqregions_ptr = nullptr;
-        node_stack.push(std::make_unique<UpdatingNode>(UpdatingNode(
-            other_child_index, std::move(null_seqregions_ptr), upper_lr_regions,
-            other_child.getUpperLength(), updating_node->needUpdate(),
-            lh_diff_at_node, updating_node->getFailureCount())));
-      }
-    }
-
-    // add sibling node to node_stack for traversing later; skip if
-    // upper_lr_regions is null (inconsistent)
-    /*if (!upper_lr_regions)
-    {
-        // delete bottom_regions if it's existed
-        // if (bottom_regions) delete bottom_regions;
-
-        // delete updating_node
-        // delete updating_node;
-
-        return false; // continue;
+    }
+    
+    // ############ KEEP this section DISABLE/COMMENTED OUT ############
+    // exploration of the tree is finished, and we are left with the node found so far with the best appending likelihood cost.
+    // Now we explore placement just below this node for more fine-grained placement within its descendant branches.
+    /*if (!search_subtree_placement)
+    {
+        best_down_lh_diff = MIN_NEGATIVE;
+        best_child = NULL;
+        
+        if (is_mid_branch)
+        {
+            // go upward until we reach the parent node of a polytomy
+            Node* parent_node = best_node->neighbor->getTopNode();
+            while (parent_node->length <= 0 && parent_node != root)
+                parent_node = parent_node->neighbor->getTopNode();
+            
+            best_up_lh_diff = calculateSamplePlacementCost(parent_node->total_lh, subtree_regions, removed_blength);
+            child_node = best_node;
+        }
+        else
+        {
+            // current node might be part of a polytomy (represented by 0 branch lengths) so we want to explore all the children of the current node to find out if the best placement is actually in any of the branches below the current node.
+            Node* neighbor_node;
+            stack<Node*> new_node_stack;
+            FOR_NEIGHBOR(best_node, neighbor_node)
+                new_node_stack.push(neighbor_node);
+            
+            while (!new_node_stack.empty())
+            {
+                Node* node = new_node_stack.top();
+                new_node_stack.pop();
+                
+                if (node->length <= 0)
+                {
+                    FOR_NEIGHBOR(node, neighbor_node)
+                        new_node_stack.push(neighbor_node);
+                }
+                // now try to place on the current branch below the best node, at an height above the mid-branch.
+                else
+                {
+                    // now try to place on the current branch below the best node, at an height above the mid-branch.
+                    RealNumType new_blength = node->length * 0.5;
+                    RealNumType new_best_lh_mid_branch = MIN_NEGATIVE;
+                    SeqRegions* upper_lr_regions = node->neighbor->getPartialLhAtNode(aln, model, params->threshold_prob);
+                    SeqRegions* lower_regions = node->getPartialLhAtNode(aln, model, params->threshold_prob);
+                    SeqRegions* mid_branch_regions = new SeqRegions(node->mid_branch_lh, aln->num_states);
+
+                    // try to place new sample along the upper half of the current branch
+                    while (true)
+                    {
+                        // compute the placement cost
+                        RealNumType new_lh_mid_branch = calculateSamplePlacementCost(mid_branch_regions, subtree_regions, removed_blength);
+                        
+                        // record new_best_lh_mid_branch
+                        if (new_lh_mid_branch > new_best_lh_mid_branch)
+                            new_best_lh_mid_branch = new_lh_mid_branch;
+                        // otherwise, stop trying along the current branch
+                        else
+                            break;
+                        
+                        // stop trying if reaching the minimum branch length
+                        if (new_blength <= min_blength_mid)
+                            break;
+     
+                         // try at different position along the current branch
+                         new_blength *= 0.5;
+                     
+                        // get new mid_branch_regions based on the new_blength
+                        upper_lr_regions->mergeUpperLower<num_states>(mid_branch_regions, new_blength, lower_regions, node->length - new_blength, aln, model, params->threshold_prob);
+                    }
+                    
+                    //RealNumType new_best_lh_mid_branch = calculateSamplePlacementCost(node->mid_branch_lh, sample_regions, default_blength);
+                    
+                    // record new best_down_lh_diff
+                    if (new_best_lh_mid_branch > best_down_lh_diff)
+                    {
+                        best_down_lh_diff = new_best_lh_mid_branch;
+                        best_child = node;
+                    }
+                }
+            }
+        }
+    }*/
+    // ############ KEEP this section DISABLE/COMMENTED OUT ############
+}
+
+template <const StateType num_states>
+void cmaple::Tree::applyOneSPR(const Index subtree_index, PhyloNode& subtree, const Index best_node_index, const bool is_mid_branch, const RealNumType branch_length, const RealNumType best_lh_diff)
+{
+    // record the SPR applied at this subtree
+    subtree.setSPRCount(subtree.getSPRCount() + 1);
+    // remove subtree from the tree
+    const Index parent_index = subtree.getNeighborIndex(TOP);
+    PhyloNode& parent_subtree = nodes[parent_index.getVectorIndex()]; // subtree->neighbor->getTopNode();
+    const Index sibling_index = parent_subtree.getNeighborIndex(parent_index.getFlipMiniIndex());
+    PhyloNode& sibling_subtree = nodes[sibling_index.getVectorIndex()]; // subtree->neighbor->getOtherNextNode()->neighbor;
+    const RealNumType threshold_prob = params->threshold_prob;
+    
+    // connect grandparent to sibling
+    const Index grandparent_index = parent_subtree.getNeighborIndex(TOP);
+    if (root_vector_index != parent_index.getVectorIndex())
+    {
+        // parent_subtree->neighbor->neighbor = sibling_subtree;
+        nodes[grandparent_index.getVectorIndex()].setNeighborIndex(grandparent_index.getMiniIndex(), sibling_index);
+    }
+    // sibling_subtree->neighbor = parent_subtree->neighbor;
+    sibling_subtree.setNeighborIndex(TOP, grandparent_index);
+    
+    // update the length of the branch connecting grandparent to sibling
+    if (sibling_subtree.getUpperLength() > 0)// sibling_subtree->length > 0)
+    {
+        if (parent_subtree.getUpperLength() > 0)
+            sibling_subtree.setUpperLength(sibling_subtree.getUpperLength() + parent_subtree.getUpperLength()); // sibling_subtree->length += parent_subtree->length;
     }
     else
-        node_stack.push(new UpdatingNode(other_child, upper_lr_regions,
-    other_child->length, updating_node->need_updating, lh_diff_at_node,
-    updating_node->failure_count, updating_node->need_updating));*/
-
-    // now pass the crawling up to the parent node
-    // get or recompute the bottom regions (comming from 2 children) of the
-    // parent node
-    if (updating_node->needUpdate()) {
-      if (!bottom_regions) {
-        const std::unique_ptr<SeqRegions>& other_child_lower_regions =
-            other_child.getPartialLh(
-                TOP);  // other_child->getPartialLhAtNode(aln,
-                       // model, threshold_prob);
-        // other_child_lower_regions->mergeTwoLowers<num_states>(bottom_regions,
-        // other_child->length, *updating_node->incoming_regions,
-        // updating_node->branch_length_, aln, model, threshold_prob);
-        other_child_lower_regions->mergeTwoLowers<num_states>(
-            bottom_regions, other_child.getUpperLength(),
-            *updating_node->getIncomingRegions(),
-            updating_node->getBranchLength(), aln, model, cumulative_rate,
-            threshold_prob);
-
-        // skip if bottom_regions is null (inconsistent)
-        if (!bottom_regions) {
-          // delete updating_node
-          // delete updating_node;
-
-          return false;  // continue;
-        }
-      }
-
-      // node_stack.push(std::make_unique<UpdatingNode>(UpdatingNode(top_node->neighbor,
-      // bottom_regions, top_node->length, updating_node->need_updating,
-      // lh_diff_at_node, updating_node->failure_count,
-      // updating_node->need_updating)));
-      std::unique_ptr<SeqRegions> null_seqregions_ptr = nullptr;
-      node_stack.push(std::make_unique<UpdatingNode>(UpdatingNode(
-          current_node.getNeighborIndex(TOP), std::move(bottom_regions),
-          null_seqregions_ptr, current_node.getUpperLength(),
-          updating_node->needUpdate(), lh_diff_at_node,
-          updating_node->getFailureCount())));
-    } else {
-      // if (bottom_regions) delete bottom_regions;
-      bottom_regions = nullptr;
-      std::unique_ptr<SeqRegions>& bottom_regions_ref =
-          current_node.getPartialLh(TOP);  // top_node->getPartialLhAtNode(aln,
-                                           // model, threshold_prob);
-
-      std::unique_ptr<SeqRegions> null_seqregions_ptr = nullptr;
-      // node_stack.push(std::make_unique<UpdatingNode>(UpdatingNode(top_node->neighbor,
-      // bottom_regions, top_node->length, updating_node->need_updating,
-      // lh_diff_at_node, updating_node->failure_count,
-      // updating_node->need_updating)));
-      node_stack.push(std::make_unique<UpdatingNode>(UpdatingNode(
-          current_node.getNeighborIndex(TOP), std::move(null_seqregions_ptr),
-          bottom_regions_ref, current_node.getUpperLength(),
-          updating_node->needUpdate(), lh_diff_at_node,
-          updating_node->getFailureCount())));
-    }
-
-    // add the parent node to node_stack for traversing later
-    /* node_stack.push(new UpdatingNode(top_node->neighbor, bottom_regions,
-     * top_node->length, updating_node->need_updating, lh_diff_at_node,
-     * updating_node->failure_count, updating_node->need_updating));*/
-  }
-  // now consider case of root node -> only need to care about the sibling node
-  else {
-    // get or recompute the upper left/right regions of the sibling node
-    if (updating_node->needUpdate()) {
-      std::unique_ptr<SeqRegions> upper_lr_regions = nullptr;
-      updating_node->getIncomingRegions()->computeTotalLhAtRoot<num_states>(
-          upper_lr_regions, model, updating_node->getBranchLength());
-
-      std::unique_ptr<SeqRegions> null_seqregions_ptr = nullptr;
-      node_stack.push(std::make_unique<UpdatingNode>(UpdatingNode(
-          other_child_index, std::move(upper_lr_regions), null_seqregions_ptr,
-          other_child.getUpperLength(), updating_node->needUpdate(),
-          lh_diff_at_node, updating_node->getFailureCount())));
-    } else {
-      std::unique_ptr<SeqRegions>& upper_lr_regions = current_node.getPartialLh(
-          updating_node_mini);  // updating_node->node->getPartialLhAtNode(aln,
-                                // model, threshold_prob);
-
-      std::unique_ptr<SeqRegions> null_seqregions_ptr = nullptr;
-      node_stack.push(std::make_unique<UpdatingNode>(UpdatingNode(
-          other_child_index, std::move(null_seqregions_ptr), upper_lr_regions,
-          other_child.getUpperLength(), updating_node->needUpdate(),
-          lh_diff_at_node, updating_node->getFailureCount())));
-    }
-
-    // add the sibling node to node_stack for traversing later
-    // node_stack.push(new UpdatingNode(other_child, upper_lr_regions,
-    // other_child->length, updating_node->need_updating, lh_diff_at_node,
-    // updating_node->failure_count, updating_node->need_updating));
-
-    // delete bottom_regions
-    // if (bottom_regions) delete bottom_regions;
-  }
-
-  return true;
-}
-
-template <const StateType num_states>
-void cmaple::Tree::seekSubTreePlacement(
-    Index& best_node_index,
-    RealNumType& best_lh_diff,
-    bool& is_mid_branch,
-    RealNumType& best_up_lh_diff,
-    RealNumType& best_down_lh_diff,
-    Index& best_child_index,
-    const bool short_range_search,
-    const Index child_node_index,
-    RealNumType& removed_blength)  //, bool search_subtree_placement,
-                                   // SeqRegions* sample_regions)
-{
-  // init variables
-  PhyloNode& child_node = nodes[child_node_index.getVectorIndex()];
-  const Index node_index = child_node.getNeighborIndex(TOP);
-  const NumSeqsType vec_index = node_index.getVectorIndex();
-  PhyloNode& node = nodes[vec_index];  // child_node->neighbor->getTopNode();
-  const Index other_child_node_index = node.getNeighborIndex(
-      node_index
-          .getFlipMiniIndex());  // child_node->neighbor->getOtherNextNode()->neighbor;
-  best_node_index = node_index;
-  const std::unique_ptr<SeqRegions>& subtree_regions =
-      child_node.getPartialLh(TOP);  // child_node->getPartialLhAtNode(aln,
-                                     // model, threshold_prob); nullptr;
-  // stack of nodes to examine positions
-  stack<std::unique_ptr<UpdatingNode>> node_stack;
-  // dummy variables
-  const RealNumType threshold_prob = params->threshold_prob;
-  RealNumType lh_diff_mid_branch = 0;
-  RealNumType lh_diff_at_node = 0;
-  // const std::unique_ptr<SeqRegions> null_seqregions_ptr = nullptr;
-  // const std::unique_ptr<SeqRegions>& parent_upper_lr_regions =
-  // root_vector_index == vec_index ? null_seqregions_ptr :
-  // getPartialLhAtNode(node.getNeighborIndex(TOP));
-  const PositionType seq_length = aln->ref_seq.size();
-
-  // get/init approximation params
-  bool strict_stop_seeking_placement_subtree =
-      params->strict_stop_seeking_placement_subtree;
-  int failure_limit_subtree = params->failure_limit_subtree;
-  RealNumType thresh_log_lh_subtree = params->thresh_log_lh_subtree;
-
-  // for short range topology search
-  if (short_range_search) {
-    strict_stop_seeking_placement_subtree =
-        params->strict_stop_seeking_placement_subtree_short_search;
-    failure_limit_subtree = params->failure_limit_subtree_short_search;
-    thresh_log_lh_subtree = params->thresh_log_lh_subtree_short_search;
-  }
-
-  // search a placement for a subtree
-  // if (search_subtree_placement)
-  //{
-  // get the lower regions of the child node
-  // subtree_regions = child_node->getPartialLhAtNode(aln, model,
-  // threshold_prob);
-
-  // add starting nodes to start seek placement for the subtree
-  addStartingNodes<num_states>(node_index, node, other_child_node_index,
-                               best_lh_diff, node_stack);
-
-  //}
-  // search a placement for a new sample
-  // else
-  //{
-  //  get the regions of the input sample
-  //  subtree_regions = sample_regions;
-  // RealNumType down_lh = is_mid_branch ? best_down_lh_diff : best_lh_diff;
-
-  // node is not the root
-  //      if (node != root)
-  //    {
-  //      SeqRegions* lower_regions = new
-  //      SeqRegions(node->getPartialLhAtNode(aln, model, threshold_prob),
-  //      num_states);
-  //    parent_upper_lr_regions = node->neighbor->getPartialLhAtNode(aln, model,
-  //    threshold_prob);
-
-  // add the parent node of the current node into node_stack for traversing to
-  // seek the placement for the new sample
-  //        node_stack.push(new UpdatingNode(node->neighbor, lower_regions,
-  //        node->length, false, down_lh, 0));
-  //  }
-
-  // add the children nodes of the current node into node_stack for traversing
-  // to seek the placement for the new sample
-  //    Node* neighbor_node;
-  //  FOR_NEIGHBOR(node, neighbor_node)
-  //{
-  //   SeqRegions* upper_lr_regions = new
-  //   SeqRegions(neighbor_node->neighbor->getPartialLhAtNode(aln, model,
-  //   threshold_prob), num_states);
-  //  node_stack.push(new UpdatingNode(neighbor_node, upper_lr_regions,
-  //  neighbor_node->length, false, down_lh, 0));
-  //}
-  //}
-
-  // examine each node in the node stack to seek the "best" placement
-  while (!node_stack.empty()) {
-    // extract updating_node from stack
-    std::unique_ptr<UpdatingNode> updating_node = std::move(node_stack.top());
-    node_stack.pop();
-    const Index current_node_index = updating_node->getIndex();
-    const NumSeqsType current_node_vec = current_node_index.getVectorIndex();
-    PhyloNode& current_node = nodes[current_node_vec];
-
-    // consider the case we are moving from a parent to a child
-    if (current_node_index.getMiniIndex() == TOP) {
-      if (current_node.getUpperLength() >
-          0)  // updating_node->node->length > 0)
-      {
-        //  try to append mid-branch
-        // avoid adding to the old position where the subtree was just been
-        // removed from
-        if (root_vector_index != current_node_vec &&
-            current_node.getNeighborIndex(TOP).getVectorIndex() !=
-                vec_index)  // updating_node->node != root &&
-                            // updating_node->node->neighbor->getTopNode() !=
-                            // node)
-        {
-          std::unique_ptr<SeqRegions> bottom_regions = nullptr;
-          if (!examineSubtreePlacementMidBranch<num_states>(
-                  best_node_index, current_node, best_lh_diff, is_mid_branch,
-                  lh_diff_at_node, lh_diff_mid_branch, best_up_lh_diff,
-                  best_down_lh_diff, updating_node, subtree_regions,
-                  threshold_prob, removed_blength, Index(), bottom_regions)) {
-            continue;
-          }
-        }
-        // set the placement cost at the mid-branch position the most
-        // negative value if branch length is zero -> we can't place the
-        // subtree on that branch
-        else {
-          lh_diff_mid_branch = MIN_NEGATIVE;
-        }
-
-        // now try appending exactly at node
-        if (!examineSubTreePlacementAtNode<num_states>(
-                best_node_index, current_node, best_lh_diff, is_mid_branch,
-                lh_diff_at_node, lh_diff_mid_branch, best_up_lh_diff,
-                best_down_lh_diff, updating_node, subtree_regions,
-                threshold_prob, removed_blength, Index())) {
-          continue;
-        }
-      }
-      // set the placement cost at the current node position at the most
-      // negative value if branch length is zero -> we can't place the
-      // subtree on that branch
-      else {
-        lh_diff_at_node = updating_node->getLhDiff();
-      }
-
-      // keep crawling down into children nodes unless the stop criteria for the
-      // traversal are satisfied. check the stop criteria keep traversing
-      // further down to the children
-      if (keepTraversing(
-              best_lh_diff, lh_diff_at_node,
-              strict_stop_seeking_placement_subtree, updating_node,
-              failure_limit_subtree, thresh_log_lh_subtree,
-              current_node.isInternal()))  // updating_node->node->next))
-      {
-        /*Node* child_1 = updating_node->node->getOtherNextNode()->neighbor;
-        Node* child_2 = child_1->neighbor->getOtherNextNode()->neighbor;*/
-        const Index child_1_index = current_node.getNeighborIndex(
-            RIGHT);  // updating_node->node->getOtherNextNode()->neighbor;
-        const Index child_2_index = current_node.getNeighborIndex(
-            LEFT);  // child_1->neighbor->getOtherNextNode()->neighbor;
-        PhyloNode& child_1 = nodes[child_1_index.getVectorIndex()];
-        PhyloNode& child_2 = nodes[child_2_index.getVectorIndex()];
-
-        // add child_1 to node_stack
-        addChildSeekSubtreePlacement<num_states>(
-            child_1_index, child_2_index, child_1, child_2, lh_diff_at_node,
-            updating_node, node_stack, threshold_prob);
-
-        // add child_2 to node_stack
-        addChildSeekSubtreePlacement<num_states>(
-            child_2_index, child_1_index, child_2, child_1, lh_diff_at_node,
-            updating_node, node_stack, threshold_prob);
-      }
-    }
-    // case when crawling up from child to parent
-    else {
-      // Node* top_node = updating_node->node->getTopNode();
-      const Index top_node_index = Index(current_node_vec, TOP);
-
-      // append directly at the node
-      if (current_node.getUpperLength() > 0 ||
-          root_vector_index ==
-              current_node_vec)  // top_node->length > 0 || top_node == root)
-      {
-        if (!examineSubTreePlacementAtNode<num_states>(
-                best_node_index, current_node, best_lh_diff, is_mid_branch,
-                lh_diff_at_node, lh_diff_mid_branch, best_up_lh_diff,
-                best_down_lh_diff, updating_node, subtree_regions,
-                threshold_prob, removed_blength, top_node_index)) {
-          continue;
-        }
-      }
-      // if placement cost at new position gets worse -> restore to the
-      // old one
-      else {
-        lh_diff_at_node = updating_node->getLhDiff();
-      }
-
-      // try appending mid-branch
-      const Index other_child_index = current_node.getNeighborIndex(
-          current_node_index
-              .getFlipMiniIndex());  // updating_node->node->getOtherNextNode()->neighbor;
-      std::unique_ptr<SeqRegions> bottom_regions = nullptr;
-      if (current_node.getUpperLength() > 0 &&
-          root_vector_index !=
-              current_node_vec)  // top_node->length > 0 && top_node != root)
-      {
-        if (!examineSubtreePlacementMidBranch<num_states>(
-                best_node_index, current_node, best_lh_diff, is_mid_branch,
-                lh_diff_at_node, lh_diff_mid_branch, best_up_lh_diff,
-                best_down_lh_diff, updating_node, subtree_regions,
-                threshold_prob, removed_blength, top_node_index,
-                bottom_regions)) {
-          continue;
-        }
-      }
-      // set the placement cost at the mid-branch position at the most negative
-      // value if branch length is zero -> we can't place the subtree on that
-      // branch NHANLT: we actually don't need to do that since
-      // lh_diff_mid_branch will never be read else lh_diff_mid_branch =
-      // MIN_NEGATIVE;
-
-      // check stop rule of the traversal process
-      // keep traversing upwards
-      if (keepTraversing(best_lh_diff, lh_diff_at_node,
-                         strict_stop_seeking_placement_subtree, updating_node,
-                         failure_limit_subtree, thresh_log_lh_subtree)) {
-        // if(!addNeighborsSeekSubtreePlacement(top_node_index,
-        // other_child_index, parent_upper_lr_regions, bottom_regions,
-        // lh_diff_at_node, updating_node, node_stack, threshold_prob))
-        // continue;
-        if (!addNeighborsSeekSubtreePlacement<num_states>(
-                current_node, other_child_index, std::move(bottom_regions),
-                lh_diff_at_node, updating_node, node_stack, threshold_prob)) {
-          continue;
-        }
-      }
-      /*else
-      {
-          // delete bottom_regions if it's existed
-          if (bottom_regions) delete bottom_regions;
-      }*/
-    }
-
-    // delete updating_node
-    // delete updating_node;
-  }
-
-  // ############ KEEP this section DISABLE/COMMENTED OUT ############
-  // exploration of the tree is finished, and we are left with the node found so
-  // far with the best appending likelihood cost. Now we explore placement just
-  // below this node for more fine-grained placement within its descendant
-  // branches.
-  /*if (!search_subtree_placement)
-  {
-      best_down_lh_diff = MIN_NEGATIVE;
-      best_child = NULL;
-
-      if (is_mid_branch)
-      {
-          // go upward until we reach the parent node of a polytomy
-          Node* parent_node = best_node->neighbor->getTopNode();
-          while (parent_node->length <= 0 && parent_node != root)
-              parent_node = parent_node->neighbor->getTopNode();
-
-          best_up_lh_diff = calculateSamplePlacementCost(parent_node->total_lh,
-  subtree_regions, removed_blength); child_node = best_node;
-      }
-      else
-      {
-          // current node might be part of a polytomy (represented by 0 branch
-  lengths) so we want to explore all the children of the current node to find
-  out if the best placement is actually in any of the branches below the current
-  node. Node* neighbor_node; stack<Node*> new_node_stack;
-          FOR_NEIGHBOR(best_node, neighbor_node)
-              new_node_stack.push(neighbor_node);
-
-          while (!new_node_stack.empty())
-          {
-              Node* node = new_node_stack.top();
-              new_node_stack.pop();
-
-              if (node->length <= 0)
-              {
-                  FOR_NEIGHBOR(node, neighbor_node)
-                      new_node_stack.push(neighbor_node);
-              }
-              // now try to place on the current branch below the best node, at
-  an height above the mid-branch. else
-              {
-                  // now try to place on the current branch below the best node,
-  at an height above the mid-branch. RealNumType new_blength = node->length *
-  0.5; RealNumType new_best_lh_mid_branch = MIN_NEGATIVE; SeqRegions*
-  upper_lr_regions = node->neighbor->getPartialLhAtNode(aln, model,
-  params->threshold_prob); SeqRegions* lower_regions =
-  node->getPartialLhAtNode(aln, model, params->threshold_prob); SeqRegions*
-  mid_branch_regions = new SeqRegions(node->mid_branch_lh, aln->num_states);
-
-                  // try to place new sample along the upper half of the current
-  branch while (true)
-                  {
-                      // compute the placement cost
-                      RealNumType new_lh_mid_branch =
-  calculateSamplePlacementCost(mid_branch_regions, subtree_regions,
-  removed_blength);
-
-                      // record new_best_lh_mid_branch
-                      if (new_lh_mid_branch > new_best_lh_mid_branch)
-                          new_best_lh_mid_branch = new_lh_mid_branch;
-                      // otherwise, stop trying along the current branch
-                      else
-                          break;
-
-                      // stop trying if reaching the minimum branch length
-                      if (new_blength <= min_blength_mid)
-                          break;
-
-                       // try at different position along the current branch
-                       new_blength *= 0.5;
-
-                      // get new mid_branch_regions based on the new_blength
-                      upper_lr_regions->mergeUpperLower<num_states>(mid_branch_regions,
-  new_blength, lower_regions, node->length - new_blength, aln, model,
-  params->threshold_prob);
-                  }
-
-                  //RealNumType new_best_lh_mid_branch =
-  calculateSamplePlacementCost(node->mid_branch_lh, sample_regions,
-  default_blength);
-
-                  // record new best_down_lh_diff
-                  if (new_best_lh_mid_branch > best_down_lh_diff)
-                  {
-                      best_down_lh_diff = new_best_lh_mid_branch;
-                      best_child = node;
-                  }
-              }
-          }
-      }
-  }*/
-  // ############ KEEP this section DISABLE/COMMENTED OUT ############
-}
-
-template <const StateType num_states>
-void cmaple::Tree::applyOneSPR(const Index subtree_index,
-                               PhyloNode& subtree,
-                               const Index best_node_index,
-                               const bool is_mid_branch,
-                               const RealNumType branch_length,
-                               const RealNumType best_lh_diff) {
-  // record the SPR applied at this subtree
-  subtree.setSPRCount(subtree.getSPRCount() + 1);
-  // remove subtree from the tree
-  const Index parent_index = subtree.getNeighborIndex(TOP);
-  PhyloNode& parent_subtree =
-      nodes[parent_index.getVectorIndex()];  // subtree->neighbor->getTopNode();
-  const Index sibling_index =
-      parent_subtree.getNeighborIndex(parent_index.getFlipMiniIndex());
-  PhyloNode& sibling_subtree = nodes
-      [sibling_index
-           .getVectorIndex()];  // subtree->neighbor->getOtherNextNode()->neighbor;
-  const RealNumType threshold_prob = params->threshold_prob;
-
-  // connect grandparent to sibling
-  const Index grandparent_index = parent_subtree.getNeighborIndex(TOP);
-  if (root_vector_index != parent_index.getVectorIndex()) {
-    // parent_subtree->neighbor->neighbor = sibling_subtree;
-    nodes[grandparent_index.getVectorIndex()].setNeighborIndex(
-        grandparent_index.getMiniIndex(), sibling_index);
-  }
-  // sibling_subtree->neighbor = parent_subtree->neighbor;
-  sibling_subtree.setNeighborIndex(TOP, grandparent_index);
-
-  // update the length of the branch connecting grandparent to sibling
-  if (sibling_subtree.getUpperLength() > 0)  // sibling_subtree->length > 0)
-  {
-    if (parent_subtree.getUpperLength() > 0) {
-      sibling_subtree.setUpperLength(
-          sibling_subtree.getUpperLength() +
-          parent_subtree.getUpperLength());  // sibling_subtree->length +=
-                                             // parent_subtree->length;
-    }
-  } else {
-    sibling_subtree.setUpperLength(
-        parent_subtree.getUpperLength());  // sibling_subtree->length =
-                                           // parent_subtree->length;
-  }
-
-  // update likelihood lists after subtree removal
-  // case when the sibling_subtree becomes the new root
-  if (root_vector_index ==
-      parent_index.getVectorIndex())  //! sibling_subtree->neighbor)
-  {
-    // update root
-    root_vector_index = sibling_index.getVectorIndex();
-
-    // delete mid_branch_lh
-    /*if (root->mid_branch_lh)
-    {
-        delete sibling_subtree->mid_branch_lh;
-        sibling_subtree->mid_branch_lh = NULL;
+        sibling_subtree.setUpperLength(parent_subtree.getUpperLength()); // sibling_subtree->length = parent_subtree->length;
+    
+    // update likelihood lists after subtree removal
+    // case when the sibling_subtree becomes the new root
+    if (root_vector_index == parent_index.getVectorIndex()) //!sibling_subtree->neighbor)
+    {
+        // update root
+        root_vector_index = sibling_index.getVectorIndex();
+        
+        // delete mid_branch_lh
+        /*if (root->mid_branch_lh)
+        {
+            delete sibling_subtree->mid_branch_lh;
+            sibling_subtree->mid_branch_lh = NULL;
+        }*/
+        sibling_subtree.setMidBranchLh(nullptr);
+        
+        // reset branch length (to 0) if sibling_subtree is root
+        sibling_subtree.setUpperLength(0);
+
+        // recompute the total lh regions at sibling
+        //sibling_subtree->computeTotalLhAtNode(aln, model, threshold_prob, true);
+        sibling_subtree.getPartialLh(TOP)->computeTotalLhAtRoot<num_states>(sibling_subtree.getTotalLh(), model);
+        
+        // traverse downwards (to childrens of the sibling) to update their lh regions
+        if (sibling_subtree.isInternal()) //->next)
+        {
+            // update upper left/right regions
+            /*Node* next_node_1 = sibling_subtree->next; // right
+            Node* next_node_2 = next_node_1->next;*/ // left
+            const Index neighbor_1_index = sibling_subtree.getNeighborIndex(RIGHT);
+            PhyloNode& neighbor_1 = nodes[neighbor_1_index.getVectorIndex()];
+            const Index neighbor_2_index = sibling_subtree.getNeighborIndex(LEFT);
+            PhyloNode& neighbor_2 = nodes[neighbor_2_index.getVectorIndex()];
+            
+            // if (next_node_1->partial_lh) delete next_node_1->partial_lh;
+            const std::unique_ptr<SeqRegions>& lower_regions_2 = neighbor_2.getPartialLh(TOP); // next_node_2->neighbor->getPartialLhAtNode(aln, model, threshold_prob);
+            // next_node_1->partial_lh = lower_reions->computeTotalLhAtRoot(num_states, model, next_node_2->length);
+            lower_regions_2->computeTotalLhAtRoot<num_states>(sibling_subtree.getPartialLh(RIGHT), model, neighbor_2.getUpperLength());
+            
+            // if (next_node_2->partial_lh) delete next_node_2->partial_lh;
+            /*lower_reions = next_node_1->neighbor->getPartialLhAtNode(aln, model, threshold_prob);
+            next_node_2->partial_lh = lower_reions->computeTotalLhAtRoot(num_states, model, next_node_1->length);*/
+            const std::unique_ptr<SeqRegions>& lower_regions_1 = neighbor_1.getPartialLh(TOP);
+            lower_regions_1->computeTotalLhAtRoot<num_states>(sibling_subtree.getPartialLh(LEFT), model, neighbor_1.getUpperLength());
+            
+            // add children to node_stack for further traversing and updating likelihood regions
+            stack<Index> node_stack;
+            node_stack.push(neighbor_1_index);
+            node_stack.push(neighbor_2_index);
+            updatePartialLh<num_states>(node_stack);
+        }
+    }
+    // case when the sibling_subtree is non-root node
+    else
+    {
+        // update branch length from the grandparent side
+        // sibling_subtree->neighbor->length = sibling_subtree->length;
+        
+        // traverse to parent and sibling node to update their likelihood regions due to subtree remova
+        stack<Index> node_stack;
+        node_stack.push(sibling_index);
+        node_stack.push(grandparent_index); // sibling_subtree->neighbor);
+        updatePartialLh<num_states>(node_stack);
+    }
+    
+    // replace the node and re-update the vector lists
+    const std::unique_ptr<SeqRegions>& subtree_lower_regions = subtree.getPartialLh(TOP); // ->getPartialLhAtNode(aln, model, threshold_prob);
+    // try to place the new sample as a descendant of a mid-branch point
+    if (is_mid_branch && root_vector_index != best_node_index.getVectorIndex())
+        placeSubTreeMidBranch<num_states>(best_node_index, subtree_index, subtree, subtree_lower_regions, branch_length, best_lh_diff);
+    // otherwise, best lk so far is for appending directly to existing node
+    else
+        placeSubTreeAtNode<num_states>(best_node_index, subtree_index, subtree, subtree_lower_regions, branch_length, best_lh_diff);
+}
+
+template <const StateType num_states>
+void cmaple::Tree::updateRegionsPlaceSubTree(PhyloNode& subtree, PhyloNode& sibling_node, PhyloNode& internal, std::unique_ptr<SeqRegions>&& best_child_regions, const std::unique_ptr<SeqRegions>& subtree_regions, const std::unique_ptr<SeqRegions>& upper_left_right_regions, const std::unique_ptr<SeqRegions>& lower_regions, RealNumType& best_blength)
+{
+    // update next_node_1->partial_lh
+    // replacePartialLH(next_node_1->partial_lh, best_child_regions);
+    internal.setPartialLh(LEFT, std::move(best_child_regions));
+
+    // update new_internal_node->partial_lh
+    // sibling_node.getPartialLhAtNode(aln, model, params->threshold_prob)->mergeTwoLowers<num_states>(new_internal_node->partial_lh, sibling_node->length, *subtree_regions, best_blength, aln, model, params->threshold_prob);
+    sibling_node.getPartialLh(TOP)->mergeTwoLowers<num_states>(internal.getPartialLh(TOP), sibling_node.getUpperLength(), *subtree_regions, best_blength, aln, model, cumulative_rate, params->threshold_prob);
+}
+
+template <const StateType num_states>
+void cmaple::Tree::updateRegionsPlaceSubTreeAbove(PhyloNode& subtree, PhyloNode& sibling_node, PhyloNode& internal, std::unique_ptr<SeqRegions>&& best_child_regions, const std::unique_ptr<SeqRegions>& subtree_regions, const std::unique_ptr<SeqRegions>& upper_left_right_regions, const std::unique_ptr<SeqRegions>& lower_regions, RealNumType& best_length)
+{
+    // sibling_node->getPartialLhAtNode(aln, model, params->threshold_prob)->mergeTwoLowers<num_states>(new_internal_node->partial_lh, sibling_node->length, *subtree_regions, best_length, aln, model, params->threshold_prob);
+    sibling_node.getPartialLh(TOP)->mergeTwoLowers<num_states>(internal.getPartialLh(TOP), sibling_node.getUpperLength(), *subtree_regions, best_length, aln, model, cumulative_rate, params->threshold_prob);
+    
+    if (!internal.getPartialLh(TOP)) // new_internal_node->partial_lh)
+    {
+        if (cmaple::verbose_mode >= cmaple::VB_DEBUG)
+            outWarning("Problem, non lower likelihood while placing subtree -> set best branch length to min length");
+        best_length = min_blength;
+        /*subtree->length = best_length;
+        subtree->neighbor->length = best_length;*/
+        subtree.setUpperLength(best_length);
+        // lower_regions->mergeTwoLowers<num_states>(new_internal_node->partial_lh, sibling_node->length, *subtree_regions, best_length, aln, model, params->threshold_prob);
+        lower_regions->mergeTwoLowers<num_states>(internal.getPartialLh(TOP), sibling_node.getUpperLength(), *subtree_regions, best_length, aln, model, cumulative_rate, params->threshold_prob);
+    }
+    // upper_left_right_regions->mergeUpperLower<num_states>(next_node_1->partial_lh, new_internal_node->length, *lower_regions, sibling_node->length, aln, model, params->threshold_prob);
+    upper_left_right_regions->mergeUpperLower<num_states>(internal.getPartialLh(LEFT), internal.getUpperLength(), *lower_regions, sibling_node.getUpperLength(), aln, model, params->threshold_prob);
+}
+
+template<const StateType num_states, void (cmaple::Tree::*updateRegionsSubTree)(PhyloNode&, PhyloNode&, PhyloNode&, std::unique_ptr<SeqRegions>&&, const std::unique_ptr<SeqRegions>&, const std::unique_ptr<SeqRegions>&, const std::unique_ptr<SeqRegions>&, RealNumType&)>
+void cmaple::Tree::connectSubTree2Branch(const std::unique_ptr<SeqRegions>& subtree_regions, const std::unique_ptr<SeqRegions>& lower_regions, const Index subtree_index, PhyloNode& subtree, const Index sibling_node_index, PhyloNode& sibling_node, const RealNumType top_distance, const RealNumType down_distance, RealNumType &best_blength, std::unique_ptr<SeqRegions>&& best_child_regions, const std::unique_ptr<SeqRegions>& upper_left_right_regions)
+{
+    const RealNumType threshold_prob = params->threshold_prob;
+    ASSERT(sibling_node_index.getMiniIndex() == TOP);
+    const NumSeqsType internal_vec = subtree.getNeighborIndex(TOP).getVectorIndex();
+    PhyloNode& internal = nodes[internal_vec];
+        
+    // re-use internal nodes
+    /*Node* next_node_1 = subtree->neighbor;
+    Node* new_internal_node = next_node_1->getTopNode();
+    Node* next_node_2 = next_node_1->getOtherNextNode();*/
+    
+    // NHANLT NOTES: UNNECESSARY
+    // re-order next circle (not neccessary, just to make it consistent with Python code)
+    /*new_internal_node->next = next_node_2;
+    next_node_2->next = next_node_1;
+    next_node_1->next = new_internal_node;*/
+    
+    // connect new_internal_node to the parent of the selected node
+    /*new_internal_node->outdated = true;
+    sibling_node->neighbor->neighbor = new_internal_node;
+    new_internal_node->neighbor = sibling_node->neighbor;
+    new_internal_node->length = top_distance;
+    new_internal_node->neighbor->length = top_distance;*/
+    
+    internal.setOutdated(true);
+    const Index parent_index = sibling_node.getNeighborIndex(TOP);
+    const NumSeqsType parent_vec = parent_index.getVectorIndex();
+    nodes[parent_vec].setNeighborIndex(parent_index.getMiniIndex(), Index(internal_vec, TOP));
+    internal.setNeighborIndex(TOP, parent_index);
+    internal.setUpperLength(top_distance);
+    
+    // connect the selected_node to new_internal_node (via next_node_2)
+    /*sibling_node->neighbor = next_node_2;
+    next_node_2->neighbor = sibling_node;
+    sibling_node->length = down_distance;
+    sibling_node->neighbor->length = down_distance;*/
+    
+    sibling_node.setNeighborIndex(TOP, Index(internal_vec, RIGHT));
+    internal.setNeighborIndex(RIGHT, sibling_node_index);
+    sibling_node.setUpperLength(down_distance);
+    
+    // subtree already connected to new_internal_node (via next_node_1)
+    /*subtree->length = best_blength;
+    subtree->neighbor->length = best_blength;*/
+    
+    subtree.setNeighborIndex(TOP, Index(internal_vec, LEFT));
+    internal.setNeighborIndex(LEFT, subtree_index);
+    subtree.setUpperLength(best_blength);
+            
+    // update all likelihood regions
+    (this->*updateRegionsSubTree)(subtree, sibling_node, internal, std::move(best_child_regions), subtree_regions, upper_left_right_regions, lower_regions, best_blength);
+    
+    // upper_left_right_regions->mergeUpperLower<num_states>(next_node_2->partial_lh, new_internal_node->length, *subtree_regions, best_blength, aln, model, threshold_prob);
+    upper_left_right_regions->mergeUpperLower<num_states>(internal.getPartialLh(RIGHT), internal.getUpperLength(), *subtree_regions, best_blength, aln, model, threshold_prob);
+    
+    RealNumType mid_branch_length = internal.getUpperLength() * 0.5; // new_internal_node->length * 0.5;
+    // upper_left_right_regions->mergeUpperLower<num_states>(new_internal_node->mid_branch_lh, mid_branch_length, *new_internal_node->partial_lh, mid_branch_length, aln, model, threshold_prob);
+    upper_left_right_regions->mergeUpperLower<num_states>(internal.getMidBranchLh(), mid_branch_length, *internal.getPartialLh(TOP), mid_branch_length, aln, model, threshold_prob);
+    
+    // new_internal_node->computeTotalLhAtNode(aln, model, threshold_prob, new_internal_node == root);
+    internal.computeTotalLhAtNode<num_states>(internal.getTotalLh(), nodes[parent_vec], aln, model, threshold_prob, root_vector_index == internal_vec);
+    
+    if (!internal.getTotalLh()) //->total_lh || new_internal_node->total_lh->size() == 0)
+        throw std::logic_error("Problem, None vector when re-placing sample, placing subtree at mid-branch point");
+    
+    //if distTop>=2*min_blengthForMidNode:
+    // createFurtherMidNodes(newInternalNode,upper_left_right_regions)
+    
+    // NHANLT: LOGS FOR DEBUGGING
+    /*if (params->debug)
+    {
+        cout << "2Branch " << (best_blength > 0 ? subtree.getTotalLh()->size():0)<< " " << (best_blength > 0 ? subtree.getMidBranchLh()->size():0)<< " " << subtree.getPartialLh(TOP)->size() << " " << internal.getTotalLh()->size() << " " << internal.getMidBranchLh()->size()<< " " << internal.getPartialLh(TOP)->size() << " " << internal.getPartialLh(LEFT)->size() << " " << internal.getPartialLh(RIGHT)->size() << std::endl;
+         cout << std::setprecision(20) << internal.getUpperLength() << " " << internal.getCorrespondingLength(RIGHT, nodes) << " " << internal.getCorrespondingLength(LEFT, nodes) << std::endl;
     }*/
-    sibling_subtree.setMidBranchLh(nullptr);
-
-    // reset branch length (to 0) if sibling_subtree is root
-    sibling_subtree.setUpperLength(0);
-
-    // recompute the total lh regions at sibling
-    // sibling_subtree->computeTotalLhAtNode(aln, model, threshold_prob, true);
-    sibling_subtree.getPartialLh(TOP)->computeTotalLhAtRoot<num_states>(
-        sibling_subtree.getTotalLh(), model);
-
-    // traverse downwards (to childrens of the sibling) to update their lh
-    // regions
-    if (sibling_subtree.isInternal())  //->next)
-    {
-      // update upper left/right regions
-      /*Node* next_node_1 = sibling_subtree->next; // right
-      Node* next_node_2 = next_node_1->next;*/ // left
-      const Index neighbor_1_index = sibling_subtree.getNeighborIndex(RIGHT);
-      PhyloNode& neighbor_1 = nodes[neighbor_1_index.getVectorIndex()];
-      const Index neighbor_2_index = sibling_subtree.getNeighborIndex(LEFT);
-      PhyloNode& neighbor_2 = nodes[neighbor_2_index.getVectorIndex()];
-
-      // if (next_node_1->partial_lh) delete next_node_1->partial_lh;
-      const std::unique_ptr<SeqRegions>& lower_regions_2 =
-          neighbor_2.getPartialLh(
-              TOP);  // next_node_2->neighbor->getPartialLhAtNode(aln,
-                     // model, threshold_prob);
-      // next_node_1->partial_lh =
-      // lower_reions->computeTotalLhAtRoot(num_states, model,
-      // next_node_2->length);
-      lower_regions_2->computeTotalLhAtRoot<num_states>(
-          sibling_subtree.getPartialLh(RIGHT), model,
-          neighbor_2.getUpperLength());
-
-      // if (next_node_2->partial_lh) delete next_node_2->partial_lh;
-      /*lower_reions = next_node_1->neighbor->getPartialLhAtNode(aln, model,
-      threshold_prob); next_node_2->partial_lh =
-      lower_reions->computeTotalLhAtRoot(num_states, model,
-      next_node_1->length);*/
-      const std::unique_ptr<SeqRegions>& lower_regions_1 =
-          neighbor_1.getPartialLh(TOP);
-      lower_regions_1->computeTotalLhAtRoot<num_states>(
-          sibling_subtree.getPartialLh(LEFT), model,
-          neighbor_1.getUpperLength());
-
-      // add children to node_stack for further traversing and updating
-      // likelihood regions
-      stack<Index> node_stack;
-      node_stack.push(neighbor_1_index);
-      node_stack.push(neighbor_2_index);
-      updatePartialLh<num_states>(node_stack);
-    }
-  }
-  // case when the sibling_subtree is non-root node
-  else {
-    // update branch length from the grandparent side
-    // sibling_subtree->neighbor->length = sibling_subtree->length;
-
-    // traverse to parent and sibling node to update their likelihood regions
-    // due to subtree remova
+
+    // iteratively traverse the tree to update partials from the current node
     stack<Index> node_stack;
-    node_stack.push(sibling_index);
-    node_stack.push(grandparent_index);  // sibling_subtree->neighbor);
+    node_stack.push(sibling_node_index);
+    node_stack.push(subtree_index);
+    node_stack.push(parent_index); // new_internal_node->neighbor);
     updatePartialLh<num_states>(node_stack);
-  }
-
-  // replace the node and re-update the vector lists
-  const std::unique_ptr<SeqRegions>& subtree_lower_regions =
-      subtree.getPartialLh(
-          TOP);  // ->getPartialLhAtNode(aln, model, threshold_prob);
-  // try to place the new sample as a descendant of a mid-branch point
-  if (is_mid_branch && root_vector_index != best_node_index.getVectorIndex()) {
-    placeSubTreeMidBranch<num_states>(best_node_index, subtree_index, subtree,
-                                      subtree_lower_regions, branch_length,
-                                      best_lh_diff);
-    // otherwise, best lk so far is for appending directly to existing node
-  } else {
-    placeSubTreeAtNode<num_states>(best_node_index, subtree_index, subtree,
-                                   subtree_lower_regions, branch_length,
-                                   best_lh_diff);
-  }
-}
-
-template <const StateType num_states>
-void cmaple::Tree::updateRegionsPlaceSubTree(
-    PhyloNode& subtree,
-    PhyloNode& sibling_node,
-    PhyloNode& internal,
-    std::unique_ptr<SeqRegions>&& best_child_regions,
-    const std::unique_ptr<SeqRegions>& subtree_regions,
-    const std::unique_ptr<SeqRegions>& upper_left_right_regions,
-    const std::unique_ptr<SeqRegions>& lower_regions,
-    RealNumType& best_blength) {
-  // update next_node_1->partial_lh
-  // replacePartialLH(next_node_1->partial_lh, best_child_regions);
-  internal.setPartialLh(LEFT, std::move(best_child_regions));
-
-  // update new_internal_node->partial_lh
-  // sibling_node.getPartialLhAtNode(aln, model,
-  // params->threshold_prob)->mergeTwoLowers<num_states>(new_internal_node->partial_lh,
-  // sibling_node->length, *subtree_regions, best_blength, aln, model,
-  // params->threshold_prob);
-  sibling_node.getPartialLh(TOP)->mergeTwoLowers<num_states>(
-      internal.getPartialLh(TOP), sibling_node.getUpperLength(),
-      *subtree_regions, best_blength, aln, model, cumulative_rate,
-      params->threshold_prob);
-}
-
-template <const StateType num_states>
-void cmaple::Tree::updateRegionsPlaceSubTreeAbove(
-    PhyloNode& subtree,
-    PhyloNode& sibling_node,
-    PhyloNode& internal,
-    std::unique_ptr<SeqRegions>&& best_child_regions,
-    const std::unique_ptr<SeqRegions>& subtree_regions,
-    const std::unique_ptr<SeqRegions>& upper_left_right_regions,
-    const std::unique_ptr<SeqRegions>& lower_regions,
-    RealNumType& best_length) {
-  // sibling_node->getPartialLhAtNode(aln, model,
-  // params->threshold_prob)->mergeTwoLowers<num_states>(new_internal_node->partial_lh,
-  // sibling_node->length, *subtree_regions, best_length, aln, model,
-  // params->threshold_prob);
-  sibling_node.getPartialLh(TOP)->mergeTwoLowers<num_states>(
-      internal.getPartialLh(TOP), sibling_node.getUpperLength(),
-      *subtree_regions, best_length, aln, model, cumulative_rate,
-      params->threshold_prob);
-
-  if (!internal.getPartialLh(TOP))  // new_internal_node->partial_lh)
-  {
-    if (cmaple::verbose_mode >= cmaple::VB_DEBUG) {
-      outWarning(
-          "Problem, non lower likelihood while placing subtree -> set "
-          "best branch length to min length");
-    }
-    best_length = min_blength;
-    /*subtree->length = best_length;
-    subtree->neighbor->length = best_length;*/
-    subtree.setUpperLength(best_length);
-    // lower_regions->mergeTwoLowers<num_states>(new_internal_node->partial_lh,
-    // sibling_node->length, *subtree_regions, best_length, aln, model,
-    // params->threshold_prob);
-    lower_regions->mergeTwoLowers<num_states>(
-        internal.getPartialLh(TOP), sibling_node.getUpperLength(),
-        *subtree_regions, best_length, aln, model, cumulative_rate,
-        params->threshold_prob);
-  }
-  // upper_left_right_regions->mergeUpperLower<num_states>(next_node_1->partial_lh,
-  // new_internal_node->length, *lower_regions, sibling_node->length, aln,
-  // model, params->threshold_prob);
-  upper_left_right_regions->mergeUpperLower<num_states>(
-      internal.getPartialLh(LEFT), internal.getUpperLength(), *lower_regions,
-      sibling_node.getUpperLength(), aln, model, params->threshold_prob);
-}
-
-template <const StateType num_states,
-          void (cmaple::Tree::*updateRegionsSubTree)(
-              PhyloNode&,
-              PhyloNode&,
-              PhyloNode&,
-              std::unique_ptr<SeqRegions>&&,
-              const std::unique_ptr<SeqRegions>&,
-              const std::unique_ptr<SeqRegions>&,
-              const std::unique_ptr<SeqRegions>&,
-              RealNumType&)>
-void cmaple::Tree::connectSubTree2Branch(
-    const std::unique_ptr<SeqRegions>& subtree_regions,
-    const std::unique_ptr<SeqRegions>& lower_regions,
-    const Index subtree_index,
-    PhyloNode& subtree,
-    const Index sibling_node_index,
-    PhyloNode& sibling_node,
-    const RealNumType top_distance,
-    const RealNumType down_distance,
-    RealNumType& best_blength,
-    std::unique_ptr<SeqRegions>&& best_child_regions,
-    const std::unique_ptr<SeqRegions>& upper_left_right_regions) {
-  const RealNumType threshold_prob = params->threshold_prob;
-  ASSERT(sibling_node_index.getMiniIndex() == TOP);
-  const NumSeqsType internal_vec =
-      subtree.getNeighborIndex(TOP).getVectorIndex();
-  PhyloNode& internal = nodes[internal_vec];
-
-  // re-use internal nodes
-  /*Node* next_node_1 = subtree->neighbor;
-  Node* new_internal_node = next_node_1->getTopNode();
-  Node* next_node_2 = next_node_1->getOtherNextNode();*/
-
-  // NHANLT NOTES: UNNECESSARY
-  // re-order next circle (not neccessary, just to make it consistent with
-  // Python code)
-  /*new_internal_node->next = next_node_2;
-  next_node_2->next = next_node_1;
-  next_node_1->next = new_internal_node;*/
-
-  // connect new_internal_node to the parent of the selected node
-  /*new_internal_node->outdated = true;
-  sibling_node->neighbor->neighbor = new_internal_node;
-  new_internal_node->neighbor = sibling_node->neighbor;
-  new_internal_node->length = top_distance;
-  new_internal_node->neighbor->length = top_distance;*/
-
-  internal.setOutdated(true);
-  const Index parent_index = sibling_node.getNeighborIndex(TOP);
-  const NumSeqsType parent_vec = parent_index.getVectorIndex();
-  nodes[parent_vec].setNeighborIndex(parent_index.getMiniIndex(),
-                                     Index(internal_vec, TOP));
-  internal.setNeighborIndex(TOP, parent_index);
-  internal.setUpperLength(top_distance);
-
-  // connect the selected_node to new_internal_node (via next_node_2)
-  /*sibling_node->neighbor = next_node_2;
-  next_node_2->neighbor = sibling_node;
-  sibling_node->length = down_distance;
-  sibling_node->neighbor->length = down_distance;*/
-
-  sibling_node.setNeighborIndex(TOP, Index(internal_vec, RIGHT));
-  internal.setNeighborIndex(RIGHT, sibling_node_index);
-  sibling_node.setUpperLength(down_distance);
-
-  // subtree already connected to new_internal_node (via next_node_1)
-  /*subtree->length = best_blength;
-  subtree->neighbor->length = best_blength;*/
-
-  subtree.setNeighborIndex(TOP, Index(internal_vec, LEFT));
-  internal.setNeighborIndex(LEFT, subtree_index);
-  subtree.setUpperLength(best_blength);
-
-  // update all likelihood regions
-  (this->*updateRegionsSubTree)(
-      subtree, sibling_node, internal, std::move(best_child_regions),
-      subtree_regions, upper_left_right_regions, lower_regions, best_blength);
-
-  // upper_left_right_regions->mergeUpperLower<num_states>(next_node_2->partial_lh,
-  // new_internal_node->length, *subtree_regions, best_blength, aln, model,
-  // threshold_prob);
-  upper_left_right_regions->mergeUpperLower<num_states>(
-      internal.getPartialLh(RIGHT), internal.getUpperLength(), *subtree_regions,
-      best_blength, aln, model, threshold_prob);
-
-  RealNumType mid_branch_length =
-      internal.getUpperLength() * 0.5;  // new_internal_node->length * 0.5;
-  // upper_left_right_regions->mergeUpperLower<num_states>(new_internal_node->mid_branch_lh,
-  // mid_branch_length, *new_internal_node->partial_lh, mid_branch_length, aln,
-  // model, threshold_prob);
-  upper_left_right_regions->mergeUpperLower<num_states>(
-      internal.getMidBranchLh(), mid_branch_length, *internal.getPartialLh(TOP),
-      mid_branch_length, aln, model, threshold_prob);
-
-  // new_internal_node->computeTotalLhAtNode(aln, model, threshold_prob,
-  // new_internal_node == root);
-  internal.computeTotalLhAtNode<num_states>(
-      internal.getTotalLh(), nodes[parent_vec], aln, model, threshold_prob,
-      root_vector_index == internal_vec);
-
-  if (!internal.getTotalLh()) {  //->total_lh ||
-                                 // new_internal_node->total_lh->size() == 0)
-    throw std::logic_error(
-        "Problem, None vector when re-placing sample, placing subtree at "
-        "mid-branch point");
-  }
-
-  // if distTop>=2*min_blengthForMidNode:
-  //  createFurtherMidNodes(newInternalNode,upper_left_right_regions)
-
-  // NHANLT: LOGS FOR DEBUGGING
-  /*if (params->debug)
-  {
-      cout << "2Branch " << (best_blength > 0 ?
-  subtree.getTotalLh()->size():0)<< " " << (best_blength > 0 ?
-  subtree.getMidBranchLh()->size():0)<< " " << subtree.getPartialLh(TOP)->size()
-  << " " << internal.getTotalLh()->size() << " " <<
-  internal.getMidBranchLh()->size()<< " " << internal.getPartialLh(TOP)->size()
-  << " " << internal.getPartialLh(LEFT)->size() << " " <<
-  internal.getPartialLh(RIGHT)->size() << std::endl; cout <<
-  std::setprecision(20) << internal.getUpperLength() << " " <<
-  internal.getCorrespondingLength(RIGHT, nodes) << " " <<
-  internal.getCorrespondingLength(LEFT, nodes) << std::endl;
-  }*/
-
-  // iteratively traverse the tree to update partials from the current node
-  stack<Index> node_stack;
-  node_stack.push(sibling_node_index);
-  node_stack.push(subtree_index);
-  node_stack.push(parent_index);  // new_internal_node->neighbor);
-  updatePartialLh<num_states>(node_stack);
-}
-
-template <const StateType num_states>
-void cmaple::Tree::placeSubTreeMidBranch(
-    const Index selected_node_index,
-    const Index subtree_index,
-    PhyloNode& subtree,
-    const std::unique_ptr<SeqRegions>& subtree_regions,
-    const RealNumType new_branch_length,
-    const RealNumType new_lh) {
-  PhyloNode& selected_node = nodes[selected_node_index.getVectorIndex()];
-  const RealNumType threshold_prob = params->threshold_prob;
-  const std::unique_ptr<SeqRegions>& upper_left_right_regions =
-      getPartialLhAtNode(selected_node.getNeighborIndex(
-          TOP));  // selected_node->neighbor->getPartialLhAtNode(aln,
-                  // model, threshold_prob);
-  // RealNumType best_split = 0.5;
-  RealNumType best_blength_split = selected_node.getUpperLength() * 0.5;
-  RealNumType best_split_lh = new_lh;
-  // RealNumType new_split = 0.25;
-  std::unique_ptr<SeqRegions> best_child_regions =
-      nullptr;  // std::make_unique<SeqRegions>(SeqRegions(selected_node.getMidBranchLh()));
-  const std::unique_ptr<SeqRegions>& lower_regions =
-      selected_node.getPartialLh(TOP);
-
-  // try different positions on the existing branch
-  bool found_new_split = tryShorterBranch<
-      num_states, &cmaple::Tree::calculateSubTreePlacementCost<num_states>>(
-      selected_node.getUpperLength(), best_child_regions, subtree_regions,
-      upper_left_right_regions, lower_regions, best_split_lh,
-      best_blength_split, new_branch_length, true);
-
-  if (!found_new_split) {
-    found_new_split = tryShorterBranch<
-        num_states, &cmaple::Tree::calculateSubTreePlacementCost<num_states>>(
-        selected_node.getUpperLength(), best_child_regions, subtree_regions,
-        upper_left_right_regions, lower_regions, best_split_lh,
-        best_blength_split, new_branch_length, false);
-
-    if (found_new_split) {
-      best_blength_split = selected_node.getUpperLength() - best_blength_split;
-    }
-  }
-
-  // Delay cloning SeqRegions
-  if (!best_child_regions) {
-    best_child_regions = std::make_unique<SeqRegions>(
-        SeqRegions(selected_node.getMidBranchLh()));
-  }
-
-  // now try different lengths for the new branch
-  RealNumType best_blength = new_branch_length;
-  estimateLengthNewBranch<
-      &cmaple::Tree::calculateSubTreePlacementCost<num_states>>(
-      best_split_lh, best_child_regions, subtree_regions, best_blength,
-      max_blength, double_min_blength, (new_branch_length <= 0));
-
-  // attach subtree to the branch above the selected node
-  connectSubTree2Branch<num_states,
-                        &cmaple::Tree::updateRegionsPlaceSubTree<num_states>>(
-      subtree_regions, nullptr, subtree_index, subtree, selected_node_index,
-      selected_node, best_blength_split,
-      selected_node.getUpperLength() - best_blength_split, best_blength,
-      std::move(best_child_regions), upper_left_right_regions);
-
-  // delete best_child_regions
-  /*if (best_child_regions)
-      delete best_child_regions;*/
-}
-
-template <const StateType num_states>
-void cmaple::Tree::connectSubTree2Root(
-    const Index subtree_index,
-    PhyloNode& subtree,
-    const std::unique_ptr<SeqRegions>& subtree_regions,
-    const std::unique_ptr<SeqRegions>& lower_regions,
-    const Index sibling_node_index,
-    PhyloNode& sibling_node,
-    const RealNumType best_root_blength,
-    const RealNumType best_length2,
-    std::unique_ptr<SeqRegions>&& best_parent_regions) {
-  ASSERT(sibling_node_index.getMiniIndex() == TOP);
-  const NumSeqsType new_root_vec =
-      subtree.getNeighborIndex(TOP).getVectorIndex();
-  PhyloNode& new_root = nodes[new_root_vec];
-
-  // re-use internal nodes
-  /*Node* next_node_1 = subtree->neighbor;
-  Node* new_root = next_node_1->getTopNode();
-  Node* next_node_2 = next_node_1->getOtherNextNode();
-
-  // NHANLT NOTES: UNNECESSARY
-  // re-order next circle (not neccessary, just to make it consistent with
-  Python code) new_root->next = next_node_2; next_node_2->next = next_node_1;
-  next_node_1->next = new_root;*/
-
-  // connect new_internal_node to the parent of the selected node
-  /*new_root->outdated = true;
-  new_root->neighbor = sibling_node->neighbor; // actually NULL since
-  selected_node is root new_root->length = 0;*/
-
-  new_root.setOutdated(true);
-  new_root.setNeighborIndex(TOP, Index());
-  new_root.setUpperLength(0);
-
-  // connect the selected_node to new_internal_node (via next_node_2)
-  /*sibling_node->neighbor = next_node_2;
-  next_node_2->neighbor = sibling_node;
-  sibling_node->length = best_root_blength;
-  sibling_node->neighbor->length = best_root_blength;*/
-
-  sibling_node.setNeighborIndex(TOP, Index(new_root_vec, RIGHT));
-  new_root.setNeighborIndex(RIGHT, sibling_node_index);
-  sibling_node.setUpperLength(best_root_blength);
-
-  if (best_root_blength <= 0) {
-    /*delete sibling_node->total_lh;
-    sibling_node->total_lh = NULL;
-
-    if (sibling_node->mid_branch_lh) delete sibling_node->mid_branch_lh;
-    sibling_node->mid_branch_lh = NULL;*/
-
-    sibling_node.setTotalLh(nullptr);
-    sibling_node.setMidBranchLh(nullptr);
-
-    // selected_node.furtherMidNodes=None
-  }
-
-  // subtree already connected to new_internal_node (via next_node_1)
-  /*subtree->length = best_length2;
-  subtree->neighbor->length = best_length2;*/
-
-  subtree.setNeighborIndex(TOP, Index(new_root_vec, LEFT));
-  new_root.setNeighborIndex(LEFT, subtree_index);
-  subtree.setUpperLength(best_length2);
-
-  // update all likelihood regions
-  /*replacePartialLH(new_root->partial_lh, best_parent_regions);
-  if (new_root->mid_branch_lh) delete new_root->mid_branch_lh;
-  new_root->mid_branch_lh = NULL;*/
-
-  new_root.setPartialLh(TOP, std::move(best_parent_regions));
-  new_root.setMidBranchLh(nullptr);
-
-  // new_root->computeTotalLhAtNode(aln, model, params->threshold_prob, true);
-  new_root.getPartialLh(TOP)->computeTotalLhAtRoot<num_states>(
-      new_root.getTotalLh(), model);
-
-  /*if (next_node_1->partial_lh) delete next_node_1->partial_lh;
-  next_node_1->partial_lh = lower_regions->computeTotalLhAtRoot(aln->num_states,
-  model, best_root_blength);*/
-  lower_regions->computeTotalLhAtRoot<num_states>(new_root.getPartialLh(LEFT),
-                                                  model, best_root_blength);
-
-  /*if (next_node_2->partial_lh) delete next_node_2->partial_lh;
-  next_node_2->partial_lh =
-  subtree_regions->computeTotalLhAtRoot(aln->num_states, model, best_length2);*/
-  subtree_regions->computeTotalLhAtRoot<num_states>(
-      new_root.getPartialLh(RIGHT), model, best_length2);
-
-  if (!new_root.getTotalLh() &&
-      cmaple::verbose_mode >=
-          cmaple::VB_DEBUG) {  // ->total_lh || new_root->total_lh->size() ==
-                               // 0)
-    outWarning("Problem, None vector when re-placing sample, position root");
-  }
-
-  // NHANLT: LOGS FOR DEBUGGING
-  /*if (params->debug)
-  {
-      cout << "2Root " << (best_length2 > 0 ? subtree.getTotalLh()->size():0)<<
-  " " << (best_length2 > 0 ? subtree.getMidBranchLh()->size():0)<< " " <<
-  subtree.getPartialLh(TOP)->size()<< " " << new_root.getTotalLh()->size()<< " "
-  << new_root.getPartialLh(TOP)->size() << " " <<
-  new_root.getPartialLh(LEFT)->size() << " " <<
-  new_root.getPartialLh(RIGHT)->size() << std::endl; cout <<
-  std::setprecision(20) << new_root.getCorrespondingLength(RIGHT, nodes) << " "
-  << new_root.getCorrespondingLength(LEFT, nodes) << std::endl;
-  }*/
-
-  // update tree->root;
-  root_vector_index = new_root_vec;
-
-  // iteratively traverse the tree to update partials from the current node
-  stack<Index> node_stack;
-  node_stack.push(sibling_node_index);
-  node_stack.push(subtree_index);
-  updatePartialLh<num_states>(node_stack);
-}
-
-template <const StateType num_states>
-void cmaple::Tree::handlePolytomyPlaceSubTree(
-    const Index selected_node_index,
-    PhyloNode& selected_node,
-    const std::unique_ptr<SeqRegions>& subtree_regions,
-    const RealNumType new_branch_length,
-    RealNumType& best_down_lh_diff,
-    Index& best_child_index,
-    RealNumType& best_child_blength_split,
-    std::unique_ptr<SeqRegions>& best_child_regions) {
-  // current node might be part of a polytomy (represented by 0 branch lengths)
-  // so we want to explore all the children of the current node to find out if
-  // the best placement is actually in any of the branches below the current
-  // node.
-  const RealNumType threshold_prob = params->threshold_prob;
-  stack<Index> new_node_stack;
-  /*for (Index
-     neighbor_index:nodes[selected_node_index.getVectorIndex()].getNeighborIndexes(TOP))
-      new_node_stack.push(neighbor_index);*/
-  if (selected_node.isInternal()) {
-    new_node_stack.push(selected_node.getNeighborIndex(RIGHT));
-    new_node_stack.push(selected_node.getNeighborIndex(LEFT));
-  }
-
-  while (!new_node_stack.empty()) {
-    const Index node_index = new_node_stack.top();
-    new_node_stack.pop();
-    PhyloNode& node = nodes[node_index.getVectorIndex()];
-
-    // add all nodes in polytomy
-    if (node.getUpperLength() <= 0)  // node->length <= 0)
-    {
-      /*FOR_NEIGHBOR(node, neighbor_node)
-          new_node_stack.push(neighbor_node);*/
-      /*for (Index neighbor_index:node.getNeighborIndexes(TOP))
-          new_node_stack.push(neighbor_index);*/
-      if (node.isInternal()) {
-        new_node_stack.push(node.getNeighborIndex(RIGHT));
-        new_node_stack.push(node.getNeighborIndex(LEFT));
-      }
-    } else {
-      // now try to place on the current branch below the best node, at an
-      // height above or equal to the mid-branch.
-      RealNumType tmp_best_lh_diff = MIN_NEGATIVE;
-      std::unique_ptr<SeqRegions> mid_branch_regions =
-          nullptr;  // std::make_unique<SeqRegions>(SeqRegions(node.getMidBranchLh()));
-                    // // new SeqRegions(node->mid_branch_lh);
-      const std::unique_ptr<SeqRegions>& parent_upper_lr_regions =
-          getPartialLhAtNode(node.getNeighborIndex(
-              TOP));  // node->neighbor->getPartialLhAtNode(aln,
-                      // model, threshold_prob);
-      const std::unique_ptr<SeqRegions>& lower_regions = node.getPartialLh(
-          TOP);  // node->getPartialLhAtNode(aln, model, threshold_prob);
-      RealNumType new_branch_length_split =
-          0.5 * node.getUpperLength();  // node->length;
-      RealNumType tmp_lh_diff = calculateSubTreePlacementCost<num_states>(
-          node.getMidBranchLh(), subtree_regions, new_branch_length);
-
-      while (true) {
-        // if better placement found -> record it
-        if (tmp_lh_diff > tmp_best_lh_diff) {
-          tmp_best_lh_diff = tmp_lh_diff;
-
-          if (tmp_lh_diff > best_down_lh_diff) {
-            best_down_lh_diff = tmp_lh_diff;
-            best_child_index = node_index;
-            best_child_blength_split = new_branch_length_split;
-
-            // replacePartialLH(best_child_regions, mid_branch_regions);
-            // Delay cloning SeqRegions
-            best_child_regions = mid_branch_regions
-                                     ? std::move(mid_branch_regions)
-                                     : std::make_unique<SeqRegions>(
-                                           SeqRegions(node.getMidBranchLh()));
-          }
-
-          new_branch_length_split *= 0.5;
-
-          if (new_branch_length_split <= half_min_blength_mid) {
+}
+
+template <const StateType num_states>
+void cmaple::Tree::placeSubTreeMidBranch(const Index selected_node_index, const Index subtree_index, PhyloNode& subtree, const std::unique_ptr<SeqRegions>& subtree_regions, const RealNumType new_branch_length, const RealNumType new_lh)
+{
+    PhyloNode& selected_node = nodes[selected_node_index.getVectorIndex()];
+    const RealNumType threshold_prob = params->threshold_prob;
+    const std::unique_ptr<SeqRegions>& upper_left_right_regions = getPartialLhAtNode(selected_node.getNeighborIndex(TOP)); // selected_node->neighbor->getPartialLhAtNode(aln, model, threshold_prob);
+    // RealNumType best_split = 0.5;
+    RealNumType best_blength_split = selected_node.getUpperLength() * 0.5;
+    RealNumType best_split_lh = new_lh;
+    // RealNumType new_split = 0.25;
+    std::unique_ptr<SeqRegions> best_child_regions = nullptr; // std::make_unique<SeqRegions>(SeqRegions(selected_node.getMidBranchLh()));
+    const std::unique_ptr<SeqRegions>& lower_regions = selected_node.getPartialLh(TOP);
+
+    // try different positions on the existing branch
+    bool found_new_split = tryShorterBranch<num_states, &cmaple::Tree::calculateSubTreePlacementCost<num_states>>(selected_node.getUpperLength(), best_child_regions, subtree_regions, upper_left_right_regions, lower_regions, best_split_lh, best_blength_split, new_branch_length, true);
+    
+    if (!found_new_split)
+    {
+        found_new_split = tryShorterBranch<num_states, &cmaple::Tree::calculateSubTreePlacementCost<num_states>>(selected_node.getUpperLength(), best_child_regions, subtree_regions, upper_left_right_regions, lower_regions, best_split_lh, best_blength_split, new_branch_length, false);
+        
+        if (found_new_split)
+            best_blength_split = selected_node.getUpperLength() - best_blength_split;
+    }
+    
+    // Delay cloning SeqRegions
+    if (!best_child_regions)
+        best_child_regions = std::make_unique<SeqRegions>(SeqRegions(selected_node.getMidBranchLh()));
+    
+    // now try different lengths for the new branch
+    RealNumType best_blength = new_branch_length;
+    estimateLengthNewBranch<&cmaple::Tree::calculateSubTreePlacementCost<num_states>>(best_split_lh, best_child_regions, subtree_regions, best_blength, max_blength, double_min_blength, (new_branch_length <= 0));
+    
+    // attach subtree to the branch above the selected node
+    connectSubTree2Branch<num_states, &cmaple::Tree::updateRegionsPlaceSubTree<num_states>>(subtree_regions, nullptr, subtree_index, subtree, selected_node_index, selected_node, best_blength_split, selected_node.getUpperLength() - best_blength_split, best_blength, std::move(best_child_regions), upper_left_right_regions);
+    
+    // delete best_child_regions
+    /*if (best_child_regions)
+        delete best_child_regions;*/
+}
+
+template <const StateType num_states>
+void cmaple::Tree::connectSubTree2Root(const Index subtree_index, PhyloNode& subtree, const std::unique_ptr<SeqRegions>& subtree_regions, const std::unique_ptr<SeqRegions>& lower_regions, const Index sibling_node_index, PhyloNode& sibling_node, const RealNumType best_root_blength, const RealNumType best_length2, std::unique_ptr<SeqRegions>&& best_parent_regions)
+{
+    ASSERT(sibling_node_index.getMiniIndex() == TOP);
+    const NumSeqsType new_root_vec = subtree.getNeighborIndex(TOP).getVectorIndex();
+    PhyloNode& new_root = nodes[new_root_vec];
+    
+    // re-use internal nodes
+    /*Node* next_node_1 = subtree->neighbor;
+    Node* new_root = next_node_1->getTopNode();
+    Node* next_node_2 = next_node_1->getOtherNextNode();
+    
+    // NHANLT NOTES: UNNECESSARY
+    // re-order next circle (not neccessary, just to make it consistent with Python code)
+    new_root->next = next_node_2;
+    next_node_2->next = next_node_1;
+    next_node_1->next = new_root;*/
+    
+    // connect new_internal_node to the parent of the selected node
+    /*new_root->outdated = true;
+    new_root->neighbor = sibling_node->neighbor; // actually NULL since selected_node is root
+    new_root->length = 0;*/
+    
+    new_root.setOutdated(true);
+    new_root.setNeighborIndex(TOP, Index());
+    new_root.setUpperLength(0);
+    
+    // connect the selected_node to new_internal_node (via next_node_2)
+    /*sibling_node->neighbor = next_node_2;
+    next_node_2->neighbor = sibling_node;
+    sibling_node->length = best_root_blength;
+    sibling_node->neighbor->length = best_root_blength;*/
+    
+    sibling_node.setNeighborIndex(TOP, Index(new_root_vec, RIGHT));
+    new_root.setNeighborIndex(RIGHT, sibling_node_index);
+    sibling_node.setUpperLength(best_root_blength);
+    
+    if (best_root_blength <= 0)
+    {
+        /*delete sibling_node->total_lh;
+        sibling_node->total_lh = NULL;
+        
+        if (sibling_node->mid_branch_lh) delete sibling_node->mid_branch_lh;
+        sibling_node->mid_branch_lh = NULL;*/
+        
+        sibling_node.setTotalLh(nullptr);
+        sibling_node.setMidBranchLh(nullptr);
+        
+        //selected_node.furtherMidNodes=None
+    }
+    
+    // subtree already connected to new_internal_node (via next_node_1)
+    /*subtree->length = best_length2;
+    subtree->neighbor->length = best_length2;*/
+    
+    subtree.setNeighborIndex(TOP, Index(new_root_vec, LEFT));
+    new_root.setNeighborIndex(LEFT, subtree_index);
+    subtree.setUpperLength(best_length2);
+            
+    // update all likelihood regions
+    /*replacePartialLH(new_root->partial_lh, best_parent_regions);
+    if (new_root->mid_branch_lh) delete new_root->mid_branch_lh;
+    new_root->mid_branch_lh = NULL;*/
+    
+    new_root.setPartialLh(TOP, std::move(best_parent_regions));
+    new_root.setMidBranchLh(nullptr);
+    
+    //new_root->computeTotalLhAtNode(aln, model, params->threshold_prob, true);
+    new_root.getPartialLh(TOP)->computeTotalLhAtRoot<num_states>(new_root.getTotalLh(), model);
+
+    /*if (next_node_1->partial_lh) delete next_node_1->partial_lh;
+    next_node_1->partial_lh = lower_regions->computeTotalLhAtRoot(aln->num_states, model, best_root_blength);*/
+    lower_regions->computeTotalLhAtRoot<num_states>(new_root.getPartialLh(LEFT), model, best_root_blength);
+    
+    /*if (next_node_2->partial_lh) delete next_node_2->partial_lh;
+    next_node_2->partial_lh = subtree_regions->computeTotalLhAtRoot(aln->num_states, model, best_length2);*/
+    subtree_regions->computeTotalLhAtRoot<num_states>(new_root.getPartialLh(RIGHT), model, best_length2);
+    
+    if (!new_root.getTotalLh() && cmaple::verbose_mode >= cmaple::VB_DEBUG) // ->total_lh || new_root->total_lh->size() == 0)
+        outWarning("Problem, None vector when re-placing sample, position root");
+    
+    // NHANLT: LOGS FOR DEBUGGING
+    /*if (params->debug)
+    {
+        cout << "2Root " << (best_length2 > 0 ? subtree.getTotalLh()->size():0)<< " " << (best_length2 > 0 ? subtree.getMidBranchLh()->size():0)<< " " << subtree.getPartialLh(TOP)->size()<< " " << new_root.getTotalLh()->size()<< " " << new_root.getPartialLh(TOP)->size() << " " << new_root.getPartialLh(LEFT)->size() << " " << new_root.getPartialLh(RIGHT)->size() << std::endl;
+        cout << std::setprecision(20) << new_root.getCorrespondingLength(RIGHT, nodes) << " " << new_root.getCorrespondingLength(LEFT, nodes) << std::endl;
+    }*/
+    
+    // update tree->root;
+    root_vector_index = new_root_vec;
+    
+    // iteratively traverse the tree to update partials from the current node
+    stack<Index> node_stack;
+    node_stack.push(sibling_node_index);
+    node_stack.push(subtree_index);
+    updatePartialLh<num_states>(node_stack);
+}
+
+template <const StateType num_states>
+void cmaple::Tree::handlePolytomyPlaceSubTree(const Index selected_node_index, PhyloNode& selected_node, const std::unique_ptr<SeqRegions>& subtree_regions, const RealNumType new_branch_length, RealNumType& best_down_lh_diff, Index& best_child_index, RealNumType& best_child_blength_split, std::unique_ptr<SeqRegions>& best_child_regions)
+{
+    // current node might be part of a polytomy (represented by 0 branch lengths) so we want to explore all the children of the current node to find out if the best placement is actually in any of the branches below the current node.
+    const RealNumType threshold_prob = params->threshold_prob;
+    stack<Index> new_node_stack;
+    /*for (Index neighbor_index:nodes[selected_node_index.getVectorIndex()].getNeighborIndexes(TOP))
+        new_node_stack.push(neighbor_index);*/
+    if (selected_node.isInternal())
+    {
+        new_node_stack.push(selected_node.getNeighborIndex(RIGHT));
+        new_node_stack.push(selected_node.getNeighborIndex(LEFT));
+    }
+    
+    while (!new_node_stack.empty())
+    {
+        const Index node_index = new_node_stack.top();
+        new_node_stack.pop();
+        PhyloNode& node = nodes[node_index.getVectorIndex()];
+
+
+        // add all nodes in polytomy
+        if (node.getUpperLength() <= 0) //node->length <= 0)
+        {
+            /*FOR_NEIGHBOR(node, neighbor_node)
+                new_node_stack.push(neighbor_node);*/
+            /*for (Index neighbor_index:node.getNeighborIndexes(TOP))
+                new_node_stack.push(neighbor_index);*/
+            if (node.isInternal())
+            {
+                new_node_stack.push(node.getNeighborIndex(RIGHT));
+                new_node_stack.push(node.getNeighborIndex(LEFT));
+            }
+        }
+        else
+        {
+            // now try to place on the current branch below the best node, at an height above or equal to the mid-branch.
+            RealNumType tmp_best_lh_diff = MIN_NEGATIVE;
+            std::unique_ptr<SeqRegions> mid_branch_regions = nullptr; // std::make_unique<SeqRegions>(SeqRegions(node.getMidBranchLh())); // new SeqRegions(node->mid_branch_lh);
+            const std::unique_ptr<SeqRegions>& parent_upper_lr_regions = getPartialLhAtNode(node.getNeighborIndex(TOP)); // node->neighbor->getPartialLhAtNode(aln, model, threshold_prob);
+            const std::unique_ptr<SeqRegions>& lower_regions = node.getPartialLh(TOP); // node->getPartialLhAtNode(aln, model, threshold_prob);
+            RealNumType new_branch_length_split = 0.5 * node.getUpperLength(); // node->length;
+            RealNumType tmp_lh_diff = calculateSubTreePlacementCost<num_states>(node.getMidBranchLh(), subtree_regions, new_branch_length);;
+            
+            while (true)
+            {
+                // if better placement found -> record it
+                if (tmp_lh_diff > tmp_best_lh_diff)
+                {
+                    tmp_best_lh_diff = tmp_lh_diff;
+                    
+                    if (tmp_lh_diff > best_down_lh_diff)
+                    {
+                        best_down_lh_diff = tmp_lh_diff;
+                        best_child_index = node_index;
+                        best_child_blength_split = new_branch_length_split;
+                        
+                        // replacePartialLH(best_child_regions, mid_branch_regions);
+                        // Delay cloning SeqRegions
+                        best_child_regions = mid_branch_regions ? std::move(mid_branch_regions) : std::make_unique<SeqRegions>(SeqRegions(node.getMidBranchLh()));
+                    }
+                    
+                    new_branch_length_split *= 0.5;
+                    
+                    if (new_branch_length_split <= half_min_blength_mid)
+                        break;
+                    
+                    // compute mid_branch_regions
+                    parent_upper_lr_regions->mergeUpperLower<num_states>(mid_branch_regions, new_branch_length_split, *lower_regions, node.getUpperLength() - new_branch_length_split, aln, model, threshold_prob);
+                    
+                    tmp_lh_diff = calculateSubTreePlacementCost<num_states>(mid_branch_regions, subtree_regions, new_branch_length);
+                }
+                else
+                    break;
+            }
+            
+            // delete mid_branch_regions
+            // if (mid_branch_regions) delete mid_branch_regions;
+        }
+    }
+}
+
+template <const StateType num_states>
+void cmaple::Tree::placeSubTreeAtNode(const Index selected_node_index, const Index subtree_index, PhyloNode& subtree, const std::unique_ptr<SeqRegions>& subtree_regions, const RealNumType new_branch_length, const RealNumType new_lh)
+{
+    // dummy variables
+    const RealNumType threshold_prob = params->threshold_prob;
+    RealNumType best_child_lh;
+    RealNumType best_child_blength_split = -1;
+    RealNumType best_parent_lh;
+    RealNumType best_parent_blength_split = 0;
+    std::unique_ptr<SeqRegions> best_parent_regions = nullptr;
+    RealNumType best_root_blength = -1;
+    std::unique_ptr<SeqRegions> best_child_regions = nullptr;
+    RealNumType best_down_lh_diff = MIN_NEGATIVE;
+    Index best_child_index;
+    const NumSeqsType selected_node_vec = selected_node_index.getVectorIndex();
+    PhyloNode& selected_node = nodes[selected_node_vec];
+    
+    // We first explore placement just below the best placement node for more fine-grained placement within its descendant branches (accounting for polytomies).
+    handlePolytomyPlaceSubTree<num_states>(selected_node_index, selected_node, subtree_regions, new_branch_length, best_down_lh_diff, best_child_index, best_child_blength_split, best_child_regions);
+    
+    // place the new sample as a descendant of an existing node
+    if (best_child_index.getMiniIndex() != UNDEFINED)
+    {
+        PhyloNode& best_child = nodes[best_child_index.getVectorIndex()];
+        const std::unique_ptr<SeqRegions>& upper_left_right_regions = getPartialLhAtNode(best_child.getNeighborIndex(TOP)); // best_child->neighbor->getPartialLhAtNode(aln, model, threshold_prob);
+        const std::unique_ptr<SeqRegions>& lower_regions = best_child.getPartialLh(TOP); // ->getPartialLhAtNode(aln, model, threshold_prob);
+        best_child_lh = best_down_lh_diff;
+        best_child_blength_split = (best_child_blength_split == -1) ? (0.5 * best_child.getUpperLength()) : best_child_blength_split;
+        
+        // try with a shorter branch length
+        tryShorterBranch<num_states, &cmaple::Tree::calculateSubTreePlacementCost<num_states>>(best_child.getUpperLength(), best_child_regions, subtree_regions, upper_left_right_regions, lower_regions, best_child_lh, best_child_blength_split, new_branch_length, true);
+    }
+    else
+        best_child_lh = MIN_NEGATIVE;
+    
+    // if node is root, try to place as sibling of the current root.
+    RealNumType old_root_lh = MIN_NEGATIVE;
+    if (root_vector_index == selected_node_vec)
+    {
+        const std::unique_ptr<SeqRegions>& lower_regions = selected_node.getPartialLh(TOP); // ->getPartialLhAtNode(aln, model, threshold_prob);
+        old_root_lh = lower_regions->computeAbsoluteLhAtRoot<num_states>(model, cumulative_base);
+        
+        // merge 2 lower vector into one
+        best_parent_lh = lower_regions->mergeTwoLowers<num_states>(best_parent_regions, default_blength, *subtree_regions, new_branch_length, aln, model, cumulative_rate, threshold_prob, true);
+        
+        best_parent_lh += best_parent_regions->computeAbsoluteLhAtRoot<num_states>(model, cumulative_base);
+        
+        // Try shorter branch lengths at root
+        best_root_blength = default_blength;
+        tryShorterBranchAtRoot<num_states>(subtree_regions, lower_regions, best_parent_regions, best_root_blength, best_parent_lh, new_branch_length);
+        
+        // update best_parent_lh (taking into account old_root_lh)
+        best_parent_lh -= old_root_lh;
+    }
+    // selected_node is not root
+    // try to append just above node
+    else
+    {
+        const std::unique_ptr<SeqRegions>& upper_left_right_regions = getPartialLhAtNode(selected_node.getNeighborIndex(TOP)); // selected_node->neighbor->getPartialLhAtNode(aln, model, threshold_prob);
+        const std::unique_ptr<SeqRegions>& lower_regions = selected_node.getPartialLh(TOP); // selected_node->getPartialLhAtNode(aln, model, threshold_prob);
+        best_parent_regions = nullptr; // std::make_unique<SeqRegions>(SeqRegions(selected_node.getMidBranchLh()));
+        best_parent_lh = calculateSubTreePlacementCost<num_states>(selected_node.getMidBranchLh(), subtree_regions, new_branch_length);
+        best_parent_blength_split = 0.5 * selected_node.getUpperLength();
+        
+        // try with a shorter split
+        tryShorterBranch<num_states, &cmaple::Tree::calculateSubTreePlacementCost<num_states>>(selected_node.getUpperLength(), best_parent_regions, subtree_regions, upper_left_right_regions, lower_regions, best_parent_lh, best_parent_blength_split, new_branch_length, false);
+        
+        // Delay cloning SeqRegions
+        if (!best_parent_regions)
+            best_parent_regions = std::make_unique<SeqRegions>(SeqRegions(selected_node.getMidBranchLh()));
+    }
+    
+    // if the best placement is below the selected_node => add an internal node below the selected_node
+    // now we have three likelihood costs,
+    // best_child_lh is the likelihood score of appending below node;
+    // best_parent_lh is the likelihood score of appending above node;
+    // new_lh is the likelihood cost of appending exactly at node.
+    if (best_child_lh >= best_parent_lh && best_child_lh >= new_lh)
+    {
+        ASSERT(best_child_index.getMiniIndex() != UNDEFINED);
+        PhyloNode& best_child = nodes[best_child_index.getVectorIndex()];
+        const std::unique_ptr<SeqRegions>& upper_left_right_regions = getPartialLhAtNode(best_child.getNeighborIndex(TOP)); // best_child->neighbor->getPartialLhAtNode(aln, model, threshold_prob);
+        
+        // now try different lengths for the new branch
+        RealNumType best_length = new_branch_length;
+        estimateLengthNewBranch<&cmaple::Tree::calculateSubTreePlacementCost<num_states>>(best_child_lh, best_child_regions, subtree_regions, best_length, max_blength, double_min_blength, (new_branch_length <= 0));
+        
+        // attach subtree to the phylogenetic tree (below the selected_node ~ above the child node)
+        connectSubTree2Branch<num_states, &cmaple::Tree::updateRegionsPlaceSubTree<num_states>>(subtree_regions, nullptr, subtree_index, subtree, best_child_index, best_child, best_child_blength_split, best_child.getUpperLength() - best_child_blength_split, best_length, std::move(best_child_regions), upper_left_right_regions);
+
+    }
+    // otherwise, add new parent to the selected_node
+    else
+    {
+        const std::unique_ptr<SeqRegions>& lower_regions = selected_node.getPartialLh(TOP); // ->getPartialLhAtNode(aln, model, threshold_prob);
+        
+        // new parent is actually part of a polytomy since best placement is exactly at the node
+        if (new_lh >= best_parent_lh)
+        {
+            best_root_blength = -1;
+            best_parent_blength_split = -1;
+            best_parent_lh = new_lh;
+            /*if (best_parent_regions) delete best_parent_regions;
+            best_parent_regions = NULL;*/
+            best_parent_regions = nullptr;
+            
+            if (root_vector_index == selected_node_vec)
+                lower_regions->mergeTwoLowers<num_states>(best_parent_regions, -1, *subtree_regions, new_branch_length, aln, model, cumulative_rate, threshold_prob);
+            else
+                best_parent_regions = std::make_unique<SeqRegions>(std::move(selected_node.getTotalLh()));
+        }
+
+        // add parent to the root
+        if (root_vector_index == selected_node_vec)
+        {
+            // remove old_root_lh from best_parent_lh before estimating the new branch length
+            best_parent_lh += old_root_lh;
+            
+            // estimate the new branch length
+            RealNumType best_length2 = new_branch_length;
+            estimateLengthNewBranchAtRoot<num_states>(subtree_regions, lower_regions, best_parent_regions, best_length2, best_parent_lh, best_root_blength, double_min_blength, new_branch_length <= 0);
+            
+            // update best_parent_lh (taking into account old_root_lh)
+            best_parent_lh -= old_root_lh;
+            
+            // attach subtree to the phylogenetic tree (exactly at the seleted root node)
+            connectSubTree2Root<num_states>(subtree_index, subtree, subtree_regions, lower_regions, selected_node_index, selected_node, best_root_blength, best_length2, std::move(best_parent_regions));
+        }
+        //add parent to non-root node (place subtree exactly at the selected non-root node)
+        else
+        {
+            const std::unique_ptr<SeqRegions>& upper_left_right_regions = getPartialLhAtNode(selected_node.getNeighborIndex(TOP)); // selected_node->neighbor->getPartialLhAtNode(aln, model, threshold_prob);
+            
+            // estimate the length for the new branch
+            RealNumType best_length = new_branch_length;
+            estimateLengthNewBranch<&cmaple::Tree::calculateSubTreePlacementCost<num_states>>(best_parent_lh, best_parent_regions, subtree_regions, best_length, new_branch_length * 10, double_min_blength, (new_branch_length <= 0));
+            
+            // attach subtree to the phylogenetic tree (exactly at the selected non-root node)
+            RealNumType down_distance = best_parent_blength_split;
+            RealNumType top_distance = selected_node.getUpperLength() - down_distance; // selected_node->length - down_distance;
+            if (best_parent_blength_split <= 0)
+            {
+                down_distance = -1;
+                top_distance = selected_node.getUpperLength(); // ->length;
+                
+                /*if (selected_node->total_lh) delete selected_node->total_lh;
+                selected_node->total_lh = NULL;*/
+                selected_node.setTotalLh(nullptr);
+                
+                /*if (selected_node->mid_branch_lh) delete selected_node->mid_branch_lh;
+                selected_node->mid_branch_lh = NULL;*/
+                selected_node.setMidBranchLh(nullptr);
+            }
+            
+            connectSubTree2Branch<num_states, &cmaple::Tree::updateRegionsPlaceSubTreeAbove<num_states>>(subtree_regions, lower_regions, subtree_index, subtree, selected_node_index, selected_node, top_distance, down_distance, best_length, std::move(best_child_regions), upper_left_right_regions);
+        }
+    }
+    
+    // delete best_parent_regions and best_child_regions
+    /*if (best_parent_regions)
+        delete best_parent_regions;
+    if (best_child_regions)
+        delete best_child_regions;*/
+}
+
+template <const StateType num_states, RealNumType(cmaple::Tree::*calculatePlacementCost)(const std::unique_ptr<SeqRegions>&, const std::unique_ptr<SeqRegions>&, const RealNumType)>
+bool cmaple::Tree::tryShorterBranch(const RealNumType current_blength, std::unique_ptr<SeqRegions>& best_child_regions, const std::unique_ptr<SeqRegions>& sample, const std::unique_ptr<SeqRegions>& upper_left_right_regions, const std::unique_ptr<SeqRegions>& lower_regions, RealNumType &best_split_lh, RealNumType &best_branch_length_split, const RealNumType new_branch_length, const bool try_first_branch)
+{
+    std::unique_ptr<SeqRegions> new_parent_regions = nullptr;
+    bool found_new_split = false;
+    RealNumType new_branch_length_split = 0.5 * best_branch_length_split;
+    
+    while (new_branch_length_split > min_blength)
+    {
+        // try on the first or second branch
+        if (try_first_branch)
+            upper_left_right_regions->mergeUpperLower<num_states>(new_parent_regions, new_branch_length_split, *lower_regions,  current_blength - new_branch_length_split, aln, model, params->threshold_prob);
+        else
+            upper_left_right_regions->mergeUpperLower<num_states>(new_parent_regions, current_blength - new_branch_length_split, *lower_regions, new_branch_length_split, aln, model, params->threshold_prob);
+        
+        // calculate placement_cost
+        RealNumType placement_cost = (this->*calculatePlacementCost)(new_parent_regions, sample, new_branch_length);
+        
+        if (placement_cost > best_split_lh)
+        {
+            best_split_lh = placement_cost;
+            best_branch_length_split = new_branch_length_split;
+            new_branch_length_split *= 0.5;
+            found_new_split = true;
+            
+            best_child_regions = std::move(new_parent_regions);
+        }
+        else
             break;
-          }
-
-          // compute mid_branch_regions
-          parent_upper_lr_regions->mergeUpperLower<num_states>(
-              mid_branch_regions, new_branch_length_split, *lower_regions,
-              node.getUpperLength() - new_branch_length_split, aln, model,
-              threshold_prob);
-
-          tmp_lh_diff = calculateSubTreePlacementCost<num_states>(
-              mid_branch_regions, subtree_regions, new_branch_length);
-        } else {
-          break;
-        }
-      }
-
-      // delete mid_branch_regions
-      // if (mid_branch_regions) delete mid_branch_regions;
-    }
-  }
-}
-
-template <const StateType num_states>
-void cmaple::Tree::placeSubTreeAtNode(
-    const Index selected_node_index,
-    const Index subtree_index,
-    PhyloNode& subtree,
-    const std::unique_ptr<SeqRegions>& subtree_regions,
-    const RealNumType new_branch_length,
-    const RealNumType new_lh) {
-  // dummy variables
-  const RealNumType threshold_prob = params->threshold_prob;
-  RealNumType best_child_lh;
-  RealNumType best_child_blength_split = -1;
-  RealNumType best_parent_lh;
-  RealNumType best_parent_blength_split = 0;
-  std::unique_ptr<SeqRegions> best_parent_regions = nullptr;
-  RealNumType best_root_blength = -1;
-  std::unique_ptr<SeqRegions> best_child_regions = nullptr;
-  RealNumType best_down_lh_diff = MIN_NEGATIVE;
-  Index best_child_index;
-  const NumSeqsType selected_node_vec = selected_node_index.getVectorIndex();
-  PhyloNode& selected_node = nodes[selected_node_vec];
-
-  // We first explore placement just below the best placement node for more
-  // fine-grained placement within its descendant branches (accounting for
-  // polytomies).
-  handlePolytomyPlaceSubTree<num_states>(
-      selected_node_index, selected_node, subtree_regions, new_branch_length,
-      best_down_lh_diff, best_child_index, best_child_blength_split,
-      best_child_regions);
-
-  // place the new sample as a descendant of an existing node
-  if (best_child_index.getMiniIndex() != UNDEFINED) {
-    PhyloNode& best_child = nodes[best_child_index.getVectorIndex()];
-    const std::unique_ptr<SeqRegions>& upper_left_right_regions =
-        getPartialLhAtNode(best_child.getNeighborIndex(
-            TOP));  // best_child->neighbor->getPartialLhAtNode(aln,
-                    // model, threshold_prob);
-    const std::unique_ptr<SeqRegions>& lower_regions = best_child.getPartialLh(
-        TOP);  // ->getPartialLhAtNode(aln, model, threshold_prob);
-    best_child_lh = best_down_lh_diff;
-    best_child_blength_split = (best_child_blength_split == -1)
-                                   ? (0.5 * best_child.getUpperLength())
-                                   : best_child_blength_split;
-
-    // try with a shorter branch length
-    tryShorterBranch<num_states,
-                     &cmaple::Tree::calculateSubTreePlacementCost<num_states>>(
-        best_child.getUpperLength(), best_child_regions, subtree_regions,
-        upper_left_right_regions, lower_regions, best_child_lh,
-        best_child_blength_split, new_branch_length, true);
-  } else {
-    best_child_lh = MIN_NEGATIVE;
-  }
-
-  // if node is root, try to place as sibling of the current root.
-  RealNumType old_root_lh = MIN_NEGATIVE;
-  if (root_vector_index == selected_node_vec) {
-    const std::unique_ptr<SeqRegions>& lower_regions =
-        selected_node.getPartialLh(
-            TOP);  // ->getPartialLhAtNode(aln, model, threshold_prob);
-    old_root_lh = lower_regions->computeAbsoluteLhAtRoot<num_states>(
-        model, cumulative_base);
-
-    // merge 2 lower vector into one
-    best_parent_lh = lower_regions->mergeTwoLowers<num_states>(
-        best_parent_regions, default_blength, *subtree_regions,
-        new_branch_length, aln, model, cumulative_rate, threshold_prob, true);
-
-    best_parent_lh += best_parent_regions->computeAbsoluteLhAtRoot<num_states>(
-        model, cumulative_base);
-
-    // Try shorter branch lengths at root
-    best_root_blength = default_blength;
-    tryShorterBranchAtRoot<num_states>(subtree_regions, lower_regions,
-                                       best_parent_regions, best_root_blength,
-                                       best_parent_lh, new_branch_length);
-
-    // update best_parent_lh (taking into account old_root_lh)
-    best_parent_lh -= old_root_lh;
-  }
-  // selected_node is not root
-  // try to append just above node
-  else {
-    const std::unique_ptr<SeqRegions>& upper_left_right_regions =
-        getPartialLhAtNode(selected_node.getNeighborIndex(
-            TOP));  // selected_node->neighbor->getPartialLhAtNode(aln,
-                    // model, threshold_prob);
-    const std::unique_ptr<SeqRegions>& lower_regions =
-        selected_node.getPartialLh(
-            TOP);  // selected_node->getPartialLhAtNode(aln,
-                   // model, threshold_prob);
-    best_parent_regions =
-        nullptr;  // std::make_unique<SeqRegions>(SeqRegions(selected_node.getMidBranchLh()));
-    best_parent_lh = calculateSubTreePlacementCost<num_states>(
-        selected_node.getMidBranchLh(), subtree_regions, new_branch_length);
-    best_parent_blength_split = 0.5 * selected_node.getUpperLength();
-
-    // try with a shorter split
-    tryShorterBranch<num_states,
-                     &cmaple::Tree::calculateSubTreePlacementCost<num_states>>(
-        selected_node.getUpperLength(), best_parent_regions, subtree_regions,
-        upper_left_right_regions, lower_regions, best_parent_lh,
-        best_parent_blength_split, new_branch_length, false);
-
+    }
+    
+    return found_new_split;
+}
+
+template <RealNumType(cmaple::Tree::*calculatePlacementCost)(const std::unique_ptr<SeqRegions>&, const std::unique_ptr<SeqRegions>&, const RealNumType)>
+bool cmaple::Tree::tryShorterNewBranch(const std::unique_ptr<SeqRegions>& best_child_regions, const std::unique_ptr<SeqRegions>& sample, RealNumType &best_blength, RealNumType &new_branch_lh, const RealNumType short_blength_thresh)
+{
+    bool found_new_split = false;
+    RealNumType new_blength = best_blength;
+    RealNumType placement_cost;
+    
+    while (best_blength > short_blength_thresh)
+    {
+        new_blength *= 0.5;
+        placement_cost = (this->*calculatePlacementCost)(best_child_regions, sample, new_blength);
+        
+        if (placement_cost > new_branch_lh)
+        {
+            new_branch_lh = placement_cost;
+            best_blength = new_blength;
+            found_new_split = true;
+        }
+        else
+            break;
+    }
+    
+    return found_new_split;
+}
+
+template <RealNumType(cmaple::Tree::*calculatePlacementCost)(const std::unique_ptr<SeqRegions>&, const std::unique_ptr<SeqRegions>&, const RealNumType)>
+void cmaple::Tree::tryLongerNewBranch(const std::unique_ptr<SeqRegions>& best_child_regions, const std::unique_ptr<SeqRegions>& sample, RealNumType &best_blength, RealNumType &new_branch_lh, const RealNumType long_blength_thresh)
+{
+    RealNumType new_blength = best_blength;
+    RealNumType placement_cost;
+    
+    while (best_blength < long_blength_thresh)
+    {
+        new_blength += new_blength;
+        placement_cost = (this->*calculatePlacementCost)(best_child_regions, sample, new_blength);
+        if (placement_cost > new_branch_lh)
+        {
+            new_branch_lh = placement_cost;
+            best_blength = new_blength;
+        }
+        else
+            break;
+    }
+}
+
+template <RealNumType(cmaple::Tree::*calculatePlacementCost)(const std::unique_ptr<SeqRegions>&, const std::unique_ptr<SeqRegions>&, const RealNumType)>
+void cmaple::Tree::estimateLengthNewBranch(const RealNumType best_split_lh, const std::unique_ptr<SeqRegions>& best_child_regions, const std::unique_ptr<SeqRegions>& sample, RealNumType &best_blength, const RealNumType long_blength_thresh, const RealNumType short_blength_thresh, const bool optional_check)
+{
+    RealNumType new_branch_lh = best_split_lh;
+    
+    // change zero branch length to min branch length
+    if (optional_check)
+    {
+        best_blength = min_blength;
+        new_branch_lh = (this->*calculatePlacementCost)(best_child_regions, sample, best_blength);
+    }
+    
+    // try shorter lengths for the new branch
+    bool found_new_blength = tryShorterNewBranch<calculatePlacementCost>(best_child_regions, sample, best_blength, new_branch_lh, min_blength);
+    
+    // try longer lengths for the new branch
+    if (optional_check || !found_new_blength) // (best_blength > 0.7 * default_blength)
+        tryLongerNewBranch<calculatePlacementCost>(best_child_regions, sample, best_blength, new_branch_lh, long_blength_thresh);
+    
+    // try zero-length for the new branch
+    if (best_blength < short_blength_thresh)
+    {
+        RealNumType zero_branch_lh = (this->*calculatePlacementCost)(best_child_regions, sample, -1);
+        if (zero_branch_lh > new_branch_lh)
+            best_blength = -1;
+    }
+}
+
+template <const StateType num_states>
+void cmaple::Tree::connectNewSample2Branch(std::unique_ptr<SeqRegions>& sample, const NumSeqsType seq_name_index, const Index sibling_node_index, PhyloNode& sibling_node, const RealNumType top_distance, const RealNumType down_distance, const RealNumType best_blength, std::unique_ptr<SeqRegions>& best_child_regions, const std::unique_ptr<SeqRegions>& upper_left_right_regions)
+{
+    const RealNumType threshold_prob = params->threshold_prob;
+    
+    // create new internal node and append child to it
+    /*Node* new_internal_node = new Node(true);
+    Node* next_node_1 = new Node();
+    Node* next_node_2 = new Node();
+    Node* new_sample_node = new Node(seq_name);
+    
+    new_internal_node->next = next_node_2;
+    next_node_2->next = next_node_1;
+    next_node_1->next = new_internal_node;*/
+    createAnInternalNode();
+    createALeafNode(seq_name_index);
+    const NumSeqsType leaf_vec_index = nodes.size() - 1;
+    PhyloNode& leaf = nodes[leaf_vec_index];
+    const NumSeqsType internal_vec_index = leaf_vec_index - 1;
+    PhyloNode& internal = nodes[internal_vec_index];
+    
+    /*new_internal_node->neighbor = sibling_node->neighbor;
+     sibling_node->neighbor->neighbor = new_internal_node;
+     new_internal_node->length = top_distance;
+     new_internal_node->neighbor->length = top_distance;*/
+    
+    Index parent_index = sibling_node.getNeighborIndex(TOP);
+    PhyloNode& parent_node = nodes[parent_index.getVectorIndex()];
+    internal.setNeighborIndex(TOP, parent_index);
+    parent_node.setNeighborIndex(parent_index.getMiniIndex(), Index(internal_vec_index, TOP));
+    internal.setUpperLength(top_distance);
+    
+    /*sibling_node->neighbor = next_node_2;
+     next_node_2->neighbor = sibling_node;
+     sibling_node->length = down_distance;
+     sibling_node->neighbor->length = down_distance;*/
+    
+    internal.setNeighborIndex(RIGHT, sibling_node_index);
+    sibling_node.setNeighborIndex(TOP, Index(internal_vec_index, RIGHT));
+    sibling_node.setUpperLength(down_distance);
+    
+    /*new_sample_node->neighbor = next_node_1;
+     next_node_1->neighbor = new_sample_node;
+     new_sample_node->length = best_blength;
+     new_sample_node->neighbor->length = best_blength;*/
+    
+    internal.setNeighborIndex(LEFT, Index(leaf_vec_index, TOP));
+    leaf.setNeighborIndex(TOP, Index(internal_vec_index, LEFT));
+    leaf.setUpperLength(best_blength);
+    
+    /*new_sample_node->partial_lh = sample;
+    next_node_1->partial_lh = best_child_regions;
+    best_child_regions = NULL;
+    upper_left_right_regions->mergeUpperLower<num_states>(next_node_2->partial_lh, new_internal_node->length, *sample, best_blength, aln, model, threshold_prob);
+    sibling_node->getPartialLhAtNode(aln, model, threshold_prob)->mergeTwoLowers<num_states>(new_internal_node->partial_lh, sibling_node->length, *sample, best_blength, aln, model, threshold_prob);
+    RealNumType half_branch_length = new_internal_node->length * 0.5;
+    upper_left_right_regions->mergeUpperLower<num_states>(new_internal_node->mid_branch_lh, half_branch_length, *new_internal_node->partial_lh, half_branch_length, aln, model, threshold_prob);*/
+    
+    leaf.setPartialLh(TOP, std::move(sample));
+    SeqRegions& leaf_lower_regions = *leaf.getPartialLh(TOP);
+    internal.setPartialLh(LEFT, std::move(best_child_regions));
+    upper_left_right_regions->mergeUpperLower<num_states>(internal.getPartialLh(RIGHT), internal.getUpperLength(), leaf_lower_regions, best_blength, aln, model, threshold_prob);
+    sibling_node.getPartialLh(TOP)->mergeTwoLowers<num_states>(internal.getPartialLh(TOP), sibling_node.getUpperLength(), leaf_lower_regions, best_blength, aln, model, cumulative_rate, threshold_prob);
+    RealNumType half_branch_length = internal.getUpperLength() * 0.5;
+    upper_left_right_regions->mergeUpperLower<num_states>(internal.getMidBranchLh(), half_branch_length, *(internal.getPartialLh(TOP)), half_branch_length, aln, model, threshold_prob);
+    
+    //new_internal_node->computeTotalLhAtNode(aln, model, threshold_prob, new_internal_node == root);
+    internal.computeTotalLhAtNode<num_states>(internal.getTotalLh(), parent_node, aln, model, threshold_prob, root_vector_index == internal_vec_index);
+    
+    //if (!internal.getTotalLh() || internal.getTotalLh()->empty())
+    if (!internal.getTotalLh())
+        throw std::logic_error("Problem, None vector when placing sample, below node");
+    
+    if (best_blength > 0)
+    {
+        // new_sample_node->computeTotalLhAtNode(aln, model, threshold_prob, new_sample_node == root);
+        leaf.computeTotalLhAtNode<num_states>(leaf.getTotalLh(), internal, aln, model, threshold_prob, root_vector_index == leaf_vec_index);
+        
+        /*RealNumType half_branch_length = new_sample_node->length * 0.5;
+        next_node_1->getPartialLhAtNode(aln, model, threshold_prob)->mergeUpperLower<num_states>(new_sample_node->mid_branch_lh, half_branch_length, *sample, half_branch_length, aln, model, threshold_prob);*/
+        RealNumType half_branch_length = leaf.getUpperLength() * 0.5;
+        internal.getPartialLh(LEFT)->mergeUpperLower<num_states>(leaf.getMidBranchLh(), half_branch_length, leaf_lower_regions, half_branch_length, aln, model, threshold_prob);
+    }
+    
+    // NHANLT: LOGS FOR DEBUGGING
+    /*if (params->debug)
+    {
+        cout << "2Branch " << aln->data[seq_name_index].seq_name << " " << (best_blength > 0 ? leaf.getTotalLh()->size():0)<< " " << (best_blength > 0 ? leaf.getMidBranchLh()->size():0)<< " " << leaf.getPartialLh(TOP)->size() << " " << internal.getTotalLh()->size() << " " << internal.getMidBranchLh()->size()<< " " << internal.getPartialLh(TOP)->size() << " " << internal.getPartialLh(LEFT)->size() << " " << internal.getPartialLh(RIGHT)->size() << std::endl;
+        cout << std::setprecision(20) << internal.getUpperLength() << " " << internal.getCorrespondingLength(RIGHT, nodes) << " " << internal.getCorrespondingLength(LEFT, nodes) << std::endl;
+    }*/
+    
+    // update pseudo_count
+    model->updatePesudoCount(aln, *internal.getPartialLh(LEFT), *leaf.getPartialLh(TOP));
+
+    // iteratively traverse the tree to update partials from the current node
+    stack<Index> node_stack;
+    node_stack.push(sibling_node_index);
+    node_stack.push(parent_index);
+    updatePartialLh<num_states>(node_stack);
+}
+
+template <const StateType num_states>
+void cmaple::Tree::placeNewSampleMidBranch(const Index& selected_node_index, std::unique_ptr<SeqRegions>& sample, const NumSeqsType seq_name_index, const RealNumType best_lh_diff)
+{
+    // dummy variables
+    // const RealNumType threshold_prob = params->threshold_prob;
+    std::unique_ptr<SeqRegions> best_child_regions = nullptr;
+    
+    // selected_node->neighbor->getPartialLhAtNode(aln, model, threshold_prob);
+    // const MiniIndex seleted_node_mini_index = selected_node_index.getMiniIndex();
+    ASSERT(selected_node_index.getMiniIndex() == TOP);
+    PhyloNode& selected_node = nodes[selected_node_index.getVectorIndex()];
+    const std::unique_ptr<SeqRegions>& upper_left_right_regions = getPartialLhAtNode(selected_node.getNeighborIndex(TOP));
+    RealNumType best_split_lh = best_lh_diff;
+    const RealNumType selected_node_blength = selected_node.getUpperLength();
+    RealNumType best_branch_length_split = 0.5 * selected_node_blength;
+    best_child_regions = nullptr; // std::make_unique<SeqRegions>(SeqRegions(selected_node.getMidBranchLh()));
+    //selected_node->getPartialLhAtNode(aln, model, threshold_prob);
+    const std::unique_ptr<SeqRegions>& lower_regions = selected_node.getPartialLh(TOP);
+    
+    // try different positions on the existing branch
+    bool found_new_split = tryShorterBranch<num_states, &cmaple::Tree::calculateSamplePlacementCost<num_states>>(selected_node_blength, best_child_regions, sample, upper_left_right_regions, lower_regions, best_split_lh, best_branch_length_split, default_blength, true);
+    
+    if (!found_new_split)
+    {
+        // try on the second branch
+        found_new_split = tryShorterBranch<num_states, &cmaple::Tree::calculateSamplePlacementCost<num_states>>(selected_node_blength, best_child_regions, sample, upper_left_right_regions, lower_regions, best_split_lh, best_branch_length_split, default_blength, false);
+        
+        if (found_new_split)
+            best_branch_length_split = selected_node_blength - best_branch_length_split;
+    }
+    
     // Delay cloning SeqRegions
-    if (!best_parent_regions) {
-      best_parent_regions = std::make_unique<SeqRegions>(
-          SeqRegions(selected_node.getMidBranchLh()));
-    }
-  }
-
-  // if the best placement is below the selected_node => add an internal node
-  // below the selected_node now we have three likelihood costs, best_child_lh
-  // is the likelihood score of appending below node; best_parent_lh is the
-  // likelihood score of appending above node; new_lh is the likelihood cost of
-  // appending exactly at node.
-  if (best_child_lh >= best_parent_lh && best_child_lh >= new_lh) {
-    ASSERT(best_child_index.getMiniIndex() != UNDEFINED);
-    PhyloNode& best_child = nodes[best_child_index.getVectorIndex()];
-    const std::unique_ptr<SeqRegions>& upper_left_right_regions =
-        getPartialLhAtNode(best_child.getNeighborIndex(
-            TOP));  // best_child->neighbor->getPartialLhAtNode(aln,
-                    // model, threshold_prob);
-
+    if (!best_child_regions)
+        best_child_regions = std::make_unique<SeqRegions>(SeqRegions(selected_node.getMidBranchLh()));
+    
     // now try different lengths for the new branch
-    RealNumType best_length = new_branch_length;
-    estimateLengthNewBranch<
-        &cmaple::Tree::calculateSubTreePlacementCost<num_states>>(
-        best_child_lh, best_child_regions, subtree_regions, best_length,
-        max_blength, double_min_blength, (new_branch_length <= 0));
-
-    // attach subtree to the phylogenetic tree (below the selected_node ~ above
-    // the child node)
-    connectSubTree2Branch<num_states,
-                          &cmaple::Tree::updateRegionsPlaceSubTree<num_states>>(
-        subtree_regions, nullptr, subtree_index, subtree, best_child_index,
-        best_child, best_child_blength_split,
-        best_child.getUpperLength() - best_child_blength_split, best_length,
-        std::move(best_child_regions), upper_left_right_regions);
-
-  }
-  // otherwise, add new parent to the selected_node
-  else {
-    const std::unique_ptr<SeqRegions>& lower_regions =
-        selected_node.getPartialLh(
-            TOP);  // ->getPartialLhAtNode(aln, model, threshold_prob);
-
-    // new parent is actually part of a polytomy since best placement is exactly
-    // at the node
-    if (new_lh >= best_parent_lh) {
-      best_root_blength = -1;
-      best_parent_blength_split = -1;
-      best_parent_lh = new_lh;
-      /*if (best_parent_regions) delete best_parent_regions;
-      best_parent_regions = NULL;*/
-      best_parent_regions = nullptr;
-
-      if (root_vector_index == selected_node_vec) {
-        lower_regions->mergeTwoLowers<num_states>(
-            best_parent_regions, -1, *subtree_regions, new_branch_length, aln,
-            model, cumulative_rate, threshold_prob);
-      } else {
-        best_parent_regions =
-            std::make_unique<SeqRegions>(std::move(selected_node.getTotalLh()));
-      }
-    }
-
-    // add parent to the root
-    if (root_vector_index == selected_node_vec) {
-      // remove old_root_lh from best_parent_lh before estimating the new branch
-      // length
-      best_parent_lh += old_root_lh;
-
-      // estimate the new branch length
-      RealNumType best_length2 = new_branch_length;
-      estimateLengthNewBranchAtRoot<num_states>(
-          subtree_regions, lower_regions, best_parent_regions, best_length2,
-          best_parent_lh, best_root_blength, double_min_blength,
-          new_branch_length <= 0);
-
-      // update best_parent_lh (taking into account old_root_lh)
-      best_parent_lh -= old_root_lh;
-
-      // attach subtree to the phylogenetic tree (exactly at the seleted root
-      // node)
-      connectSubTree2Root<num_states>(
-          subtree_index, subtree, subtree_regions, lower_regions,
-          selected_node_index, selected_node, best_root_blength, best_length2,
-          std::move(best_parent_regions));
-    }
-    // add parent to non-root node (place subtree exactly at the selected
-    // non-root node)
-    else {
-      const std::unique_ptr<SeqRegions>& upper_left_right_regions =
-          getPartialLhAtNode(selected_node.getNeighborIndex(
-              TOP));  // selected_node->neighbor->getPartialLhAtNode(aln,
-                      // model, threshold_prob);
-
-      // estimate the length for the new branch
-      RealNumType best_length = new_branch_length;
-      estimateLengthNewBranch<
-          &cmaple::Tree::calculateSubTreePlacementCost<num_states>>(
-          best_parent_lh, best_parent_regions, subtree_regions, best_length,
-          new_branch_length * 10, double_min_blength, (new_branch_length <= 0));
-
-      // attach subtree to the phylogenetic tree (exactly at the selected
-      // non-root node)
-      RealNumType down_distance = best_parent_blength_split;
-      RealNumType top_distance =
-          selected_node.getUpperLength() -
-          down_distance;  // selected_node->length - down_distance;
-      if (best_parent_blength_split <= 0) {
-        down_distance = -1;
-        top_distance = selected_node.getUpperLength();  // ->length;
-
-        /*if (selected_node->total_lh) delete selected_node->total_lh;
-        selected_node->total_lh = NULL;*/
-        selected_node.setTotalLh(nullptr);
-
-        /*if (selected_node->mid_branch_lh) delete selected_node->mid_branch_lh;
-        selected_node->mid_branch_lh = NULL;*/
-        selected_node.setMidBranchLh(nullptr);
-      }
-
-      connectSubTree2Branch<
-          num_states,
-          &cmaple::Tree::updateRegionsPlaceSubTreeAbove<num_states>>(
-          subtree_regions, lower_regions, subtree_index, subtree,
-          selected_node_index, selected_node, top_distance, down_distance,
-          best_length, std::move(best_child_regions), upper_left_right_regions);
-    }
-  }
-
-  // delete best_parent_regions and best_child_regions
-  /*if (best_parent_regions)
-      delete best_parent_regions;
-  if (best_child_regions)
-      delete best_child_regions;*/
-}
-
-template <const StateType num_states,
-          RealNumType (cmaple::Tree::*calculatePlacementCost)(
-              const std::unique_ptr<SeqRegions>&,
-              const std::unique_ptr<SeqRegions>&,
-              const RealNumType)>
-auto cmaple::Tree::tryShorterBranch(
-    const RealNumType current_blength,
-    std::unique_ptr<SeqRegions>& best_child_regions,
-    const std::unique_ptr<SeqRegions>& sample,
-    const std::unique_ptr<SeqRegions>& upper_left_right_regions,
-    const std::unique_ptr<SeqRegions>& lower_regions,
-    RealNumType& best_split_lh,
-    RealNumType& best_branch_length_split,
-    const RealNumType new_branch_length,
-    const bool try_first_branch) -> bool {
-  std::unique_ptr<SeqRegions> new_parent_regions = nullptr;
-  bool found_new_split = false;
-  RealNumType new_branch_length_split = 0.5 * best_branch_length_split;
-
-  while (new_branch_length_split > min_blength) {
-    // try on the first or second branch
-    if (try_first_branch) {
-      upper_left_right_regions->mergeUpperLower<num_states>(
-          new_parent_regions, new_branch_length_split, *lower_regions,
-          current_blength - new_branch_length_split, aln, model,
-          params->threshold_prob);
-    } else {
-      upper_left_right_regions->mergeUpperLower<num_states>(
-          new_parent_regions, current_blength - new_branch_length_split,
-          *lower_regions, new_branch_length_split, aln, model,
-          params->threshold_prob);
-    }
-
-    // calculate placement_cost
-    RealNumType placement_cost = (this->*calculatePlacementCost)(
-        new_parent_regions, sample, new_branch_length);
-
-    if (placement_cost > best_split_lh) {
-      best_split_lh = placement_cost;
-      best_branch_length_split = new_branch_length_split;
-      new_branch_length_split *= 0.5;
-      found_new_split = true;
-
-      best_child_regions = std::move(new_parent_regions);
-    } else {
-      break;
-    }
-  }
-
-  return found_new_split;
-}
-
-template <RealNumType (cmaple::Tree::*calculatePlacementCost)(
-    const std::unique_ptr<SeqRegions>&,
-    const std::unique_ptr<SeqRegions>&,
-    const RealNumType)>
-auto cmaple::Tree::tryShorterNewBranch(
-    const std::unique_ptr<SeqRegions>& best_child_regions,
-    const std::unique_ptr<SeqRegions>& sample,
-    RealNumType& best_blength,
-    RealNumType& new_branch_lh,
-    const RealNumType short_blength_thresh) -> bool {
-  bool found_new_split = false;
-  RealNumType new_blength = best_blength;
-  RealNumType placement_cost;
-
-  while (best_blength > short_blength_thresh) {
-    new_blength *= 0.5;
-    placement_cost = (this->*calculatePlacementCost)(best_child_regions, sample,
-                                                     new_blength);
-
-    if (placement_cost > new_branch_lh) {
-      new_branch_lh = placement_cost;
-      best_blength = new_blength;
-      found_new_split = true;
-    } else {
-      break;
-    }
-  }
-
-  return found_new_split;
-}
-
-template <RealNumType (cmaple::Tree::*calculatePlacementCost)(
-    const std::unique_ptr<SeqRegions>&,
-    const std::unique_ptr<SeqRegions>&,
-    const RealNumType)>
-void cmaple::Tree::tryLongerNewBranch(
-    const std::unique_ptr<SeqRegions>& best_child_regions,
-    const std::unique_ptr<SeqRegions>& sample,
-    RealNumType& best_blength,
-    RealNumType& new_branch_lh,
-    const RealNumType long_blength_thresh) {
-  RealNumType new_blength = best_blength;
-  RealNumType placement_cost;
-
-  while (best_blength < long_blength_thresh) {
-    new_blength += new_blength;
-    placement_cost = (this->*calculatePlacementCost)(best_child_regions, sample,
-                                                     new_blength);
-    if (placement_cost > new_branch_lh) {
-      new_branch_lh = placement_cost;
-      best_blength = new_blength;
-    } else {
-      break;
-    }
-  }
-}
-
-template <RealNumType (cmaple::Tree::*calculatePlacementCost)(
-    const std::unique_ptr<SeqRegions>&,
-    const std::unique_ptr<SeqRegions>&,
-    const RealNumType)>
-void cmaple::Tree::estimateLengthNewBranch(
-    const RealNumType best_split_lh,
-    const std::unique_ptr<SeqRegions>& best_child_regions,
-    const std::unique_ptr<SeqRegions>& sample,
-    RealNumType& best_blength,
-    const RealNumType long_blength_thresh,
-    const RealNumType short_blength_thresh,
-    const bool optional_check) {
-  RealNumType new_branch_lh = best_split_lh;
-
-  // change zero branch length to min branch length
-  if (optional_check) {
-    best_blength = min_blength;
-    new_branch_lh = (this->*calculatePlacementCost)(best_child_regions, sample,
-                                                    best_blength);
-  }
-
-  // try shorter lengths for the new branch
-  bool found_new_blength = tryShorterNewBranch<calculatePlacementCost>(
-      best_child_regions, sample, best_blength, new_branch_lh, min_blength);
-
-  // try longer lengths for the new branch
-  if (optional_check ||
-      !found_new_blength) {  // (best_blength > 0.7 * default_blength)
-    tryLongerNewBranch<calculatePlacementCost>(best_child_regions, sample,
-                                               best_blength, new_branch_lh,
-                                               long_blength_thresh);
-  }
-
-  // try zero-length for the new branch
-  if (best_blength < short_blength_thresh) {
-    RealNumType zero_branch_lh =
-        (this->*calculatePlacementCost)(best_child_regions, sample, -1);
-    if (zero_branch_lh > new_branch_lh) {
-      best_blength = -1;
-    }
-  }
-}
-
-template <const StateType num_states>
-void cmaple::Tree::connectNewSample2Branch(
-    std::unique_ptr<SeqRegions>& sample,
-    const NumSeqsType seq_name_index,
-    const Index sibling_node_index,
-    PhyloNode& sibling_node,
-    const RealNumType top_distance,
-    const RealNumType down_distance,
-    const RealNumType best_blength,
-    std::unique_ptr<SeqRegions>& best_child_regions,
-    const std::unique_ptr<SeqRegions>& upper_left_right_regions) {
-  const RealNumType threshold_prob = params->threshold_prob;
-
-  // create new internal node and append child to it
-  /*Node* new_internal_node = new Node(true);
-  Node* next_node_1 = new Node();
-  Node* next_node_2 = new Node();
-  Node* new_sample_node = new Node(seq_name);
-
-  new_internal_node->next = next_node_2;
-  next_node_2->next = next_node_1;
-  next_node_1->next = new_internal_node;*/
-  createAnInternalNode();
-  createALeafNode(seq_name_index);
-  const NumSeqsType leaf_vec_index = nodes.size() - 1;
-  PhyloNode& leaf = nodes[leaf_vec_index];
-  const NumSeqsType internal_vec_index = leaf_vec_index - 1;
-  PhyloNode& internal = nodes[internal_vec_index];
-
-  /*new_internal_node->neighbor = sibling_node->neighbor;
-   sibling_node->neighbor->neighbor = new_internal_node;
-   new_internal_node->length = top_distance;
-   new_internal_node->neighbor->length = top_distance;*/
-
-  Index parent_index = sibling_node.getNeighborIndex(TOP);
-  PhyloNode& parent_node = nodes[parent_index.getVectorIndex()];
-  internal.setNeighborIndex(TOP, parent_index);
-  parent_node.setNeighborIndex(parent_index.getMiniIndex(),
-                               Index(internal_vec_index, TOP));
-  internal.setUpperLength(top_distance);
-
-  /*sibling_node->neighbor = next_node_2;
-   next_node_2->neighbor = sibling_node;
-   sibling_node->length = down_distance;
-   sibling_node->neighbor->length = down_distance;*/
-
-  internal.setNeighborIndex(RIGHT, sibling_node_index);
-  sibling_node.setNeighborIndex(TOP, Index(internal_vec_index, RIGHT));
-  sibling_node.setUpperLength(down_distance);
-
-  /*new_sample_node->neighbor = next_node_1;
-   next_node_1->neighbor = new_sample_node;
-   new_sample_node->length = best_blength;
-   new_sample_node->neighbor->length = best_blength;*/
-
-  internal.setNeighborIndex(LEFT, Index(leaf_vec_index, TOP));
-  leaf.setNeighborIndex(TOP, Index(internal_vec_index, LEFT));
-  leaf.setUpperLength(best_blength);
-
-  /*new_sample_node->partial_lh = sample;
-  next_node_1->partial_lh = best_child_regions;
-  best_child_regions = NULL;
-  upper_left_right_regions->mergeUpperLower<num_states>(next_node_2->partial_lh,
-  new_internal_node->length, *sample, best_blength, aln, model, threshold_prob);
-  sibling_node->getPartialLhAtNode(aln, model,
-  threshold_prob)->mergeTwoLowers<num_states>(new_internal_node->partial_lh,
-  sibling_node->length, *sample, best_blength, aln, model, threshold_prob);
-  RealNumType half_branch_length = new_internal_node->length * 0.5;
-  upper_left_right_regions->mergeUpperLower<num_states>(new_internal_node->mid_branch_lh,
-  half_branch_length, *new_internal_node->partial_lh, half_branch_length, aln,
-  model, threshold_prob);*/
-
-  leaf.setPartialLh(TOP, std::move(sample));
-  SeqRegions& leaf_lower_regions = *leaf.getPartialLh(TOP);
-  internal.setPartialLh(LEFT, std::move(best_child_regions));
-  upper_left_right_regions->mergeUpperLower<num_states>(
-      internal.getPartialLh(RIGHT), internal.getUpperLength(),
-      leaf_lower_regions, best_blength, aln, model, threshold_prob);
-  sibling_node.getPartialLh(TOP)->mergeTwoLowers<num_states>(
-      internal.getPartialLh(TOP), sibling_node.getUpperLength(),
-      leaf_lower_regions, best_blength, aln, model, cumulative_rate,
-      threshold_prob);
-  RealNumType half_branch_length = internal.getUpperLength() * 0.5;
-  upper_left_right_regions->mergeUpperLower<num_states>(
-      internal.getMidBranchLh(), half_branch_length,
-      *(internal.getPartialLh(TOP)), half_branch_length, aln, model,
-      threshold_prob);
-
-  // new_internal_node->computeTotalLhAtNode(aln, model, threshold_prob,
-  // new_internal_node == root);
-  internal.computeTotalLhAtNode<num_states>(
-      internal.getTotalLh(), parent_node, aln, model, threshold_prob,
-      root_vector_index == internal_vec_index);
-
-  // if (!internal.getTotalLh() || internal.getTotalLh()->empty())
-  if (!internal.getTotalLh()) {
-    throw std::logic_error(
-        "Problem, None vector when placing sample, below node");
-  }
-
-  if (best_blength > 0) {
-    // new_sample_node->computeTotalLhAtNode(aln, model, threshold_prob,
-    // new_sample_node == root);
-    leaf.computeTotalLhAtNode<num_states>(leaf.getTotalLh(), internal, aln,
-                                          model, threshold_prob,
-                                          root_vector_index == leaf_vec_index);
-
-    /*RealNumType half_branch_length = new_sample_node->length * 0.5;
-    next_node_1->getPartialLhAtNode(aln, model,
-    threshold_prob)->mergeUpperLower<num_states>(new_sample_node->mid_branch_lh,
-    half_branch_length, *sample, half_branch_length, aln, model,
-    threshold_prob);*/
-    RealNumType half_branch_length = leaf.getUpperLength() * 0.5;
-    internal.getPartialLh(LEFT)->mergeUpperLower<num_states>(
-        leaf.getMidBranchLh(), half_branch_length, leaf_lower_regions,
-        half_branch_length, aln, model, threshold_prob);
-  }
-
-  // NHANLT: LOGS FOR DEBUGGING
-  /*if (params->debug)
-  {
-      cout << "2Branch " << aln->data[seq_name_index].seq_name << " " <<
-  (best_blength > 0 ? leaf.getTotalLh()->size():0)<< " " << (best_blength > 0 ?
-  leaf.getMidBranchLh()->size():0)<< " " << leaf.getPartialLh(TOP)->size() << "
-  " << internal.getTotalLh()->size() << " " <<
-  internal.getMidBranchLh()->size()<< " " << internal.getPartialLh(TOP)->size()
-  << " " << internal.getPartialLh(LEFT)->size() << " " <<
-  internal.getPartialLh(RIGHT)->size() << std::endl; cout <<
-  std::setprecision(20) << internal.getUpperLength() << " " <<
-  internal.getCorrespondingLength(RIGHT, nodes) << " " <<
-  internal.getCorrespondingLength(LEFT, nodes) << std::endl;
-  }*/
-
-  // update pseudo_count
-  model->updatePesudoCount(aln, *internal.getPartialLh(LEFT),
-                           *leaf.getPartialLh(TOP));
-
-  // iteratively traverse the tree to update partials from the current node
-  stack<Index> node_stack;
-  node_stack.push(sibling_node_index);
-  node_stack.push(parent_index);
-  updatePartialLh<num_states>(node_stack);
-}
-
-template <const StateType num_states>
-void cmaple::Tree::placeNewSampleMidBranch(const Index& selected_node_index,
-                                           std::unique_ptr<SeqRegions>& sample,
-                                           const NumSeqsType seq_name_index,
-                                           const RealNumType best_lh_diff) {
-  // dummy variables
-  // const RealNumType threshold_prob = params->threshold_prob;
-  std::unique_ptr<SeqRegions> best_child_regions = nullptr;
-
-  // selected_node->neighbor->getPartialLhAtNode(aln, model, threshold_prob);
-  // const MiniIndex seleted_node_mini_index =
-  // selected_node_index.getMiniIndex();
-  ASSERT(selected_node_index.getMiniIndex() == TOP);
-  PhyloNode& selected_node = nodes[selected_node_index.getVectorIndex()];
-  const std::unique_ptr<SeqRegions>& upper_left_right_regions =
-      getPartialLhAtNode(selected_node.getNeighborIndex(TOP));
-  RealNumType best_split_lh = best_lh_diff;
-  const RealNumType selected_node_blength = selected_node.getUpperLength();
-  RealNumType best_branch_length_split = 0.5 * selected_node_blength;
-  best_child_regions =
-      nullptr;  // std::make_unique<SeqRegions>(SeqRegions(selected_node.getMidBranchLh()));
-  // selected_node->getPartialLhAtNode(aln, model, threshold_prob);
-  const std::unique_ptr<SeqRegions>& lower_regions =
-      selected_node.getPartialLh(TOP);
-
-  // try different positions on the existing branch
-  bool found_new_split =
-      tryShorterBranch<num_states,
-                       &cmaple::Tree::calculateSamplePlacementCost<num_states>>(
-          selected_node_blength, best_child_regions, sample,
-          upper_left_right_regions, lower_regions, best_split_lh,
-          best_branch_length_split, default_blength, true);
-
-  if (!found_new_split) {
-    // try on the second branch
-    found_new_split = tryShorterBranch<
-        num_states, &cmaple::Tree::calculateSamplePlacementCost<num_states>>(
-        selected_node_blength, best_child_regions, sample,
-        upper_left_right_regions, lower_regions, best_split_lh,
-        best_branch_length_split, default_blength, false);
-
-    if (found_new_split) {
-      best_branch_length_split =
-          selected_node_blength - best_branch_length_split;
-    }
-  }
-
-  // Delay cloning SeqRegions
-  if (!best_child_regions) {
-    best_child_regions = std::make_unique<SeqRegions>(
-        SeqRegions(selected_node.getMidBranchLh()));
-  }
-
-  // now try different lengths for the new branch
-  RealNumType best_blength = default_blength;
-  estimateLengthNewBranch<
-      &cmaple::Tree::calculateSamplePlacementCost<num_states>>(
-      best_split_lh, best_child_regions, sample, best_blength, max_blength,
-      min_blength, false);
-
-  // create new internal node and append child to it
-  connectNewSample2Branch<num_states>(
-      sample, seq_name_index, selected_node_index, selected_node,
-      best_branch_length_split,
-      selected_node_blength - best_branch_length_split, best_blength,
-      best_child_regions, upper_left_right_regions);
-}
-
-template <const StateType num_states>
-void cmaple::Tree::tryShorterBranchAtRoot(
-    const std::unique_ptr<SeqRegions>& sample,
-    const std::unique_ptr<SeqRegions>& lower_regions,
-    std::unique_ptr<SeqRegions>& best_parent_regions,
-    RealNumType& best_root_blength,
-    RealNumType& best_parent_lh,
-    const RealNumType fixed_blength) {
-  std::unique_ptr<SeqRegions> merged_root_sample_regions = nullptr;
-  RealNumType new_blength = 0.5 * best_root_blength;
-  RealNumType new_root_lh;
-
-  while (new_blength > min_blength) {
-    // merge 2 lower vector into one
-    new_root_lh = lower_regions->mergeTwoLowers<num_states>(
-        merged_root_sample_regions, new_blength, *sample, fixed_blength, aln,
-        model, cumulative_rate, params->threshold_prob, true);
-    new_root_lh +=
-        merged_root_sample_regions->computeAbsoluteLhAtRoot<num_states>(
-            model, cumulative_base);
-
-    if (new_root_lh > best_parent_lh) {
-      best_parent_lh = new_root_lh;
-      best_root_blength = new_blength;
-      new_blength *= 0.5;
-
-      // replacePartialLH(best_parent_regions, merged_root_sample_regions);
-      best_parent_regions = std::move(merged_root_sample_regions);
-    } else {
-      break;
-    }
-  }
-
-  // delete merged_root_sample_regions
-  // if (merged_root_sample_regions) delete merged_root_sample_regions;
-}
-
-template <const StateType num_states>
-auto cmaple::Tree::tryShorterNewBranchAtRoot(
-    const std::unique_ptr<SeqRegions>& sample,
-    const std::unique_ptr<SeqRegions>& lower_regions,
-    std::unique_ptr<SeqRegions>& best_parent_regions,
-    RealNumType& best_length,
-    RealNumType& best_parent_lh,
-    const RealNumType fixed_blength) -> bool {
-  std::unique_ptr<SeqRegions> new_root_lower_regions = nullptr;
-  bool found_new_split = false;
-  RealNumType new_blength = best_length;
-  RealNumType new_root_lh = 0;
-
-  while (best_length > min_blength) {
-    new_blength *= 0.5;
-
-    new_root_lh = lower_regions->mergeTwoLowers<num_states>(
-        new_root_lower_regions, fixed_blength, *sample, new_blength, aln, model,
-        cumulative_rate, params->threshold_prob, true);
-    new_root_lh += new_root_lower_regions->computeAbsoluteLhAtRoot<num_states>(
-        model, cumulative_base);
-
-    if (new_root_lh > best_parent_lh) {
-      best_parent_lh = new_root_lh;
-      best_length = new_blength;
-      found_new_split = true;
-
-      // replacePartialLH(best_parent_regions, new_root_lower_regions);
-      best_parent_regions = std::move(new_root_lower_regions);
-    } else {
-      break;
-    }
-  }
-
-  // delete new_root_lower_regions
-  // if (new_root_lower_regions) delete new_root_lower_regions;
-
-  return found_new_split;
-}
-
-template <const StateType num_states>
-auto cmaple::Tree::tryLongerNewBranchAtRoot(
-    const std::unique_ptr<SeqRegions>& sample,
-    const std::unique_ptr<SeqRegions>& lower_regions,
-    std::unique_ptr<SeqRegions>& best_parent_regions,
-    RealNumType& best_length,
-    RealNumType& best_parent_lh,
-    const RealNumType fixed_blength) -> bool {
-  std::unique_ptr<SeqRegions> new_root_lower_regions = nullptr;
-  bool found_new_split = false;
-  RealNumType new_blength = best_length;
-  RealNumType new_root_lh = 0;
-
-  while (best_length < max_blength) {
-    new_blength += new_blength;
-
-    new_root_lh = lower_regions->mergeTwoLowers<num_states>(
-        new_root_lower_regions, fixed_blength, *sample, new_blength, aln, model,
-        cumulative_rate, params->threshold_prob, true);
-    new_root_lh += new_root_lower_regions->computeAbsoluteLhAtRoot<num_states>(
-        model, cumulative_base);
-
-    if (new_root_lh > best_parent_lh) {
-      best_parent_lh = new_root_lh;
-      best_length = new_blength;
-      found_new_split = true;
-
-      // replacePartialLH(best_parent_regions, new_root_lower_regions);
-      best_parent_regions = std::move(new_root_lower_regions);
-    } else {
-      break;
-    }
-  }
-
-  // delete new_root_lower_regions
-  // if (new_root_lower_regions) delete new_root_lower_regions;
-
-  return found_new_split;
-}
-
-template <const StateType num_states>
-void cmaple::Tree::estimateLengthNewBranchAtRoot(
-    const std::unique_ptr<SeqRegions>& sample,
-    const std::unique_ptr<SeqRegions>& lower_regions,
-    std::unique_ptr<SeqRegions>& best_parent_regions,
-    RealNumType& best_length,
-    RealNumType& best_parent_lh,
-    const RealNumType fixed_blength,
-    const RealNumType short_blength_thresh,
-    const bool optional_check) {
-  if (optional_check) {
+    RealNumType best_blength = default_blength;
+    estimateLengthNewBranch<&cmaple::Tree::calculateSamplePlacementCost<num_states>>(best_split_lh, best_child_regions, sample, best_blength, max_blength, min_blength, false);
+    
+    // create new internal node and append child to it
+    connectNewSample2Branch<num_states>(sample, seq_name_index, selected_node_index, selected_node, best_branch_length_split, selected_node_blength - best_branch_length_split, best_blength, best_child_regions, upper_left_right_regions);
+}
+
+template <const StateType num_states>
+void cmaple::Tree::tryShorterBranchAtRoot(const std::unique_ptr<SeqRegions>& sample, const std::unique_ptr<SeqRegions>& lower_regions, std::unique_ptr<SeqRegions>& best_parent_regions, RealNumType &best_root_blength, RealNumType &best_parent_lh, const RealNumType fixed_blength)
+{
+    std::unique_ptr<SeqRegions> merged_root_sample_regions = nullptr;
+    RealNumType new_blength = 0.5 * best_root_blength;
+    RealNumType new_root_lh;
+    
+    while (new_blength > min_blength)
+    {
+        // merge 2 lower vector into one
+        new_root_lh = lower_regions->mergeTwoLowers<num_states>(merged_root_sample_regions, new_blength, *sample, fixed_blength, aln, model, cumulative_rate, params->threshold_prob, true);
+        new_root_lh += merged_root_sample_regions->computeAbsoluteLhAtRoot<num_states>(model, cumulative_base);
+        
+        if (new_root_lh > best_parent_lh)
+        {
+            best_parent_lh = new_root_lh;
+            best_root_blength = new_blength;
+            new_blength *= 0.5;
+            
+            // replacePartialLH(best_parent_regions, merged_root_sample_regions);
+            best_parent_regions = std::move(merged_root_sample_regions);
+        }
+        else
+            break;
+    }
+    
+    // delete merged_root_sample_regions
+    // if (merged_root_sample_regions) delete merged_root_sample_regions;
+}
+
+template <const StateType num_states>
+bool cmaple::Tree::tryShorterNewBranchAtRoot(const std::unique_ptr<SeqRegions>& sample, const std::unique_ptr<SeqRegions>& lower_regions, std::unique_ptr<SeqRegions>&best_parent_regions, RealNumType &best_length, RealNumType &best_parent_lh, const RealNumType fixed_blength)
+{
     std::unique_ptr<SeqRegions> new_root_lower_regions = nullptr;
-    best_length = min_blength;
-    best_parent_lh = lower_regions->mergeTwoLowers<num_states>(
-        new_root_lower_regions, fixed_blength, *sample, best_length, aln, model,
-        cumulative_rate, params->threshold_prob, true);
-
-    best_parent_lh +=
-        new_root_lower_regions->computeAbsoluteLhAtRoot<num_states>(
-            model, cumulative_base);
-
-    // replacePartialLH(best_parent_regions, new_root_lower_regions);
-    best_parent_regions = std::move(new_root_lower_regions);
-  }
-
-  // try shorter lengths
-  bool found_new_split = tryShorterNewBranchAtRoot<num_states>(
-      sample, lower_regions, best_parent_regions, best_length, best_parent_lh,
-      fixed_blength);
-
-  // try longer lengths
-  if (optional_check || !found_new_split) {
-    tryLongerNewBranchAtRoot<num_states>(sample, lower_regions,
-                                         best_parent_regions, best_length,
-                                         best_parent_lh, fixed_blength);
-  }
-
-  // try with length zero
-  if (best_length < short_blength_thresh) {
-    std::unique_ptr<SeqRegions> new_root_lower_regions = nullptr;
-
-    RealNumType new_root_lh = lower_regions->mergeTwoLowers<num_states>(
-        new_root_lower_regions, fixed_blength, *sample, -1, aln, model,
-        cumulative_rate, params->threshold_prob, true);
-    new_root_lh += new_root_lower_regions->computeAbsoluteLhAtRoot<num_states>(
-        model, cumulative_base);
-
-    if (new_root_lh > best_parent_lh) {
-      best_length = -1;
-      // replacePartialLH(best_parent_regions, new_root_lower_regions);
-      best_parent_regions = std::move(new_root_lower_regions);
-    }
-
+    bool found_new_split = false;
+    RealNumType new_blength = best_length;
+    RealNumType new_root_lh = 0;
+    
+    while (best_length > min_blength)
+    {
+        new_blength *= 0.5;
+        
+        new_root_lh = lower_regions->mergeTwoLowers<num_states>(new_root_lower_regions, fixed_blength, *sample, new_blength, aln, model, cumulative_rate, params->threshold_prob, true);
+        new_root_lh += new_root_lower_regions->computeAbsoluteLhAtRoot<num_states>(model, cumulative_base);
+        
+        if (new_root_lh > best_parent_lh)
+        {
+            best_parent_lh = new_root_lh;
+            best_length = new_blength;
+            found_new_split = true;
+            
+            // replacePartialLH(best_parent_regions, new_root_lower_regions);
+            best_parent_regions = std::move(new_root_lower_regions);
+        }
+        else
+            break;
+    }
+    
     // delete new_root_lower_regions
     // if (new_root_lower_regions) delete new_root_lower_regions;
-  }
-}
-
-template <const StateType num_states>
-void cmaple::Tree::connectNewSample2Root(
-    std::unique_ptr<SeqRegions>& sample,
-    const NumSeqsType seq_name_index,
-    const Index sibling_node_index,
-    PhyloNode& sibling_node,
-    const RealNumType best_root_blength,
-    const RealNumType best_length2,
-    std::unique_ptr<SeqRegions>& best_parent_regions) {
-  const RealNumType threshold_prob = params->threshold_prob;
-  // const MiniIndex sibling_node_mini_index =
-  // sibling_node_index.getMiniIndex();
-
-  /*Node* new_root = new Node(true);
-  Node* next_node_1 = new Node();
-  Node* next_node_2 = new Node();
-  Node* new_sample_node = new Node(seq_name);
-
-  new_root->next = next_node_2;
-  next_node_2->next = next_node_1;
-  next_node_1->next = new_root;*/
-
-  createAnInternalNode();
-  createALeafNode(seq_name_index);
-  const NumSeqsType leaf_vec_index = nodes.size() - 1;
-  PhyloNode& leaf = nodes[leaf_vec_index];
-  const NumSeqsType new_root_vec_index = leaf_vec_index - 1;
-  PhyloNode& new_root = nodes[new_root_vec_index];
-
-  new_root.setNeighborIndex(TOP, Index());
-
-  // attach the left child
-  /*sibling_node->neighbor = next_node_2;
-  next_node_2->neighbor = sibling_node;
-  sibling_node->length = best_root_blength;
-  sibling_node->neighbor->length = best_root_blength;*/
-
-  new_root.setNeighborIndex(RIGHT, sibling_node_index);
-  sibling_node.setNeighborIndex(TOP, Index(new_root_vec_index, RIGHT));
-  sibling_node.setUpperLength(best_root_blength);
-
-  if (best_root_blength <= 0) {
-    /*if (sibling_node->total_lh) delete sibling_node->total_lh;
-    sibling_node->total_lh = NULL;
-
-    if (sibling_node->mid_branch_lh) delete sibling_node->mid_branch_lh;
-    sibling_node->mid_branch_lh = NULL;*/
-    sibling_node.setTotalLh(nullptr);
-    sibling_node.setMidBranchLh(nullptr);
-    // selected_node.furtherMidNodes=None
-  }
-
-  // attach the right child
-  /*new_sample_node->neighbor = next_node_1;
-  next_node_1->neighbor = new_sample_node;
-  new_sample_node->length = best_length2;
-  new_sample_node->neighbor->length = best_length2;*/
-
-  new_root.setNeighborIndex(LEFT, Index(leaf_vec_index, TOP));
-  leaf.setNeighborIndex(TOP, Index(new_root_vec_index, LEFT));
-  leaf.setUpperLength(best_length2);
-
-  /*new_root->partial_lh = best_parent_regions;
-  best_parent_regions = NULL;*/
-  new_root.setPartialLh(TOP, std::move(best_parent_regions));
-
-  // new_root->total_lh = new_root->computeTotalLhAtNode(aln, model,
-  // threshold_prob, true);
-  new_root.getPartialLh(TOP)->computeTotalLhAtRoot<num_states>(
-      new_root.getTotalLh(), model);
-
-  /*next_node_1->partial_lh = sibling_node->getPartialLhAtNode(aln, model,
-  threshold_prob)->computeTotalLhAtRoot(aln->num_states, model,
-  best_root_blength); next_node_2->partial_lh =
-  sample->computeTotalLhAtRoot(aln->num_states, model, best_length2);*/
-  sibling_node.getPartialLh(TOP)->computeTotalLhAtRoot<num_states>(
-      new_root.getPartialLh(LEFT), model, best_root_blength);
-  sample->computeTotalLhAtRoot<num_states>(new_root.getPartialLh(RIGHT), model,
-                                           best_length2);
-
-  // new_sample_node->partial_lh = sample;
-  leaf.setPartialLh(TOP, std::move(sample));
-
-  if (!new_root.getTotalLh())  //(!new_root.getTotalLh() ||
-                               // new_root->total_lh->size() == 0)
-  {
-    throw std::logic_error(
-        "Problem, None vector when placing sample, new root");
-    // print(merged_root_sample_regions)
-    // print(node.probVect)
-    // print(sample)
-    // print(best_length2)
-    // print(best_root_blength)
-  }
-
-  if (best_length2 > 0) {
-    // new_sample_node->computeTotalLhAtNode(aln, model, threshold_prob,
-    // new_sample_node == root);
-    leaf.computeTotalLhAtNode<num_states>(leaf.getTotalLh(), new_root, aln,
-                                          model, threshold_prob,
-                                          root_vector_index == leaf_vec_index);
-
-    RealNumType half_branch_length =
-        leaf.getUpperLength() * 0.5;  // new_sample_node->length * 0.5;
-    // next_node_1->getPartialLhAtNode(aln, model,
-    // threshold_prob)->mergeUpperLower<num_states>(new_sample_node->mid_branch_lh,
-    // half_branch_length, *sample, half_branch_length, aln, model,
-    // threshold_prob);
-    new_root.getPartialLh(LEFT)->mergeUpperLower<num_states>(
-        leaf.getMidBranchLh(), half_branch_length, *leaf.getPartialLh(TOP),
-        half_branch_length, aln, model, threshold_prob);
-
-    // if best_length2>=2*min_blengthForMidNode:
-    //   createFurtherMidNodes(new_root.children[1],new_root.probVectUpLeft)
-  }
-
-  // NHANLT: LOGS FOR DEBUGGING
-  /*if (params->debug)
-  {
-      cout << "2Root " << aln->data[seq_name_index].seq_name << " " <<
-  (best_length2 > 0 ? leaf.getTotalLh()->size():0)<< " " << (best_length2 > 0 ?
-  leaf.getMidBranchLh()->size():0)<< " " << leaf.getPartialLh(TOP)->size()<< " "
-  << new_root.getTotalLh()->size()<< " " << new_root.getPartialLh(TOP)->size()
-  << " " << new_root.getPartialLh(LEFT)->size() << " " <<
-  new_root.getPartialLh(RIGHT)->size() << std::endl; cout <<
-  std::setprecision(20) << new_root.getCorrespondingLength(RIGHT, nodes) << " "
-  << new_root.getCorrespondingLength(LEFT, nodes) << std::endl;
-  }*/
-
-  // update tree->root;
-  root_vector_index = new_root_vec_index;
-
-  // iteratively traverse the tree to update partials from the current node
-  stack<Index> node_stack;
-  node_stack.push(sibling_node_index);
-  updatePartialLh<num_states>(node_stack);
-}
-
-template <const StateType num_states>
-void cmaple::Tree::placeNewSampleAtNode(const Index selected_node_index,
-                                        std::unique_ptr<SeqRegions>& sample,
-                                        const NumSeqsType seq_name_index,
-                                        const RealNumType best_lh_diff,
-                                        const RealNumType best_up_lh_diff,
-                                        const RealNumType best_down_lh_diff,
-                                        const Index best_child_index) {
-  // dummy variables
-  RealNumType best_child_lh = MIN_NEGATIVE;
-  RealNumType best_child_blength_split = 0;
-  RealNumType best_parent_lh;
-  RealNumType best_parent_blength_split = 0;
-  RealNumType best_root_blength = -1;
-  const RealNumType threshold_prob = params->threshold_prob;
-  std::unique_ptr<SeqRegions> best_parent_regions = nullptr;
-  std::unique_ptr<SeqRegions> best_child_regions = nullptr;
-
-  ASSERT(selected_node_index.getMiniIndex() == TOP);
-  const NumSeqsType selected_node_vec_index =
-      selected_node_index.getVectorIndex();
-  PhyloNode& selected_node = nodes[selected_node_vec_index];
-
-  // place the new sample as a descendant of an existing node
-  if (best_child_index.getMiniIndex() != UNDEFINED) {
-    PhyloNode& best_child = nodes[best_child_index.getVectorIndex()];
-    best_child_lh = best_down_lh_diff;
-    ASSERT(best_child_index.getMiniIndex() == TOP);
-    best_child_blength_split =
-        0.5 * best_child.getUpperLength();  // best_child->length;
-    const std::unique_ptr<SeqRegions>& upper_left_right_regions =
-        getPartialLhAtNode(best_child.getNeighborIndex(
-            TOP));  // best_child->neighbor->getPartialLhAtNode(aln,
-                    // model, threshold_prob);
-    const std::unique_ptr<SeqRegions>& lower_regions = best_child.getPartialLh(
-        TOP);  // ->getPartialLhAtNode(aln, model, threshold_prob);
-    // best_child_regions = new SeqRegions(best_child->mid_branch_lh);
-    // SeqRegions best_child_mid_clone =
-    // SeqRegions(best_child.getMidBranchLh());
-    best_child_regions =
-        nullptr;  // std::make_unique<SeqRegions>(std::move(best_child_mid_clone));
-
-    // try a shorter split
-    // tryShorterBranch<&cmaple::Tree::calculateSamplePlacementCost<num_states>>(best_child->length,
-    // best_child_regions, sample, upper_left_right_regions, lower_regions,
-    // best_child_lh, best_child_blength_split, default_blength, true);
-    tryShorterBranch<num_states,
-                     &cmaple::Tree::calculateSamplePlacementCost<num_states>>(
-        best_child.getUpperLength(), best_child_regions, sample,
-        upper_left_right_regions, lower_regions, best_child_lh,
-        best_child_blength_split, default_blength, true);
-
-    // Delay cloning SeqRegions
-    if (!best_child_regions) {
-      best_child_regions =
-          std::make_unique<SeqRegions>(SeqRegions(best_child.getMidBranchLh()));
-    }
-  }
-
-  // if node is root, try to place as sibling of the current root.
-  RealNumType old_root_lh = MIN_NEGATIVE;
-  if (root_vector_index == selected_node_vec_index) {
-    /*old_root_lh = selected_node->getPartialLhAtNode(aln, model,
-    threshold_prob)->computeAbsoluteLhAtRoot(num_states, model); SeqRegions*
-    lower_regions = selected_node->getPartialLhAtNode(aln, model,
-    threshold_prob);*/
-    const std::unique_ptr<SeqRegions>& lower_regions =
-        selected_node.getPartialLh(TOP);
-    old_root_lh = lower_regions->computeAbsoluteLhAtRoot<num_states>(
-        model, cumulative_base);
-
-    // merge 2 lower vector into one
-    RealNumType new_root_lh = lower_regions->mergeTwoLowers<num_states>(
-        best_parent_regions, default_blength, *sample, default_blength, aln,
-        model, cumulative_rate, threshold_prob, true);
-
-    new_root_lh += best_parent_regions->computeAbsoluteLhAtRoot<num_states>(
-        model, cumulative_base);
-    best_parent_lh = new_root_lh;
-
-    // try shorter branch lengths
-    best_root_blength = default_blength;
-    tryShorterBranchAtRoot<num_states>(sample, lower_regions,
-                                       best_parent_regions, best_root_blength,
-                                       best_parent_lh, default_blength);
-
-    // update best_parent_lh (taking into account old_root_lh)
-    best_parent_lh -= old_root_lh;
-  }
-  // selected_node is not root
-  else {
-    best_parent_lh = best_up_lh_diff;
-    best_parent_blength_split =
-        0.5 * selected_node.getUpperLength();  // selected_node->length;
-    /*SeqRegions* upper_left_right_regions =
-    selected_node->neighbor->getPartialLhAtNode(aln, model, threshold_prob);
-    SeqRegions* lower_regions = selected_node->getPartialLhAtNode(aln, model,
-    threshold_prob); best_parent_regions = new
-    SeqRegions(selected_node->mid_branch_lh);*/
-    const std::unique_ptr<SeqRegions>& upper_left_right_regions =
-        getPartialLhAtNode(selected_node.getNeighborIndex(TOP));
-    const std::unique_ptr<SeqRegions>& lower_regions =
-        selected_node.getPartialLh(TOP);
-    // SeqRegions seq_regions_clone =
-    // SeqRegions(selected_node.getMidBranchLh());
-    best_parent_regions =
-        nullptr;  // std::make_unique<SeqRegions>(std::move(seq_regions_clone));
-
-    // try a shorter split
-    // tryShorterBranch<&cmaple::Tree::calculateSamplePlacementCost<num_states>>(selected_node->length,
-    // best_parent_regions, sample, upper_left_right_regions, lower_regions,
-    // best_parent_lh, best_parent_blength_split, default_blength, false);
-    tryShorterBranch<num_states,
-                     &cmaple::Tree::calculateSamplePlacementCost<num_states>>(
-        selected_node.getUpperLength(), best_parent_regions, sample,
-        upper_left_right_regions, lower_regions, best_parent_lh,
-        best_parent_blength_split, default_blength, false);
-
-    // Delay cloning SeqRegions
-    if (!best_parent_regions) {
-      best_parent_regions = std::make_unique<SeqRegions>(
-          SeqRegions(selected_node.getMidBranchLh()));
-    }
-  }
-
-  // if the best placement is below the selected_node => add an internal node
-  // below the selected_node
-  if (best_child_lh >= best_parent_lh && best_child_lh >= best_lh_diff) {
-    ASSERT(best_child_index.getMiniIndex() == TOP);
-    PhyloNode& best_child = nodes[best_child_index.getVectorIndex()];
-    const std::unique_ptr<SeqRegions>& upper_left_right_regions =
-        getPartialLhAtNode(best_child.getNeighborIndex(
-            TOP));  // best_child->neighbor->getPartialLhAtNode(aln,
-                    // model, threshold_prob);
-
-    // Estimate the length for the new branch
-    RealNumType best_length = default_blength;
-    estimateLengthNewBranch<
-        &cmaple::Tree::calculateSamplePlacementCost<num_states>>(
-        best_child_lh, best_child_regions, sample, best_length, max_blength,
-        min_blength, false);
-
-    // create new internal node and append child to it
-    // connectNewSample2Branch(sample, seq_name_index, best_child,
-    // best_child_blength_split, best_child->length - best_child_blength_split,
-    // best_length, best_child_regions, upper_left_right_regions);
-    connectNewSample2Branch<num_states>(
-        sample, seq_name_index, best_child_index, best_child,
-        best_child_blength_split,
-        best_child.getUpperLength() - best_child_blength_split, best_length,
-        best_child_regions, upper_left_right_regions);
-  }
-  // otherwise, add new parent to the selected_node
-  else {
-    // new parent is actually part of a polytomy since best placement is exactly
-    // at the node
-    if (best_lh_diff >= best_parent_lh) {
-      best_root_blength = -1;
-      best_parent_blength_split = -1;
-      best_parent_lh = best_lh_diff;
-      /*if (best_parent_regions) delete best_parent_regions;
-      best_parent_regions = NULL;*/
-      best_parent_regions = nullptr;
-
-      if (root_vector_index == selected_node_vec_index) {
-        // selected_node->getPartialLhAtNode(aln, model,
-        // threshold_prob)->mergeTwoLowers<num_states>(best_parent_regions,
-        // -1, *sample, default_blength, aln, model, threshold_prob);
-        selected_node.getPartialLh(TOP)->mergeTwoLowers<num_states>(
-            best_parent_regions, -1, *sample, default_blength, aln, model,
-            cumulative_rate, threshold_prob);
-      } else {
-        // best_parent_regions = new SeqRegions(selected_node->total_lh);
-        SeqRegions seq_regions_clone = SeqRegions(selected_node.getTotalLh());
-        best_parent_regions =
-            std::make_unique<SeqRegions>(std::move(seq_regions_clone));
-      }
-    }
-
-    // add parent to the root
-    if (root_vector_index == selected_node_vec_index) {
-      // now try different lengths for right branch
-      best_parent_lh += old_root_lh;
-      RealNumType best_length2 = default_blength;
-      const std::unique_ptr<SeqRegions>& lower_regions =
-          selected_node.getPartialLh(
-              TOP);  // ->getPartialLhAtNode(aln, model, threshold_prob);
-
-      estimateLengthNewBranchAtRoot<num_states>(
-          sample, lower_regions, best_parent_regions, best_length2,
-          best_parent_lh, best_root_blength, min_blength, false);
-
-      // update best_parent_lh (taking into account old_root_lh)
-      best_parent_lh -= old_root_lh;
-
-      // add new sample to a new root
-      connectNewSample2Root<num_states>(
-          sample, seq_name_index, selected_node_index, selected_node,
-          best_root_blength, best_length2, best_parent_regions);
-    }
-    // add parent to non-root node
-    else {
-      const std::unique_ptr<SeqRegions>& upper_left_right_regions =
-          getPartialLhAtNode(selected_node.getNeighborIndex(
-              TOP));  // selected_node->neighbor->getPartialLhAtNode(aln,
-                      // model, threshold_prob);
-
-      // now try different lengths for the new branch
-      RealNumType new_branch_length_lh = best_parent_lh;
-      RealNumType best_length = default_blength;
-      estimateLengthNewBranch<
-          &cmaple::Tree::calculateSamplePlacementCost<num_states>>(
-          best_parent_lh, best_parent_regions, sample, best_length, max_blength,
-          min_blength, false);
-
-      // now create new internal node and append child to it
-      RealNumType down_distance = best_parent_blength_split;
-      RealNumType top_distance =
-          selected_node.getUpperLength() -
-          down_distance;  // selected_node->length - down_distance;
-      if (best_parent_blength_split < 0) {
-        down_distance = -1;
-        top_distance =
-            selected_node.getUpperLength();  // selected_node->length;
-
-        /*if (selected_node->total_lh) delete selected_node->total_lh;
-        selected_node->total_lh = NULL;
-
-        if (selected_node->mid_branch_lh) delete selected_node->mid_branch_lh;
-        selected_node->mid_branch_lh = NULL;*/
-        selected_node.setTotalLh(nullptr);
-        selected_node.setMidBranchLh(nullptr);
-
-        // node.furtherMidNodes=None
-      }
-      connectNewSample2Branch<num_states>(
-          sample, seq_name_index, selected_node_index, selected_node,
-          top_distance, down_distance, best_length, best_parent_regions,
-          upper_left_right_regions);
-    }
-  }
-
-  // delete best_parent_regions and best_child_regions
-  /*if (best_parent_regions)
-      delete best_parent_regions;
-  if (best_child_regions)
-      delete best_child_regions;*/
-}
-
-template <const StateType num_states>
-void cmaple::Tree::refreshAllLhs(bool avoid_using_upper_lr_lhs) {
-  // 1. update all the lower lhs along the tree
-  if (avoid_using_upper_lr_lhs) {
-    performDFS<&cmaple::Tree::updateLowerLhAvoidUsingUpperLRLh<num_states>>();
-  } else {
-    performDFS<&cmaple::Tree::updateLowerLh<num_states>>();
-  }
-
-  // 2. update all the non-lower lhs along the tree
-  refreshAllNonLowerLhs<num_states>();
-}
-
-template <const StateType num_states>
-void cmaple::Tree::refreshUpperLR(const Index node_index,
-                                  PhyloNode& node,
-                                  const Index neighbor_index,
-                                  std::unique_ptr<SeqRegions>& replaced_regions,
-                                  const SeqRegions& parent_upper_lr_lh) {
-  // recalculate the upper left/right lh of the current node
-  std::unique_ptr<SeqRegions> new_upper_lr_lh = nullptr;
-  PhyloNode& neighbor = nodes[neighbor_index.getVectorIndex()];
-  const std::unique_ptr<SeqRegions>& lower_lh = neighbor.getPartialLh(
-      TOP);  // next_node->neighbor->getPartialLhAtNode(aln,
-             // model, threshold_prob);
-  // parent_upper_lr_lh.mergeUpperLower<num_states>(new_upper_lr_lh,
-  // node->length, *lower_lh, next_node->length, aln, model, threshold_prob);
-  parent_upper_lr_lh.mergeUpperLower<num_states>(
-      new_upper_lr_lh, node.getUpperLength(), *lower_lh,
-      neighbor.getUpperLength(), aln, model, params->threshold_prob);
-
-  // if the upper left/right lh is null -> try to increase the branch length
-  if (!new_upper_lr_lh) {
-    if (neighbor.getUpperLength() <= 0)  // next_node->length <= 0)
-    {
-      stack<Index> node_stack;
-      // updateZeroBlength<num_states>(next_node->neighbor, node_stack,
-      // threshold_prob);
-      updateZeroBlength<num_states>(neighbor_index, neighbor, node_stack);
-      updatePartialLh<num_states>(node_stack);
-    } else if (node.getUpperLength() <= 0)  // node->length <= 0)
-    {
-      stack<Index> node_stack;
-      // updateZeroBlength<num_states>(node, node_stack, threshold_prob);
-      updateZeroBlength<num_states>(node_index, node, node_stack);
-      updatePartialLh<num_states>(node_stack);
-    } else {
-      throw std::logic_error(
-          "Strange, inconsistent upper left/right lh "
-          "creation in refreshAllNonLowerLhs()");
-    }
-
-  }
-  // otherwise, everything is good -> update upper left/right lh of the
-  // current node
-  else {
-    // replacePartialLH(replaced_regions, new_upper_lr_lh);
-    replaced_regions = std::move(new_upper_lr_lh);
-  }
-
-  // delete new_upper_lr_lh
-  // if (new_upper_lr_lh) delete new_upper_lr_lh;
-}
-
-template <const StateType num_states>
-void cmaple::Tree::refreshNonLowerLhsFromParent(Index& node_index,
-                                                Index& last_node_index) {
-  PhyloNode& node = nodes[node_index.getVectorIndex()];
-  const RealNumType threshold_prob = params->threshold_prob;
-  const Index parent_index = node.getNeighborIndex(TOP);
-  PhyloNode& parent_node = nodes[parent_index.getVectorIndex()];
-  const std::unique_ptr<SeqRegions>& parent_upper_lr_lh =
-      parent_node.getPartialLh(
-          parent_index
-              .getMiniIndex());  // node->neighbor->getPartialLhAtNode(aln,
-                                 // model, threshold_prob);
-
-  // update the total lh, total lh at the mid-branch point of the current node
-  if (node.getUpperLength() > 0)  // node->length > 0)
-  {
-    // update the total lh
-    // node->computeTotalLhAtNode(aln, model, threshold_prob, node == root);
-    node.computeTotalLhAtNode<num_states>(
-        node.getTotalLh(), parent_node, aln, model, threshold_prob,
-        root_vector_index == node_index.getVectorIndex());
-
-    if (!node.getTotalLh()) {
-      throw std::logic_error(
-          "Strange, inconsistent total lh creation in refreshAllNonLowerLhs()");
-    }
-
-    // update mid_branch_lh
-    computeMidBranchRegions<num_states>(node, node.getMidBranchLh(),
-                                        *parent_upper_lr_lh);
-
+    
+    return found_new_split;
+}
+
+template <const StateType num_states>
+bool cmaple::Tree::tryLongerNewBranchAtRoot(const std::unique_ptr<SeqRegions>& sample, const std::unique_ptr<SeqRegions>& lower_regions, std::unique_ptr<SeqRegions>& best_parent_regions, RealNumType &best_length, RealNumType &best_parent_lh, const RealNumType fixed_blength)
+{
+    std::unique_ptr<SeqRegions> new_root_lower_regions = nullptr;
+    bool found_new_split = false;
+    RealNumType new_blength = best_length;
+    RealNumType new_root_lh = 0;
+    
+    while (best_length < max_blength)
+    {
+        new_blength += new_blength;
+        
+        new_root_lh = lower_regions->mergeTwoLowers<num_states>(new_root_lower_regions, fixed_blength, *sample, new_blength, aln, model, cumulative_rate, params->threshold_prob, true);
+        new_root_lh += new_root_lower_regions->computeAbsoluteLhAtRoot<num_states>(model, cumulative_base);
+        
+        if (new_root_lh > best_parent_lh)
+        {
+            best_parent_lh = new_root_lh;
+            best_length = new_blength;
+            found_new_split = true;
+            
+            // replacePartialLH(best_parent_regions, new_root_lower_regions);
+            best_parent_regions = std::move(new_root_lower_regions);
+        }
+        else
+            break;
+    }
+    
+    // delete new_root_lower_regions
+    // if (new_root_lower_regions) delete new_root_lower_regions;
+    
+    return found_new_split;
+}
+
+template <const StateType num_states>
+void cmaple::Tree::estimateLengthNewBranchAtRoot(const std::unique_ptr<SeqRegions>& sample, const std::unique_ptr<SeqRegions>& lower_regions, std::unique_ptr<SeqRegions>& best_parent_regions, RealNumType &best_length, RealNumType &best_parent_lh, const RealNumType fixed_blength, const RealNumType short_blength_thresh, const bool optional_check)
+{
+    if (optional_check)
+    {
+        std::unique_ptr<SeqRegions> new_root_lower_regions = nullptr;
+        best_length = min_blength;
+        best_parent_lh = lower_regions->mergeTwoLowers<num_states>(new_root_lower_regions, fixed_blength, *sample, best_length, aln, model, cumulative_rate, params->threshold_prob, true);
+        
+        best_parent_lh += new_root_lower_regions->computeAbsoluteLhAtRoot<num_states>(model, cumulative_base);
+        
+        // replacePartialLH(best_parent_regions, new_root_lower_regions);
+        best_parent_regions = std::move(new_root_lower_regions);
+    }
+    
+    // try shorter lengths
+    bool found_new_split = tryShorterNewBranchAtRoot<num_states>(sample, lower_regions, best_parent_regions, best_length, best_parent_lh, fixed_blength);
+    
+    // try longer lengths
+    if (optional_check || !found_new_split)
+        tryLongerNewBranchAtRoot<num_states>(sample, lower_regions, best_parent_regions, best_length, best_parent_lh, fixed_blength);
+    
+    
+    // try with length zero
+    if (best_length < short_blength_thresh)
+    {
+        std::unique_ptr<SeqRegions> new_root_lower_regions = nullptr;
+        
+        RealNumType new_root_lh = lower_regions->mergeTwoLowers<num_states>(new_root_lower_regions, fixed_blength, *sample, -1, aln, model, cumulative_rate, params->threshold_prob, true);
+        new_root_lh += new_root_lower_regions->computeAbsoluteLhAtRoot<num_states>(model, cumulative_base);
+        
+        if (new_root_lh > best_parent_lh)
+        {
+            best_length = -1;
+            // replacePartialLH(best_parent_regions, new_root_lower_regions);
+            best_parent_regions = std::move(new_root_lower_regions);
+        }
+        
+        // delete new_root_lower_regions
+        // if (new_root_lower_regions) delete new_root_lower_regions;
+    }
+}
+
+template <const StateType num_states>
+void cmaple::Tree::connectNewSample2Root(std::unique_ptr<SeqRegions>& sample, const NumSeqsType seq_name_index, const Index sibling_node_index, PhyloNode& sibling_node, const RealNumType best_root_blength, const RealNumType best_length2, std::unique_ptr<SeqRegions>& best_parent_regions)
+{
+    const RealNumType threshold_prob = params->threshold_prob;
+    // const MiniIndex sibling_node_mini_index = sibling_node_index.getMiniIndex();
+    
+    /*Node* new_root = new Node(true);
+    Node* next_node_1 = new Node();
+    Node* next_node_2 = new Node();
+    Node* new_sample_node = new Node(seq_name);
+    
+    new_root->next = next_node_2;
+    next_node_2->next = next_node_1;
+    next_node_1->next = new_root;*/
+    
+    createAnInternalNode();
+    createALeafNode(seq_name_index);
+    const NumSeqsType leaf_vec_index = nodes.size() - 1;
+    PhyloNode& leaf = nodes[leaf_vec_index];
+    const NumSeqsType new_root_vec_index = leaf_vec_index - 1;
+    PhyloNode& new_root = nodes[new_root_vec_index];
+    
+    new_root.setNeighborIndex(TOP, Index());
+    
+    // attach the left child
+    /*sibling_node->neighbor = next_node_2;
+    next_node_2->neighbor = sibling_node;
+    sibling_node->length = best_root_blength;
+    sibling_node->neighbor->length = best_root_blength;*/
+    
+    new_root.setNeighborIndex(RIGHT, sibling_node_index);
+    sibling_node.setNeighborIndex(TOP, Index(new_root_vec_index, RIGHT));
+    sibling_node.setUpperLength(best_root_blength);
+    
+    if (best_root_blength <= 0)
+    {
+        /*if (sibling_node->total_lh) delete sibling_node->total_lh;
+        sibling_node->total_lh = NULL;
+        
+        if (sibling_node->mid_branch_lh) delete sibling_node->mid_branch_lh;
+        sibling_node->mid_branch_lh = NULL;*/
+        sibling_node.setTotalLh(nullptr);
+        sibling_node.setMidBranchLh(nullptr);
+        //selected_node.furtherMidNodes=None
+    }
+    
+    // attach the right child
+    /*new_sample_node->neighbor = next_node_1;
+    next_node_1->neighbor = new_sample_node;
+    new_sample_node->length = best_length2;
+    new_sample_node->neighbor->length = best_length2;*/
+    
+    new_root.setNeighborIndex(LEFT, Index(leaf_vec_index, TOP));
+    leaf.setNeighborIndex(TOP, Index(new_root_vec_index, LEFT));
+    leaf.setUpperLength(best_length2);
+    
+    /*new_root->partial_lh = best_parent_regions;
+    best_parent_regions = NULL;*/
+    new_root.setPartialLh(TOP, std::move(best_parent_regions));
+    
+    // new_root->total_lh = new_root->computeTotalLhAtNode(aln, model, threshold_prob, true);
+    new_root.getPartialLh(TOP)->computeTotalLhAtRoot<num_states>(new_root.getTotalLh(), model);
+
+    /*next_node_1->partial_lh = sibling_node->getPartialLhAtNode(aln, model, threshold_prob)->computeTotalLhAtRoot(aln->num_states, model, best_root_blength);
+    next_node_2->partial_lh = sample->computeTotalLhAtRoot(aln->num_states, model, best_length2);*/
+    sibling_node.getPartialLh(TOP)->computeTotalLhAtRoot<num_states>(new_root.getPartialLh(LEFT), model, best_root_blength);
+    sample->computeTotalLhAtRoot<num_states>(new_root.getPartialLh(RIGHT), model, best_length2);
+    
+    // new_sample_node->partial_lh = sample;
+    leaf.setPartialLh(TOP, std::move(sample));
+    
+    if (!new_root.getTotalLh()) //(!new_root.getTotalLh() || new_root->total_lh->size() == 0)
+    {
+        throw std::logic_error("Problem, None vector when placing sample, new root");
+        //print(merged_root_sample_regions)
+        //print(node.probVect)
+        //print(sample)
+        //print(best_length2)
+        //print(best_root_blength)
+    }
+    
+    if (best_length2 > 0)
+    {
+        //new_sample_node->computeTotalLhAtNode(aln, model, threshold_prob, new_sample_node == root);
+        leaf.computeTotalLhAtNode<num_states>(leaf.getTotalLh(), new_root, aln, model, threshold_prob, root_vector_index == leaf_vec_index);
+        
+        RealNumType half_branch_length = leaf.getUpperLength() * 0.5; // new_sample_node->length * 0.5;
+        // next_node_1->getPartialLhAtNode(aln, model, threshold_prob)->mergeUpperLower<num_states>(new_sample_node->mid_branch_lh, half_branch_length, *sample, half_branch_length, aln, model, threshold_prob);
+        new_root.getPartialLh(LEFT)->mergeUpperLower<num_states>(leaf.getMidBranchLh(), half_branch_length, *leaf.getPartialLh(TOP), half_branch_length, aln, model, threshold_prob);
+        
+        //if best_length2>=2*min_blengthForMidNode:
+          //  createFurtherMidNodes(new_root.children[1],new_root.probVectUpLeft)
+    }
+    
     // NHANLT: LOGS FOR DEBUGGING
     /*if (params->debug)
     {
-        std::cout << "TotalLh " << node.getTotalLh()->size() << std::endl;
-        std::cout << "MidbranchLh " << node.getMidBranchLh()->size() <<
-    std::endl;
+        cout << "2Root " << aln->data[seq_name_index].seq_name << " " << (best_length2 > 0 ? leaf.getTotalLh()->size():0)<< " " << (best_length2 > 0 ? leaf.getMidBranchLh()->size():0)<< " " << leaf.getPartialLh(TOP)->size()<< " " << new_root.getTotalLh()->size()<< " " << new_root.getPartialLh(TOP)->size() << " " << new_root.getPartialLh(LEFT)->size() << " " << new_root.getPartialLh(RIGHT)->size() << std::endl;
+        cout << std::setprecision(20) << new_root.getCorrespondingLength(RIGHT, nodes) << " " << new_root.getCorrespondingLength(LEFT, nodes) << std::endl;
     }*/
-  }
-
-  // if the current node is an internal node (~having children) -> update its
-  // upper left/right lh then traverse downward to update non-lower lhs of other
-  // nodes
-  if (node.isInternal())  // !node->isLeave())
-  {
-    /*Node* next_node_1 = node->next;
-    Node* next_node_2 = next_node_1->next;*/
-    const Index neighbor_1_index = node.getNeighborIndex(RIGHT);
-    const Index neighbor_2_index = node.getNeighborIndex(LEFT);
-
-    // recalculate the FIRST upper left/right lh of the current node
-    // refreshUpperLR(node, next_node_2, next_node_1->partial_lh,
-    // *parent_upper_lr_lh);
-    refreshUpperLR<num_states>(node_index, node, neighbor_2_index,
-                               node.getPartialLh(RIGHT), *parent_upper_lr_lh);
-
-    // recalculate the SECOND upper left/right lh of the current node
-    // refreshUpperLR(node, next_node_1, next_node_2->partial_lh,
-    // *parent_upper_lr_lh);
-    refreshUpperLR<num_states>(node_index, node, neighbor_1_index,
-                               node.getPartialLh(LEFT), *parent_upper_lr_lh);
-
-    // NHANLT: LOGS FOR DEBUGGING
-    /*if (params->debug)
-    {
-        std::cout << "next_node_1->partial_lh " <<
-    node.getPartialLh(RIGHT)->size() << std::endl; std::cout <<
-    "next_node_2->partial_lh " << node.getPartialLh(LEFT)->size() << std::endl;
-    }*/
-
-    // keep traversing downward to its firt child
-    node_index = neighbor_1_index;
-  }
-  // if the current node is a leaf -> traverse upward to its parent
-  else {
-    last_node_index = node_index;
-    node_index = node.getNeighborIndex(TOP);  // node->neighbor;
-  }
-}
-
-template <const StateType num_states>
-void cmaple::Tree::refreshAllNonLowerLhs() {
-  // start from the root
-  // update the total lh at root
-  // node->computeTotalLhAtNode(aln, model, params->threshold_prob, true);
-  PhyloNode& root = nodes[root_vector_index];
-  root.getPartialLh(TOP)->computeTotalLhAtRoot<num_states>(root.getTotalLh(),
-                                                           model);
-
-  // if the root has children -> update its upper left/right lh then traverse
-  // downward to update non-lower lhs of other nodes
-  if (root.isInternal())  // !node->isLeave())
-  {
-    // update upper left/right lh of the root
-    /*Node* next_node_1 = node->next;
-    Node* next_node_2 = next_node_1->next;*/
-    Index neighbor_1_index = root.getNeighborIndex(RIGHT);
-    PhyloNode& neighbor_1 = nodes[neighbor_1_index.getVectorIndex()];
-    PhyloNode& neighbor_2 = nodes[root.getNeighborIndex(LEFT).getVectorIndex()];
-
-    /*delete next_node_1->partial_lh;
-    next_node_1->partial_lh = next_node_2->neighbor->getPartialLhAtNode(aln,
-    model, threshold_prob)->computeTotalLhAtRoot(num_states, model,
-    next_node_2->length);*/
-    neighbor_2.getPartialLh(TOP)->computeTotalLhAtRoot<num_states>(
-        root.getPartialLh(RIGHT), model, neighbor_2.getUpperLength());
-
-    /*delete next_node_2->partial_lh;
-    next_node_2->partial_lh = next_node_1->neighbor->getPartialLhAtNode(aln,
-    model, threshold_prob)->computeTotalLhAtRoot(num_states, model,
-    next_node_1->length);*/
-    neighbor_1.getPartialLh(TOP)->computeTotalLhAtRoot<num_states>(
-        root.getPartialLh(LEFT), model, neighbor_1.getUpperLength());
-
-    // NHANLT: LOGS FOR DEBUGGING
-    /*if (params->debug)
-    {
-        std::cout << "root.setPartialLh " << root.getPartialLh(RIGHT)->size() <<
-    std::endl; std::cout << "root.setPartialLh " <<
-    root.getPartialLh(LEFT)->size() << std::endl;
-    }*/
-
-    // traverse the tree downward and update the non-lower genome lists for all
-    // other nodes of the tree.
-    /*Node* last_node = NULL;
-    node = next_node_1->neighbor;*/
-    Index last_node_index;
-    Index node_index = neighbor_1_index;
-    while (node_index.getMiniIndex() != UNDEFINED) {
-      // we reach a top node by a downward traversing
-      if (node_index.getMiniIndex() == TOP) {  // node->is_top)
-        refreshNonLowerLhsFromParent<num_states>(node_index, last_node_index);
-        // we reach the current node by an upward traversing from its
-        // children
-      } else {
-        /*Node* top_node = node->getTopNode();
-        Node* next_node_1 = top_node->next;
+    
+    // update tree->root;
+    root_vector_index = new_root_vec_index;
+    
+    // iteratively traverse the tree to update partials from the current node
+    stack<Index> node_stack;
+    node_stack.push(sibling_node_index);
+    updatePartialLh<num_states>(node_stack);
+}
+
+template <const StateType num_states>
+void cmaple::Tree::placeNewSampleAtNode(const Index selected_node_index, std::unique_ptr<SeqRegions>& sample, const NumSeqsType seq_name_index, const RealNumType best_lh_diff, const RealNumType best_up_lh_diff, const RealNumType best_down_lh_diff, const Index best_child_index)
+{
+    // dummy variables
+    RealNumType best_child_lh = MIN_NEGATIVE;
+    RealNumType best_child_blength_split = 0;
+    RealNumType best_parent_lh;
+    RealNumType best_parent_blength_split = 0;
+    RealNumType best_root_blength = -1;
+    const RealNumType threshold_prob = params->threshold_prob;
+    std::unique_ptr<SeqRegions> best_parent_regions = nullptr;
+    std::unique_ptr<SeqRegions> best_child_regions = nullptr;
+    
+    ASSERT(selected_node_index.getMiniIndex() == TOP);
+    const NumSeqsType selected_node_vec_index = selected_node_index.getVectorIndex();
+    PhyloNode& selected_node = nodes[selected_node_vec_index];
+    
+    // place the new sample as a descendant of an existing node
+    if (best_child_index.getMiniIndex() != UNDEFINED)
+    {
+        PhyloNode& best_child = nodes[best_child_index.getVectorIndex()];
+        best_child_lh = best_down_lh_diff;
+        ASSERT(best_child_index.getMiniIndex() == TOP);
+        best_child_blength_split = 0.5 * best_child.getUpperLength(); // best_child->length;
+        const std::unique_ptr<SeqRegions>& upper_left_right_regions = getPartialLhAtNode(best_child.getNeighborIndex(TOP)); // best_child->neighbor->getPartialLhAtNode(aln, model, threshold_prob);
+        const std::unique_ptr<SeqRegions>& lower_regions = best_child.getPartialLh(TOP); // ->getPartialLhAtNode(aln, model, threshold_prob);
+        // best_child_regions = new SeqRegions(best_child->mid_branch_lh);
+        // SeqRegions best_child_mid_clone = SeqRegions(best_child.getMidBranchLh());
+        best_child_regions = nullptr; // std::make_unique<SeqRegions>(std::move(best_child_mid_clone));
+        
+        // try a shorter split
+        // tryShorterBranch<&cmaple::Tree::calculateSamplePlacementCost<num_states>>(best_child->length, best_child_regions, sample, upper_left_right_regions, lower_regions, best_child_lh, best_child_blength_split, default_blength, true);
+        tryShorterBranch<num_states, &cmaple::Tree::calculateSamplePlacementCost<num_states>>(best_child.getUpperLength(), best_child_regions, sample, upper_left_right_regions, lower_regions, best_child_lh, best_child_blength_split, default_blength, true);
+        
+        // Delay cloning SeqRegions
+        if (!best_child_regions)
+            best_child_regions = std::make_unique<SeqRegions>(SeqRegions(best_child.getMidBranchLh()));
+    }
+    
+    // if node is root, try to place as sibling of the current root.
+    RealNumType old_root_lh = MIN_NEGATIVE;
+    if (root_vector_index == selected_node_vec_index)
+    {
+        /*old_root_lh = selected_node->getPartialLhAtNode(aln, model, threshold_prob)->computeAbsoluteLhAtRoot(num_states, model);
+        SeqRegions* lower_regions = selected_node->getPartialLhAtNode(aln, model, threshold_prob);*/
+        const std::unique_ptr<SeqRegions>& lower_regions = selected_node.getPartialLh(TOP);
+        old_root_lh = lower_regions->computeAbsoluteLhAtRoot<num_states>(model, cumulative_base);
+        
+        // merge 2 lower vector into one
+        RealNumType new_root_lh = lower_regions->mergeTwoLowers<num_states>(best_parent_regions, default_blength, *sample, default_blength, aln, model, cumulative_rate, threshold_prob, true);
+        
+        new_root_lh += best_parent_regions->computeAbsoluteLhAtRoot<num_states>(model, cumulative_base);
+        best_parent_lh = new_root_lh;
+        
+        // try shorter branch lengths
+        best_root_blength = default_blength;
+        tryShorterBranchAtRoot<num_states>(sample, lower_regions, best_parent_regions, best_root_blength, best_parent_lh, default_blength);
+        
+        // update best_parent_lh (taking into account old_root_lh)
+        best_parent_lh -= old_root_lh;
+    }
+    // selected_node is not root
+    else
+    {
+        best_parent_lh = best_up_lh_diff;
+        best_parent_blength_split = 0.5 * selected_node.getUpperLength(); // selected_node->length;
+        /*SeqRegions* upper_left_right_regions = selected_node->neighbor->getPartialLhAtNode(aln, model, threshold_prob);
+        SeqRegions* lower_regions = selected_node->getPartialLhAtNode(aln, model, threshold_prob);
+        best_parent_regions = new SeqRegions(selected_node->mid_branch_lh);*/
+        const std::unique_ptr<SeqRegions>& upper_left_right_regions = getPartialLhAtNode(selected_node.getNeighborIndex(TOP));
+        const std::unique_ptr<SeqRegions>& lower_regions = selected_node.getPartialLh(TOP);
+        // SeqRegions seq_regions_clone = SeqRegions(selected_node.getMidBranchLh());
+        best_parent_regions = nullptr; // std::make_unique<SeqRegions>(std::move(seq_regions_clone));
+        
+        // try a shorter split
+        // tryShorterBranch<&cmaple::Tree::calculateSamplePlacementCost<num_states>>(selected_node->length, best_parent_regions, sample, upper_left_right_regions, lower_regions, best_parent_lh, best_parent_blength_split, default_blength, false);
+        tryShorterBranch<num_states, &cmaple::Tree::calculateSamplePlacementCost<num_states>>(selected_node.getUpperLength(), best_parent_regions, sample, upper_left_right_regions, lower_regions, best_parent_lh, best_parent_blength_split, default_blength, false);
+        
+        // Delay cloning SeqRegions
+        if (!best_parent_regions)
+            best_parent_regions = std::make_unique<SeqRegions>(SeqRegions(selected_node.getMidBranchLh()));
+    }
+    
+    // if the best placement is below the selected_node => add an internal node below the selected_node
+    if (best_child_lh >= best_parent_lh && best_child_lh >= best_lh_diff)
+    {
+        ASSERT(best_child_index.getMiniIndex() == TOP);
+        PhyloNode& best_child = nodes[best_child_index.getVectorIndex()];
+        const std::unique_ptr<SeqRegions>& upper_left_right_regions = getPartialLhAtNode(best_child.getNeighborIndex(TOP)); // best_child->neighbor->getPartialLhAtNode(aln, model, threshold_prob);
+        
+        // Estimate the length for the new branch
+        RealNumType best_length = default_blength;
+        estimateLengthNewBranch<&cmaple::Tree::calculateSamplePlacementCost<num_states>>(best_child_lh, best_child_regions, sample, best_length, max_blength, min_blength, false);
+        
+        // create new internal node and append child to it
+        // connectNewSample2Branch(sample, seq_name_index, best_child, best_child_blength_split, best_child->length - best_child_blength_split, best_length, best_child_regions, upper_left_right_regions);
+        connectNewSample2Branch<num_states>(sample, seq_name_index, best_child_index, best_child, best_child_blength_split, best_child.getUpperLength() - best_child_blength_split, best_length, best_child_regions, upper_left_right_regions);
+    }
+    // otherwise, add new parent to the selected_node
+    else
+    {
+        // new parent is actually part of a polytomy since best placement is exactly at the node
+        if (best_lh_diff >= best_parent_lh)
+        {
+            best_root_blength = -1;
+            best_parent_blength_split = -1;
+            best_parent_lh = best_lh_diff;
+            /*if (best_parent_regions) delete best_parent_regions;
+            best_parent_regions = NULL;*/
+            best_parent_regions = nullptr;
+            
+            if (root_vector_index == selected_node_vec_index)
+                // selected_node->getPartialLhAtNode(aln, model, threshold_prob)->mergeTwoLowers<num_states>(best_parent_regions, -1, *sample, default_blength, aln, model, threshold_prob);
+                selected_node.getPartialLh(TOP)->mergeTwoLowers<num_states>(best_parent_regions, -1, *sample, default_blength, aln, model, cumulative_rate, threshold_prob);
+            else
+            {
+                // best_parent_regions = new SeqRegions(selected_node->total_lh);
+                SeqRegions seq_regions_clone = SeqRegions(selected_node.getTotalLh());
+                best_parent_regions = std::make_unique<SeqRegions>(std::move(seq_regions_clone));
+            }
+        }
+
+        // add parent to the root
+        if (root_vector_index == selected_node_vec_index)
+        {
+            // now try different lengths for right branch
+            best_parent_lh += old_root_lh;
+            RealNumType best_length2 = default_blength;
+            const std::unique_ptr<SeqRegions>& lower_regions = selected_node.getPartialLh(TOP); // ->getPartialLhAtNode(aln, model, threshold_prob);
+            
+            estimateLengthNewBranchAtRoot<num_states>(sample, lower_regions, best_parent_regions, best_length2, best_parent_lh, best_root_blength, min_blength, false);
+            
+            // update best_parent_lh (taking into account old_root_lh)
+            best_parent_lh -= old_root_lh;
+            
+            // add new sample to a new root
+            connectNewSample2Root<num_states>(sample, seq_name_index, selected_node_index, selected_node, best_root_blength, best_length2, best_parent_regions);
+        }
+        //add parent to non-root node
+        else
+        {
+            const std::unique_ptr<SeqRegions>& upper_left_right_regions = getPartialLhAtNode(selected_node.getNeighborIndex(TOP)); // selected_node->neighbor->getPartialLhAtNode(aln, model, threshold_prob);
+            
+            // now try different lengths for the new branch
+            RealNumType new_branch_length_lh = best_parent_lh;
+            RealNumType best_length = default_blength;
+            estimateLengthNewBranch<&cmaple::Tree::calculateSamplePlacementCost<num_states>>(best_parent_lh, best_parent_regions, sample, best_length, max_blength, min_blength, false);
+            
+            // now create new internal node and append child to it
+            RealNumType down_distance = best_parent_blength_split;
+            RealNumType top_distance = selected_node.getUpperLength() - down_distance; // selected_node->length - down_distance;
+            if (best_parent_blength_split < 0)
+            {
+                down_distance = -1;
+                top_distance = selected_node.getUpperLength(); // selected_node->length;
+                
+                /*if (selected_node->total_lh) delete selected_node->total_lh;
+                selected_node->total_lh = NULL;
+                
+                if (selected_node->mid_branch_lh) delete selected_node->mid_branch_lh;
+                selected_node->mid_branch_lh = NULL;*/
+                selected_node.setTotalLh(nullptr);
+                selected_node.setMidBranchLh(nullptr);
+                
+                // node.furtherMidNodes=None
+            }
+            connectNewSample2Branch<num_states>(sample, seq_name_index, selected_node_index, selected_node, top_distance, down_distance, best_length, best_parent_regions, upper_left_right_regions);
+        }
+    }
+    
+    // delete best_parent_regions and best_child_regions
+    /*if (best_parent_regions)
+        delete best_parent_regions;
+    if (best_child_regions)
+        delete best_child_regions;*/
+}
+
+template <const StateType num_states>
+void cmaple::Tree::refreshAllLhs(bool avoid_using_upper_lr_lhs)
+{
+    // 1. update all the lower lhs along the tree
+    if (avoid_using_upper_lr_lhs)
+        performDFS<&cmaple::Tree::updateLowerLhAvoidUsingUpperLRLh<num_states>>();
+    else
+        performDFS<&cmaple::Tree::updateLowerLh<num_states>>();
+    
+    // 2. update all the non-lower lhs along the tree
+    refreshAllNonLowerLhs<num_states>();
+}
+
+template <const StateType num_states>
+void cmaple::Tree::refreshUpperLR(const Index node_index, PhyloNode& node, const Index neighbor_index, std::unique_ptr<SeqRegions>& replaced_regions, const SeqRegions& parent_upper_lr_lh)
+{
+    // recalculate the upper left/right lh of the current node
+    std::unique_ptr<SeqRegions> new_upper_lr_lh = nullptr;
+    PhyloNode& neighbor = nodes[neighbor_index.getVectorIndex()];
+    const std::unique_ptr<SeqRegions>& lower_lh = neighbor.getPartialLh(TOP); // next_node->neighbor->getPartialLhAtNode(aln, model, threshold_prob);
+    // parent_upper_lr_lh.mergeUpperLower<num_states>(new_upper_lr_lh, node->length, *lower_lh, next_node->length, aln, model, threshold_prob);
+    parent_upper_lr_lh.mergeUpperLower<num_states>(new_upper_lr_lh, node.getUpperLength(), *lower_lh, neighbor.getUpperLength(), aln, model, params->threshold_prob);
+    
+    // if the upper left/right lh is null -> try to increase the branch length
+    if (!new_upper_lr_lh)
+    {
+        if (neighbor.getUpperLength() <= 0) // next_node->length <= 0)
+        {
+            stack<Index> node_stack;
+            // updateZeroBlength<num_states>(next_node->neighbor, node_stack, threshold_prob);
+            updateZeroBlength<num_states>(neighbor_index, neighbor, node_stack);
+            updatePartialLh<num_states>(node_stack);
+        }
+        else if (node.getUpperLength() <= 0) // node->length <= 0)
+        {
+            stack<Index> node_stack;
+            // updateZeroBlength<num_states>(node, node_stack, threshold_prob);
+            updateZeroBlength<num_states>(node_index, node, node_stack);
+            updatePartialLh<num_states>(node_stack);
+        }
+        else
+            throw std::logic_error("Strange, inconsistent upper left/right lh creation in refreshAllNonLowerLhs()");
+    }
+    // otherwise, everything is good -> update upper left/right lh of the current node
+    else
+        // replacePartialLH(replaced_regions, new_upper_lr_lh);
+        replaced_regions = std::move(new_upper_lr_lh);
+    
+    // delete new_upper_lr_lh
+    // if (new_upper_lr_lh) delete new_upper_lr_lh;
+}
+
+template <const StateType num_states>
+void cmaple::Tree::refreshNonLowerLhsFromParent(Index& node_index, Index& last_node_index)
+{
+    PhyloNode& node = nodes[node_index.getVectorIndex()];
+    const RealNumType threshold_prob = params->threshold_prob;
+    const Index parent_index = node.getNeighborIndex(TOP);
+    PhyloNode& parent_node = nodes[parent_index.getVectorIndex()];
+    const std::unique_ptr<SeqRegions>& parent_upper_lr_lh = parent_node.getPartialLh(parent_index.getMiniIndex()); // node->neighbor->getPartialLhAtNode(aln, model, threshold_prob);
+    
+    // update the total lh, total lh at the mid-branch point of the current node
+    if (node.getUpperLength() > 0) // node->length > 0)
+    {
+        // update the total lh
+        // node->computeTotalLhAtNode(aln, model, threshold_prob, node == root);
+        node.computeTotalLhAtNode<num_states>(node.getTotalLh(), parent_node, aln, model, threshold_prob, root_vector_index == node_index.getVectorIndex());
+        
+        if (!node.getTotalLh())
+            throw std::logic_error("Strange, inconsistent total lh creation in refreshAllNonLowerLhs()");
+
+        // update mid_branch_lh
+        computeMidBranchRegions<num_states>(node, node.getMidBranchLh(), *parent_upper_lr_lh);
+        
+        // NHANLT: LOGS FOR DEBUGGING
+        /*if (params->debug)
+        {
+            std::cout << "TotalLh " << node.getTotalLh()->size() << std::endl;
+            std::cout << "MidbranchLh " << node.getMidBranchLh()->size() << std::endl;
+        }*/
+    }
+    
+    // if the current node is an internal node (~having children) -> update its upper left/right lh then traverse downward to update non-lower lhs of other nodes
+    if (node.isInternal()) // !node->isLeave())
+    {
+        /*Node* next_node_1 = node->next;
         Node* next_node_2 = next_node_1->next;*/
-        NumSeqsType node_vec = node_index.getVectorIndex();
-        PhyloNode& node = nodes[node_vec];
-        Index neighbor_1_index = node.getNeighborIndex(RIGHT);
-        Index neighbor_2_index = node.getNeighborIndex(LEFT);
-
-        // if we reach the current node by an upward traversing from its
-        // first children -> traversing downward to its second children
-        if (last_node_index == neighbor_1_index) {  // next_node_1->neighbor)
-          node_index = neighbor_2_index;  // node = next_node_2->neighbor;
-          // otherwise, all children of the current node are updated -> update
-          // the lower lh of the current node
-        } else {
-          /*last_node_index = top_node;
-          node = top_node->neighbor;*/
-          last_node_index = Index(node_vec, TOP);
-          node_index = node.getNeighborIndex(TOP);
-        }
-      }
-    }
-  }
-}
-
-template <const StateType num_states>
-auto cmaple::Tree::improveEntireTree(bool short_range_search) -> RealNumType {
-  // start from the root
-  stack<Index> node_stack;
-  node_stack.push(Index(root_vector_index, TOP));
-
-  // dummy variables
-  RealNumType total_improvement = 0;
-  PositionType num_nodes = 0;
-
-  // traverse downward the tree
-  while (!node_stack.empty()) {
-    // pick the top node from the stack
-    Index index = node_stack.top();
-    node_stack.pop();
-    PhyloNode& node = nodes[index.getVectorIndex()];
-    // MiniIndex mini_index = index.getMiniIndex();
-
-    // add all children of the current nodes to the stack for further traversing
-    // later
-    /*for (Index neighbor_index:node.getNeighborIndexes(mini_index))
-        node_stack.push(neighbor_index);*/
-    ASSERT(index.getMiniIndex() == TOP);
-    if (node.isInternal()) {
-      node_stack.push(node.getNeighborIndex(RIGHT));
-      node_stack.push(node.getNeighborIndex(LEFT));
-    }
-
-    // only process outdated node to avoid traversing the same part of the tree
-    // multiple times
-    if (node.isOutdated() && node.getSPRCount() <= 5) {
-      node.setOutdated(false);
-
-      // if checkEachSPR:
-      //   root=node
-      //  while root.up!=None:
-      //      root=root.up
-      //  #print("Pre-SPR tree: "+createBinaryNewick(root))
-      //  oldTreeLK=calculateTreeLikelihood(root,mutMatrix,checkCorrectness=True)
-      //  #print("Pre-SPR tree likelihood: "+str(oldTreeLK))
-      // reCalculateAllGenomeLists(root,mutMatrix, checkExistingAreCorrect=True)
-
-      // do SPR moves to improve the tree
-      RealNumType improvement =
-          improveSubTree<num_states>(index, node, short_range_search);
-
-      // if checkEachSPR:
+        const Index neighbor_1_index = node.getNeighborIndex(RIGHT);
+        const Index neighbor_2_index = node.getNeighborIndex(LEFT);
+        
+        // recalculate the FIRST upper left/right lh of the current node
+        // refreshUpperLR(node, next_node_2, next_node_1->partial_lh, *parent_upper_lr_lh);
+        refreshUpperLR<num_states>(node_index, node, neighbor_2_index, node.getPartialLh(RIGHT), *parent_upper_lr_lh);
+        
+        // recalculate the SECOND upper left/right lh of the current node
+        // refreshUpperLR(node, next_node_1, next_node_2->partial_lh, *parent_upper_lr_lh);
+        refreshUpperLR<num_states>(node_index, node, neighbor_1_index, node.getPartialLh(LEFT), *parent_upper_lr_lh);
+        
+        // NHANLT: LOGS FOR DEBUGGING
+        /*if (params->debug)
+        {
+            std::cout << "next_node_1->partial_lh " << node.getPartialLh(RIGHT)->size() << std::endl;
+            std::cout << "next_node_2->partial_lh " << node.getPartialLh(LEFT)->size() << std::endl;
+        }*/
+        
+        // keep traversing downward to its firt child
+        node_index = neighbor_1_index;
+    }
+    // if the current node is a leaf -> traverse upward to its parent
+    else
+    {
+        last_node_index = node_index;
+        node_index = node.getNeighborIndex(TOP); // node->neighbor;
+    }
+}
+
+template <const StateType num_states>
+void cmaple::Tree::refreshAllNonLowerLhs()
+{
+    // start from the root
+    // update the total lh at root
+    //node->computeTotalLhAtNode(aln, model, params->threshold_prob, true);
+    PhyloNode& root = nodes[root_vector_index];
+    root.getPartialLh(TOP)->computeTotalLhAtRoot<num_states>(root.getTotalLh(), model);
+    
+    // if the root has children -> update its upper left/right lh then traverse downward to update non-lower lhs of other nodes
+    if (root.isInternal()) // !node->isLeave())
+    {
+        // update upper left/right lh of the root
+        /*Node* next_node_1 = node->next;
+        Node* next_node_2 = next_node_1->next;*/
+        Index neighbor_1_index = root.getNeighborIndex(RIGHT);
+        PhyloNode& neighbor_1 = nodes[neighbor_1_index.getVectorIndex()];
+        PhyloNode& neighbor_2 = nodes[root.getNeighborIndex(LEFT).getVectorIndex()];
+        
+        /*delete next_node_1->partial_lh;
+        next_node_1->partial_lh = next_node_2->neighbor->getPartialLhAtNode(aln, model, threshold_prob)->computeTotalLhAtRoot(num_states, model, next_node_2->length);*/
+        neighbor_2.getPartialLh(TOP)->computeTotalLhAtRoot<num_states>(root.getPartialLh(RIGHT), model, neighbor_2.getUpperLength());
+        
+        /*delete next_node_2->partial_lh;
+        next_node_2->partial_lh = next_node_1->neighbor->getPartialLhAtNode(aln, model, threshold_prob)->computeTotalLhAtRoot(num_states, model, next_node_1->length);*/
+        neighbor_1.getPartialLh(TOP)->computeTotalLhAtRoot<num_states>(root.getPartialLh(LEFT), model, neighbor_1.getUpperLength());
+        
+        // NHANLT: LOGS FOR DEBUGGING
+        /*if (params->debug)
+        {
+            std::cout << "root.setPartialLh " << root.getPartialLh(RIGHT)->size() << std::endl;
+            std::cout << "root.setPartialLh " << root.getPartialLh(LEFT)->size() << std::endl;
+        }*/
+        
+        // traverse the tree downward and update the non-lower genome lists for all other nodes of the tree.
+        /*Node* last_node = NULL;
+        node = next_node_1->neighbor;*/
+        Index last_node_index;
+        Index node_index = neighbor_1_index;
+        while (node_index.getMiniIndex() != UNDEFINED)
+        {
+            // we reach a top node by a downward traversing
+            if (node_index.getMiniIndex() == TOP) // node->is_top)
+                refreshNonLowerLhsFromParent<num_states>(node_index, last_node_index);
+            // we reach the current node by an upward traversing from its children
+            else
+            {
+                /*Node* top_node = node->getTopNode();
+                Node* next_node_1 = top_node->next;
+                Node* next_node_2 = next_node_1->next;*/
+                NumSeqsType node_vec = node_index.getVectorIndex();
+                PhyloNode& node = nodes[node_vec];
+                Index neighbor_1_index = node.getNeighborIndex(RIGHT);
+                Index neighbor_2_index = node.getNeighborIndex(LEFT);
+                
+                // if we reach the current node by an upward traversing from its first children -> traversing downward to its second children
+                if (last_node_index == neighbor_1_index) // next_node_1->neighbor)
+                    node_index = neighbor_2_index; // node = next_node_2->neighbor;
+                // otherwise, all children of the current node are updated -> update the lower lh of the current node
+                else
+                {
+                    /*last_node_index = top_node;
+                    node = top_node->neighbor;*/
+                    last_node_index = Index(node_vec, TOP);
+                    node_index = node.getNeighborIndex(TOP);
+                }
+            }
+        }
+    }
+}
+
+template <const StateType num_states>
+RealNumType cmaple::Tree::improveEntireTree(bool short_range_search)
+{
+    // start from the root
+    stack<Index> node_stack;
+    node_stack.push(Index(root_vector_index, TOP));
+    
+    // dummy variables
+    RealNumType total_improvement = 0;
+    PositionType num_nodes = 0;
+    
+    // traverse downward the tree
+    while (!node_stack.empty())
+    {
+        // pick the top node from the stack
+        Index index = node_stack.top();
+        node_stack.pop();
+        PhyloNode& node = nodes[index.getVectorIndex()];
+        // MiniIndex mini_index = index.getMiniIndex();
+
+        // add all children of the current nodes to the stack for further traversing later
+        /*for (Index neighbor_index:node.getNeighborIndexes(mini_index))
+            node_stack.push(neighbor_index);*/
+        ASSERT(index.getMiniIndex() == TOP);
+        if (node.isInternal())
+        {
+            node_stack.push(node.getNeighborIndex(RIGHT));
+            node_stack.push(node.getNeighborIndex(LEFT));
+        }
+        
+        // only process outdated node to avoid traversing the same part of the tree multiple times
+        if (node.isOutdated() && node.getSPRCount() <= 5)
+        {
+            node.setOutdated(false);
+            
+            //if checkEachSPR:
+              //  root=node
+               // while root.up!=None:
+               //     root=root.up
+               // #print("Pre-SPR tree: "+createBinaryNewick(root))
+               // oldTreeLK=calculateTreeLikelihood(root,mutMatrix,checkCorrectness=True)
+               // #print("Pre-SPR tree likelihood: "+str(oldTreeLK))
+                //reCalculateAllGenomeLists(root,mutMatrix, checkExistingAreCorrect=True)
+            
+            // do SPR moves to improve the tree
+            RealNumType improvement = improveSubTree<num_states>(index, node, short_range_search);
+            
+            //if checkEachSPR:
       //          #print(" apparent improvement "+str(improvement))
-      //        root=node
-      //       while root.up!=None:
-      //         root=root.up
-      //           #print("Post-SPR tree: "+createBinaryNewick(root))
-      //         newTreeLK=calculateTreeLikelihood(root,mutMatrix)
-      //       reCalculateAllGenomeLists(root,mutMatrix,
-      //       checkExistingAreCorrect=True)
-      //     #print("Post-SPR tree likelihood: "+str(newTreeLK))
-      //   if newTreeLK-oldTreeLK < improvement-1.0:
-      //              print("In startTopologyUpdates, LK score of improvement
-      //              "+str(newTreeLK)+" - "+str(oldTreeLK)+" =
-      //              "+str(newTreeLK-oldTreeLK)+" is less than //what is
-      //              supposd to be "+str(improvement))
-      //        exit()
-      //
-
-      // update total_improvement
-      total_improvement += improvement;
-
-      // NHANLT: LOGS FOR DEBUGGING
-      /*if (params->debug && improvement > 0)
-          std::cout << num_nodes << ": " << std::setprecision(20) <<
-         total_improvement << std::endl;*/
-
-      // Show log every 1000 nodes
-      num_nodes += 1;
-      if (cmaple::verbose_mode >= cmaple::VB_DEBUG && num_nodes % 1000 == 0) {
-        cout << "Processed topology for " << convertIntToString(num_nodes)
-             << " nodes." << endl;
-      }
-    }
-  }
-
-  return total_improvement;
-}
-
-template <const StateType num_states>
-auto cmaple::Tree::optimizeBranchIter() -> PositionType {
-  // start from the root's children
-  stack<Index> node_stack;
-  PhyloNode& root = nodes[root_vector_index];
-  if (!root.isInternal()) {  // !root || !root->next)
-    return 0;
-  }
-  /*Node* neighbor_node = NULL;
-  FOR_NEIGHBOR(root, neighbor_node)
-      node_stack.push(neighbor_node);*/
-  node_stack.push(root.getNeighborIndex(RIGHT));
-  node_stack.push(root.getNeighborIndex(LEFT));
-
-  // dummy variables
-  PositionType num_improvement = 0;
-  const RealNumType threshold_prob = params->threshold_prob;
-
-  // traverse downward the tree
-  while (!node_stack.empty()) {
-    // pick the top node from the stack
-    Index node_index = node_stack.top();
-    node_stack.pop();
-    PhyloNode& node = nodes[node_index.getVectorIndex()];
-
-    const Index parent_index = node.getNeighborIndex(TOP);
-    const std::unique_ptr<SeqRegions>& upper_lr_regions = getPartialLhAtNode(
-        parent_index);  // node->neighbor->getPartialLhAtNode(aln,
-                        // model, threshold_prob);
-    const std::unique_ptr<SeqRegions>& lower_regions = node.getPartialLh(
-        TOP);  // node->getPartialLhAtNode(aln, model, threshold_prob);
-
-    // add all children of the current nodes to the stack for further traversing
-    // later
-    /*neighbor_node = NULL;
-    FOR_NEIGHBOR(node, neighbor_node)
+        //        root=node
+         //       while root.up!=None:
+           //         root=root.up
+     //           #print("Post-SPR tree: "+createBinaryNewick(root))
+       //         newTreeLK=calculateTreeLikelihood(root,mutMatrix)
+         //       reCalculateAllGenomeLists(root,mutMatrix, checkExistingAreCorrect=True)
+           //     #print("Post-SPR tree likelihood: "+str(newTreeLK))
+             //   if newTreeLK-oldTreeLK < improvement-1.0:
+      //              print("In startTopologyUpdates, LK score of improvement "+str(newTreeLK)+" - "+str(oldTreeLK)+" = "+str(newTreeLK-oldTreeLK)+" is less than //what is supposd to be "+str(improvement))
+            //        exit()
+             //
+            
+            // update total_improvement
+            total_improvement += improvement;
+            
+            // NHANLT: LOGS FOR DEBUGGING
+            /*if (params->debug && improvement > 0)
+                std::cout << num_nodes << ": " << std::setprecision(20) << total_improvement << std::endl;*/
+            
+            // Show log every 1000 nodes
+            num_nodes += 1;
+            if (cmaple::verbose_mode >= cmaple::VB_DEBUG && num_nodes % 1000 == 0)
+                cout << "Processed topology for " << convertIntToString(num_nodes) << " nodes." << endl;
+        }
+    }
+    
+    return total_improvement;
+}
+
+template <const StateType num_states>
+PositionType cmaple::Tree::optimizeBranchIter()
+{
+    // start from the root's children
+    stack<Index> node_stack;
+    PhyloNode& root = nodes[root_vector_index];
+    if (!root.isInternal()) // !root || !root->next)
+        return 0;
+    /*Node* neighbor_node = NULL;
+    FOR_NEIGHBOR(root, neighbor_node)
         node_stack.push(neighbor_node);*/
-    /*for (Index neighbor_index:node.getNeighborIndexes(TOP))
-        node_stack.push(neighbor_index);*/
-    if (node.isInternal()) {
-      node_stack.push(node.getNeighborIndex(RIGHT));
-      node_stack.push(node.getNeighborIndex(LEFT));
-    }
-
-    // only process outdated node to avoid traversing the same part of the tree
-    // multiple times
-    if (node.isOutdated()) {
-      // estimate the branch length
-      RealNumType best_length =
-          estimateBranchLength<num_states>(upper_lr_regions, lower_regions);
-
-      if (best_length > 0 || node.getUpperLength() > 0) {
-        RealNumType diff_thresh = 0.01 * best_length;
-        if (best_length <= 0 || node.getUpperLength() <= 0 ||
-            (node.getUpperLength() > (best_length + diff_thresh)) ||
-            (node.getUpperLength() < (best_length - diff_thresh))) {
-          node.setUpperLength(best_length);
-          // node->neighbor->length = node->length;
-          ++num_improvement;
-
-          // update partial likelihood regions
-          stack<Index> new_node_stack;
-          new_node_stack.push(node_index);
-          new_node_stack.push(parent_index);
-          updatePartialLh<num_states>(new_node_stack);
-        }
-      }
-    }
-  }
-
-  return num_improvement;
-}
-
-template <const StateType num_states>
-void cmaple::Tree::estimateBlength_R_O(
-    const SeqRegion& seq1_region,
-    const SeqRegion& seq2_region,
-    const RealNumType total_blength,
-    const PositionType end_pos,
-    RealNumType& coefficient,
-    std::vector<RealNumType>& coefficient_vec) {
-  const StateType seq1_state = aln->ref_seq[end_pos];
-  RealNumType* mutation_mat_row =
-      model->mutation_mat + model->row_index[seq1_state];
-  RealNumType coeff0 = seq2_region.getLH(seq1_state);
-  RealNumType coeff1 = 0;
-
-  if (seq1_region.plength_observation2root >= 0) {
-    coeff0 *= model->root_freqs[seq1_state];
-
-    RealNumType* transposed_mut_mat_row =
-        model->transposed_mut_mat + model->row_index[seq1_state];
-
-    updateCoeffs<num_states>(model->root_freqs, transposed_mut_mat_row,
-                             &(*seq2_region.likelihood)[0], mutation_mat_row,
-                             seq1_region.plength_observation2node, coeff0,
-                             coeff1);
-
-    coeff1 *= model->root_freqs[seq1_state];
-  } else {
+    node_stack.push(root.getNeighborIndex(RIGHT));
+    node_stack.push(root.getNeighborIndex(LEFT));
+    
+    // dummy variables
+    PositionType num_improvement = 0;
+    const RealNumType threshold_prob = params->threshold_prob;
+    
+    // traverse downward the tree
+    while (!node_stack.empty())
+    {
+        // pick the top node from the stack
+        Index node_index = node_stack.top();
+        node_stack.pop();
+        PhyloNode& node = nodes[node_index.getVectorIndex()];
+        
+        const Index parent_index = node.getNeighborIndex(TOP);
+        const std::unique_ptr<SeqRegions>& upper_lr_regions = getPartialLhAtNode(parent_index); // node->neighbor->getPartialLhAtNode(aln, model, threshold_prob);
+        const std::unique_ptr<SeqRegions>& lower_regions = node.getPartialLh(TOP); // node->getPartialLhAtNode(aln, model, threshold_prob);
+        
+        // add all children of the current nodes to the stack for further traversing later
+        /*neighbor_node = NULL;
+        FOR_NEIGHBOR(node, neighbor_node)
+            node_stack.push(neighbor_node);*/
+        /*for (Index neighbor_index:node.getNeighborIndexes(TOP))
+            node_stack.push(neighbor_index);*/
+        if (node.isInternal())
+        {
+            node_stack.push(node.getNeighborIndex(RIGHT));
+            node_stack.push(node.getNeighborIndex(LEFT));
+        }
+        
+        // only process outdated node to avoid traversing the same part of the tree multiple times
+        if (node.isOutdated())
+        {
+            // estimate the branch length
+            RealNumType best_length = estimateBranchLength<num_states>(upper_lr_regions, lower_regions);
+            
+            if (best_length > 0 || node.getUpperLength() > 0)
+            {
+                RealNumType diff_thresh = 0.01 * best_length;
+                if (best_length <= 0 || node.getUpperLength() <= 0 || (node.getUpperLength() > (best_length + diff_thresh)) || (node.getUpperLength() < (best_length - diff_thresh)))
+                {
+                    node.setUpperLength(best_length);
+                    // node->neighbor->length = node->length;
+                    ++num_improvement;
+                    
+                    // update partial likelihood regions
+                    stack<Index> new_node_stack;
+                    new_node_stack.push(node_index);
+                    new_node_stack.push(parent_index);
+                    updatePartialLh<num_states>(new_node_stack);
+                }
+            }
+        }
+    }
+    
+    return num_improvement;
+}
+
+template <const StateType num_states>
+void cmaple::Tree::estimateBlength_R_O(const SeqRegion& seq1_region, const SeqRegion& seq2_region, const RealNumType total_blength, const PositionType end_pos, RealNumType &coefficient, std::vector<RealNumType> &coefficient_vec)
+{
+    const StateType seq1_state = aln->ref_seq[end_pos];
+    RealNumType* mutation_mat_row = model->mutation_mat + model->row_index[seq1_state];
+    RealNumType coeff0 = seq2_region.getLH(seq1_state);
+    RealNumType coeff1 = 0;
+
+    if (seq1_region.plength_observation2root >= 0)
+    {
+      coeff0 *= model->root_freqs[seq1_state];
+
+      RealNumType* transposed_mut_mat_row = model->transposed_mut_mat + model->row_index[seq1_state];
+
+      updateCoeffs<num_states>(model->root_freqs, transposed_mut_mat_row, &(*seq2_region.likelihood)[0], mutation_mat_row, seq1_region.plength_observation2node, coeff0, coeff1);
+
+      coeff1 *= model->root_freqs[seq1_state];
+    }
+    else
+    {
+      // NHANLT NOTES:
+      // x = seq1_state
+      // l = log(1 + q_xx * t + sum(q_xy * t)
+      // l' = [q_xx + sum(q_xy)]/[1 + q_xx * t + sum(q_xy * t)]
+      // coeff1 = numerator = q_xx + sum(q_xy)
+        coeff1 += dotProduct<num_states>(&(*seq2_region.likelihood)[0], mutation_mat_row);
+    }
+
     // NHANLT NOTES:
-    // x = seq1_state
     // l = log(1 + q_xx * t + sum(q_xy * t)
     // l' = [q_xx + sum(q_xy)]/[1 + q_xx * t + sum(q_xy * t)]
-    // coeff1 = numerator = q_xx + sum(q_xy)
-    coeff1 +=
-        dotProduct<num_states>(&(*seq2_region.likelihood)[0], mutation_mat_row);
-  }
-
-  // NHANLT NOTES:
-  // l = log(1 + q_xx * t + sum(q_xy * t)
-  // l' = [q_xx + sum(q_xy)]/[1 + q_xx * t + sum(q_xy * t)]
-  // coeff0 = denominator = 1 + q_xx * t + sum(q_xy * t)
-  if (total_blength > 0) {
-    coeff0 += coeff1 * total_blength;
-  }
-
-  // NHANLT NOTES:
-  // l' = [q_xx + sum(q_xy)]/[1 + q_xx * t + sum(q_xy * t)] = coeff1 / coeff0
-  if (coeff1 < 0) {
-    coefficient += coeff1 / coeff0;
-  } else {
-    coefficient_vec.push_back(coeff0 / coeff1);
-  }
-}
-
-void cmaple::Tree::estimateBlength_R_ACGT(
-    const SeqRegion& seq1_region,
-    const StateType seq2_state,
-    const RealNumType total_blength,
-    const PositionType end_pos,
-    std::vector<RealNumType>& coefficient_vec) {
-  if (seq1_region.plength_observation2root >= 0) {
-    StateType seq1_state = aln->ref_seq[end_pos];
-
-    RealNumType coeff1 =
-        model->root_freqs[seq1_state] *
-        model->mutation_mat[model->row_index[seq1_state] + seq2_state];
-    RealNumType coeff0 =
-        model->root_freqs[seq2_state] *
-        model->mutation_mat[model->row_index[seq2_state] + seq1_state] *
-        seq1_region.plength_observation2node;
-
-    if (total_blength > 0) {
+    // coeff0 = denominator = 1 + q_xx * t + sum(q_xy * t)
+    if (total_blength > 0)
       coeff0 += coeff1 * total_blength;
-    }
-
-    coefficient_vec.push_back(coeff0 / coeff1);
-  }
-  // NHANLT: add else here, otherwise, coefficient_vec.push_back(total_blength
-  // > 0 ? total_blength : 0) is called even when
-  // (seq1_region->plength_observation2root >= 0)
-  else {
+
+    // NHANLT NOTES:
+    // l' = [q_xx + sum(q_xy)]/[1 + q_xx * t + sum(q_xy * t)] = coeff1 / coeff0
+    if (coeff1 < 0)
+      coefficient += coeff1 / coeff0;
+    else
+      coefficient_vec.push_back(coeff0 / coeff1);
+}
+
+void cmaple::Tree::estimateBlength_R_ACGT(const SeqRegion& seq1_region, const StateType seq2_state, const RealNumType total_blength, const PositionType end_pos, std::vector<RealNumType> &coefficient_vec)
+{
+    if (seq1_region.plength_observation2root >= 0)
+    {
+        StateType seq1_state = aln->ref_seq[end_pos];
+        
+        RealNumType coeff1 = model->root_freqs[seq1_state] * model->mutation_mat[model->row_index[seq1_state] + seq2_state];
+        RealNumType coeff0 = model->root_freqs[seq2_state] * model->mutation_mat[model->row_index[seq2_state] + seq1_state] * seq1_region.plength_observation2node;
+        
+        if (total_blength > 0)
+            coeff0 += coeff1 * total_blength;
+        
+        coefficient_vec.push_back(coeff0 / coeff1);
+    }
+    // NHANLT: add else here, otherwise, coefficient_vec.push_back(total_blength > 0 ? total_blength : 0) is called even when (seq1_region->plength_observation2root >= 0)
+    else
+        // NHANLT NOTES:
+        // l = log(q_xy * t)
+        // l' = q_xy / (q_xy * t) = 1 / t
+        coefficient_vec.push_back(total_blength > 0 ? total_blength : 0);
+}
+
+template <const StateType num_states>
+void cmaple::Tree::estimateBlength_O_X(const SeqRegion& seq1_region, const SeqRegion& seq2_region, const RealNumType total_blength, const PositionType end_pos, RealNumType &coefficient, std::vector<RealNumType> &coefficient_vec)
+{
+    RealNumType coeff0 = 0;
+    RealNumType coeff1 = 0;
+    
+    // 3.1. e1.type = O and e2.type = O
+    if (seq2_region.type == TYPE_O)
+    {
+        RealNumType* mutation_mat_row = model->mutation_mat;
+        
+        // NHANLT NOTES:
+        // l = log(sum_x(1 + q_xx * t + sum_y(q_xy * t)))
+        // l' = [sum_x(q_xx + sum_y(q_xy))]/[sum_x(1 + q_xx * t + sum_y(q_xy * t))]
+        // coeff1 = numerator = sum_x(q_xx + sum_y(q_xy))
+        // coeff0 = denominator = sum_x(1 + q_xx * t + sum_y(q_xy * t))
+        for (StateType i = 0; i < num_states; ++i, mutation_mat_row += num_states)
+        {
+            RealNumType seq1_lh_i = seq1_region.getLH(i);
+            coeff0 += seq1_lh_i * seq2_region.getLH(i);
+            
+            for (StateType j = 0; j < num_states; ++j)
+                coeff1 += seq1_lh_i * seq2_region.getLH(j) * mutation_mat_row[j];
+        }
+    }
+    // 3.2. e1.type = O and e2.type = R or A/C/G/T
+    else
+    {
+        StateType seq2_state = seq2_region.type;
+        if (seq2_state == TYPE_R)
+            seq2_state = aln->ref_seq[end_pos];
+        
+        coeff0 = seq1_region.getLH(seq2_state);
+
+        // NHANLT NOTES:
+        // y = seq2_state
+        // l = log(1 + q_yy * t + sum_x(q_xy * t)
+        // l' = [q_yy + sum_x(q_xy))]/[1 + q_xx * t + sum_y(q_xy * t)]
+        // coeff1 = numerator = q_yy + sum_x(q_xy))
+        // coeff0 = denominator = 1 + q_xx * t + sum_y(q_xy * t)
+        RealNumType* transposed_mut_mat_row = model->transposed_mut_mat + model->row_index[seq2_state];
+        coeff1 += dotProduct<num_states>(&(*seq1_region.likelihood)[0], transposed_mut_mat_row);
+    }
+    
+    if (total_blength > 0)
+        coeff0 += coeff1 * total_blength;
+    
+    // NHANLT NOTES:
+    // l' = coeff1 / coeff0
+    if (coeff1 < 0)
+        coefficient += coeff1 / coeff0;
+    else
+        coefficient_vec.push_back(coeff0 / coeff1);
+}
+
+template <const StateType num_states>
+void cmaple::Tree::estimateBlength_ACGT_O(const SeqRegion& seq1_region, const SeqRegion& seq2_region, const RealNumType total_blength, RealNumType &coefficient, std::vector<RealNumType> &coefficient_vec)
+{
+    StateType seq1_state = seq1_region.type;
+    RealNumType coeff0 = seq2_region.getLH(seq1_state);
+    RealNumType coeff1 = 0;
+    
+    RealNumType* mutation_mat_row = model->mutation_mat + model->row_index[seq1_state];
+    
+    if (seq1_region.plength_observation2root >= 0)
+    {
+        coeff0 *= model->root_freqs[seq1_state];
+
+        RealNumType* transposed_mut_mat_row = model->transposed_mut_mat + model->row_index[seq1_state];
+                            
+        updateCoeffs<num_states>(model->root_freqs, transposed_mut_mat_row, &(*seq2_region.likelihood)[0], mutation_mat_row, seq1_region.plength_observation2node, coeff0, coeff1);
+        
+        coeff1 *= model->root_freqs[seq1_state];
+    }
+    else
+    {
+        // NHANLT NOTES:
+        // x = seq1_state
+        // l = log(1 + q_xx * t + sum(q_xy * t)
+        // l' = [q_xx + sum(q_xy)]/[1 + q_xx * t + sum(q_xy * t)]
+        // coeff1 = numerator = q_xx + sum(q_xy)
+        coeff1 += dotProduct<num_states>(&(*seq2_region.likelihood)[0], mutation_mat_row);
+    }
+    
+    // NHANLT NOTES:
+    // l = log(1 + q_xx * t + sum(q_xy * t)
+    // l' = [q_xx + sum(q_xy)]/[1 + q_xx * t + sum(q_xy * t)]
+    // coeff0 = denominator = 1 + q_xx * t + sum(q_xy * t)
+    if (total_blength > 0)
+        coeff0 += coeff1 * total_blength;
+    
+    // NHANLT NOTES:
+    // l' = [q_xx + sum(q_xy)]/[1 + q_xx * t + sum(q_xy * t)] = coeff1 / coeff0;
+    if (coeff1 < 0)
+        coefficient += coeff1 / coeff0;
+    else
+        coefficient_vec.push_back(coeff0 / coeff1);
+}
+
+void cmaple::Tree::estimateBlength_ACGT_RACGT(const SeqRegion& seq1_region, const SeqRegion& seq2_region, const RealNumType total_blength, const PositionType end_pos, std::vector<RealNumType> &coefficient_vec)
+{
+    RealNumType coeff0 = 0;
+    StateType seq1_state = seq1_region.type;
+    StateType seq2_state = seq2_region.type;
+    if (seq2_state == TYPE_R)
+        seq2_state = aln->ref_seq[end_pos];
+    
+    if (seq1_region.plength_observation2root >= 0)
+    {
+        coeff0 = model->root_freqs[seq2_state] * model->mutation_mat[model->row_index[seq2_state] + seq1_state] * seq1_region.plength_observation2node;
+        RealNumType coeff1 = model->root_freqs[seq1_state] * model->mutation_mat[model->row_index[seq1_state] + seq2_state];
+        
+        if (total_blength > 0)
+            coeff0 += coeff1 * total_blength;
+        
+        coeff0 /= coeff1;
+    }
     // NHANLT NOTES:
     // l = log(q_xy * t)
     // l' = q_xy / (q_xy * t) = 1 / t
-    coefficient_vec.push_back(total_blength > 0 ? total_blength : 0);
-  }
-}
-
-template <const StateType num_states>
-void cmaple::Tree::estimateBlength_O_X(
-    const SeqRegion& seq1_region,
-    const SeqRegion& seq2_region,
-    const RealNumType total_blength,
-    const PositionType end_pos,
-    RealNumType& coefficient,
-    std::vector<RealNumType>& coefficient_vec) {
-  RealNumType coeff0 = 0;
-  RealNumType coeff1 = 0;
-
-  // 3.1. e1.type = O and e2.type = O
-  if (seq2_region.type == TYPE_O) {
-    RealNumType* mutation_mat_row = model->mutation_mat;
-
-    // NHANLT NOTES:
-    // l = log(sum_x(1 + q_xx * t + sum_y(q_xy * t)))
-    // l' = [sum_x(q_xx + sum_y(q_xy))]/[sum_x(1 + q_xx * t + sum_y(q_xy * t))]
-    // coeff1 = numerator = sum_x(q_xx + sum_y(q_xy))
-    // coeff0 = denominator = sum_x(1 + q_xx * t + sum_y(q_xy * t))
-    for (StateType i = 0; i < num_states; ++i, mutation_mat_row += num_states) {
-      RealNumType seq1_lh_i = seq1_region.getLH(i);
-      coeff0 += seq1_lh_i * seq2_region.getLH(i);
-
-      for (StateType j = 0; j < num_states; ++j) {
-        coeff1 += seq1_lh_i * seq2_region.getLH(j) * mutation_mat_row[j];
-      }
-    }
-  }
-  // 3.2. e1.type = O and e2.type = R or A/C/G/T
-  else {
-    StateType seq2_state = seq2_region.type;
-    if (seq2_state == TYPE_R) {
-      seq2_state = aln->ref_seq[end_pos];
-    }
-
-    coeff0 = seq1_region.getLH(seq2_state);
-
-    // NHANLT NOTES:
-    // y = seq2_state
-    // l = log(1 + q_yy * t + sum_x(q_xy * t)
-    // l' = [q_yy + sum_x(q_xy))]/[1 + q_xx * t + sum_y(q_xy * t)]
-    // coeff1 = numerator = q_yy + sum_x(q_xy))
-    // coeff0 = denominator = 1 + q_xx * t + sum_y(q_xy * t)
-    RealNumType* transposed_mut_mat_row =
-        model->transposed_mut_mat + model->row_index[seq2_state];
-    coeff1 += dotProduct<num_states>(&(*seq1_region.likelihood)[0],
-                                     transposed_mut_mat_row);
-  }
-
-  if (total_blength > 0) {
-    coeff0 += coeff1 * total_blength;
-  }
-
-  // NHANLT NOTES:
-  // l' = coeff1 / coeff0
-  if (coeff1 < 0) {
-    coefficient += coeff1 / coeff0;
-  } else {
-    coefficient_vec.push_back(coeff0 / coeff1);
-  }
-}
-
-template <const StateType num_states>
-void cmaple::Tree::estimateBlength_ACGT_O(
-    const SeqRegion& seq1_region,
-    const SeqRegion& seq2_region,
-    const RealNumType total_blength,
-    RealNumType& coefficient,
-    std::vector<RealNumType>& coefficient_vec) {
-  StateType seq1_state = seq1_region.type;
-  RealNumType coeff0 = seq2_region.getLH(seq1_state);
-  RealNumType coeff1 = 0;
-
-  RealNumType* mutation_mat_row =
-      model->mutation_mat + model->row_index[seq1_state];
-
-  if (seq1_region.plength_observation2root >= 0) {
-    coeff0 *= model->root_freqs[seq1_state];
-
-    RealNumType* transposed_mut_mat_row =
-        model->transposed_mut_mat + model->row_index[seq1_state];
-
-    updateCoeffs<num_states>(model->root_freqs, transposed_mut_mat_row,
-                             &(*seq2_region.likelihood)[0], mutation_mat_row,
-                             seq1_region.plength_observation2node, coeff0,
-                             coeff1);
-
-    coeff1 *= model->root_freqs[seq1_state];
-  } else {
-    // NHANLT NOTES:
-    // x = seq1_state
-    // l = log(1 + q_xx * t + sum(q_xy * t)
-    // l' = [q_xx + sum(q_xy)]/[1 + q_xx * t + sum(q_xy * t)]
-    // coeff1 = numerator = q_xx + sum(q_xy)
-    coeff1 +=
-        dotProduct<num_states>(&(*seq2_region.likelihood)[0], mutation_mat_row);
-  }
-
-  // NHANLT NOTES:
-  // l = log(1 + q_xx * t + sum(q_xy * t)
-  // l' = [q_xx + sum(q_xy)]/[1 + q_xx * t + sum(q_xy * t)]
-  // coeff0 = denominator = 1 + q_xx * t + sum(q_xy * t)
-  if (total_blength > 0) {
-    coeff0 += coeff1 * total_blength;
-  }
-
-  // NHANLT NOTES:
-  // l' = [q_xx + sum(q_xy)]/[1 + q_xx * t + sum(q_xy * t)] = coeff1 / coeff0;
-  if (coeff1 < 0) {
-    coefficient += coeff1 / coeff0;
-  } else {
-    coefficient_vec.push_back(coeff0 / coeff1);
-  }
-}
-
-void cmaple::Tree::estimateBlength_ACGT_RACGT(
-    const SeqRegion& seq1_region,
-    const SeqRegion& seq2_region,
-    const RealNumType total_blength,
-    const PositionType end_pos,
-    std::vector<RealNumType>& coefficient_vec) {
-  RealNumType coeff0 = 0;
-  StateType seq1_state = seq1_region.type;
-  StateType seq2_state = seq2_region.type;
-  if (seq2_state == TYPE_R) {
-    seq2_state = aln->ref_seq[end_pos];
-  }
-
-  if (seq1_region.plength_observation2root >= 0) {
-    coeff0 = model->root_freqs[seq2_state] *
-             model->mutation_mat[model->row_index[seq2_state] + seq1_state] *
-             seq1_region.plength_observation2node;
-    RealNumType coeff1 =
-        model->root_freqs[seq1_state] *
-        model->mutation_mat[model->row_index[seq1_state] + seq2_state];
-
-    if (total_blength > 0) {
-      coeff0 += coeff1 * total_blength;
-    }
-
-    coeff0 /= coeff1;
-  }
-  // NHANLT NOTES:
-  // l = log(q_xy * t)
-  // l' = q_xy / (q_xy * t) = 1 / t
-  else if (total_blength > 0) {
-    coeff0 = total_blength;
-  }
-
-  coefficient_vec.push_back(coeff0);
-}
-
-auto cmaple::Tree::estimateBlengthFromCoeffs(
-    RealNumType& coefficient,
-    const std::vector<RealNumType> coefficient_vec) -> RealNumType {
-  coefficient = -coefficient;
-  PositionType num_coefficients = coefficient_vec.size();
-  if (num_coefficients == 0) {
-    return -1;
-  }
-
-  // Get min and max coefficients
-  RealNumType min_coefficient = coefficient_vec[0];
-  RealNumType max_coefficient = coefficient_vec[0];
-  for (PositionType i = 1; i < num_coefficients; ++i) {
-    RealNumType coefficient_i = coefficient_vec[i];
-    if (coefficient_i < min_coefficient) {
-      min_coefficient = coefficient_i;
-    }
-    if (coefficient_i > max_coefficient) {
-      max_coefficient = coefficient_i;
-    }
-  }
-
-  RealNumType num_coefficients_over_coefficient =
-      num_coefficients / coefficient;
-  RealNumType tDown = num_coefficients_over_coefficient - min_coefficient;
-  if (tDown <= 0) {
-    return 0;
-  }
-  RealNumType derivative_tDown = calculateDerivative(coefficient_vec, tDown);
-
-  RealNumType tUp = num_coefficients_over_coefficient - max_coefficient;
-  if (tUp < 0) {
-    if (min_coefficient > 0) {
-      tUp = 0;
-    } else {
-      tUp = min_blength_sensitivity;
-    }
-  }
-  RealNumType derivative_tUp = calculateDerivative(coefficient_vec, tUp);
-
-  if ((derivative_tDown > coefficient + min_blength_sensitivity) ||
-      (derivative_tUp < coefficient - min_blength_sensitivity)) {
-    if ((derivative_tUp < coefficient - min_blength_sensitivity) &&
-        (tUp == 0)) {
-      return 0;
-    }
-  }
-
-  while (tDown - tUp > min_blength_sensitivity) {
-    RealNumType tMiddle = (tUp + tDown) * 0.5;
-    RealNumType derivative_tMiddle =
-        calculateDerivative(coefficient_vec, tMiddle);
-
-    if (derivative_tMiddle > coefficient) {
-      tUp = tMiddle;
-    } else {
-      tDown = tMiddle;
-    }
-  }
-
-  return tUp;
+    else if (total_blength > 0)
+        coeff0 = total_blength;
+    
+    coefficient_vec.push_back(coeff0);
+}
+
+RealNumType cmaple::Tree::estimateBlengthFromCoeffs(RealNumType &coefficient, const std::vector<RealNumType> coefficient_vec)
+{
+    coefficient = -coefficient;
+    PositionType num_coefficients = coefficient_vec.size();
+    if (num_coefficients == 0)
+        return -1;
+
+    // Get min and max coefficients
+    RealNumType min_coefficient = coefficient_vec[0];
+    RealNumType max_coefficient = coefficient_vec[0];
+    for (PositionType i = 1; i < num_coefficients; ++i)
+    {
+        RealNumType coefficient_i = coefficient_vec[i];
+        if (coefficient_i < min_coefficient)
+            min_coefficient = coefficient_i;
+        if (coefficient_i > max_coefficient)
+            max_coefficient = coefficient_i;
+    }
+    
+    RealNumType num_coefficients_over_coefficient = num_coefficients / coefficient;
+    RealNumType tDown = num_coefficients_over_coefficient - min_coefficient;
+    if (tDown <= 0)
+        return 0;
+    RealNumType derivative_tDown = calculateDerivative(coefficient_vec, tDown);
+    
+    RealNumType tUp = num_coefficients_over_coefficient - max_coefficient;
+    if (tUp < 0)
+    {
+        if (min_coefficient > 0)
+            tUp = 0;
+        else
+            tUp = min_blength_sensitivity;
+    }
+    RealNumType derivative_tUp = calculateDerivative(coefficient_vec, tUp);
+    
+    if ((derivative_tDown > coefficient + min_blength_sensitivity) || (derivative_tUp < coefficient - min_blength_sensitivity))
+        if ((derivative_tUp < coefficient - min_blength_sensitivity) && (tUp == 0))
+            return 0;
+    
+    while (tDown - tUp > min_blength_sensitivity)
+    {
+        RealNumType tMiddle = (tUp + tDown) * 0.5;
+        RealNumType derivative_tMiddle = calculateDerivative(coefficient_vec, tMiddle);
+        
+        if (derivative_tMiddle > coefficient)
+            tUp = tMiddle;
+        else
+            tDown = tMiddle;
+    }
+    
+    return tUp;
 }
 
 using DoubleState = uint16_t;
@@ -5533,2464 +4085,1852 @@
 static constexpr DoubleState OO = (DoubleState(TYPE_O) << 8) | TYPE_O;
 
 template <const StateType num_states>
-auto cmaple::Tree::estimateBranchLength(
-    const std::unique_ptr<SeqRegions>& parent_regions,
-    const std::unique_ptr<SeqRegions>& child_regions) -> RealNumType {
-  // init dummy variables
-  RealNumType coefficient = 0;
-  vector<RealNumType> coefficient_vec;
-  PositionType pos = 0;
-  const SeqRegions& seq1_regions = *parent_regions;
-  const SeqRegions& seq2_regions = *child_regions;
-  size_t iseq1 = 0;
-  size_t iseq2 = 0;
-  const PositionType seq_length = aln->ref_seq.size();
-
-  // avoid reallocations
-  coefficient_vec.reserve(parent_regions->countSharedSegments(
-      seq2_regions, seq_length));  // avoid realloc of vector data
-
-  while (pos < seq_length) {
-    PositionType end_pos;
-    RealNumType total_blength;
-
-    // get the next shared segment in the two sequences
-    SeqRegions::getNextSharedSegment(pos, seq1_regions, seq2_regions, iseq1,
-                                     iseq2, end_pos);
-    const auto* seq1_region = &seq1_regions[iseq1];
-    const auto* seq2_region = &seq2_regions[iseq2];
-
-    // 1. e1.type = N || e2.type = N
-    if ((seq2_region->type == TYPE_N) + (seq1_region->type == TYPE_N)) {
-      pos = end_pos + 1;
-      continue;
-    }
-
-    // e1.type != N && e2.type != N
-    const DoubleState s1s2 =
-        (DoubleState(seq1_region->type) << 8) | seq2_region->type;
-
-    // total_blength will be here the total length from the root or from the
-    // upper node, down to the down node.
-    if (seq1_region->plength_observation2root >= 0) {
-      total_blength = seq1_region->plength_observation2root;
-    } else if (seq1_region->plength_observation2node >= 0) {
-      total_blength = seq1_region->plength_observation2node;
-    } else {
-      total_blength = 0;
-    }
-
-    if (seq2_region->plength_observation2node >= 0) {
-      total_blength = total_blength + seq2_region->plength_observation2node;
-    }
-    // total_blength = (total_blength > 0 ? total_blength : 0) +
-    // seq2_region->plength_observation2node;
-
-    // 2. e1.type = R
-    // 2.1.e1.type = R and e2.type = R
-    if (s1s2 == RR) {
-      // NHANLT NOTES:
-      // coefficient = derivative of log likelihood function wrt t
-      // l = log(1 + q_xx * t) ~ q_xx * t
-      // => l' = q_xx
-      // if (seq2_region->type == TYPE_R)
-      coefficient += cumulative_rate[end_pos + 1] - cumulative_rate[pos];
-    }
-    // 2.2. e1.type = R and e2.type = O
-    else if (s1s2 == RO) {
-      estimateBlength_R_O<num_states>(*seq1_region, *seq2_region, total_blength,
-                                      end_pos, coefficient, coefficient_vec);
-    }
-    // 2.3. e1.type = R and e2.type = A/C/G/T
-    else if (seq1_region->type == TYPE_R) {
-      estimateBlength_R_ACGT(*seq1_region, seq2_region->type, total_blength,
-                             end_pos, coefficient_vec);
-    }
-    // 3. e1.type = O
-    else if (seq1_region->type == TYPE_O) {
-      estimateBlength_O_X<num_states>(*seq1_region, *seq2_region, total_blength,
-                                      end_pos, coefficient, coefficient_vec);
-    }
-    // 4. e1.type = A/C/G/T
-    // 4.1. e1.type =  e2.type
-    // NHANLT NOTES:
-    // coefficient = derivative of log likelihood function wrt t
-    // l = log(1 + q_xx * t) ~ q_xx * t
-    // => l' = q_xx
-    else if (seq1_region->type == seq2_region->type) {
-      coefficient += model->diagonal_mut_mat[seq1_region->type];
-      // e1.type = A/C/G/T and e2.type = O/A/C/G/T
-      // 4.2. e1.type = A/C/G/T and e2.type = O
-    } else if (seq2_region->type == TYPE_O) {
-      estimateBlength_ACGT_O<num_states>(*seq1_region, *seq2_region,
-                                         total_blength, coefficient,
-                                         coefficient_vec);
-    }
-    // 4.3. e1.type = A/C/G/T and e2.type = R or A/C/G/T
-    else {
-      estimateBlength_ACGT_RACGT(*seq1_region, *seq2_region, total_blength,
-                                 end_pos, coefficient_vec);
-    }
-
-    // update pos
-    pos = end_pos + 1;
-  }
-
-  // now optimized branch length based on coefficients
-  return estimateBlengthFromCoeffs(coefficient, coefficient_vec);
-}
-
-auto cmaple::Tree::calculateDerivative(
-    const vector<RealNumType>& coefficient_vec,
-    const RealNumType delta_t) -> RealNumType {
-  RealNumType result = 0;
-
-  for (RealNumType coefficient : coefficient_vec) {
-    result += 1.0 / (coefficient + delta_t);
-  }
-
-  return result;
-}
-
-template <const StateType num_states>
-void cmaple::Tree::handleBlengthChanged(PhyloNode& node,
-                                        const Index node_index,
-                                        const RealNumType best_blength) {
-  /*node->length = best_blength;
-  node->neighbor->length = node->length;*/
-  node.setUpperLength(best_blength);
-
-  stack<Index> node_stack;
-  node_stack.push(node_index);
-  node_stack.push(node.getNeighborIndex(TOP));
-  // node_stack.push(node->neighbor);
-  updatePartialLh<num_states>(node_stack);
-}
-
-template <const StateType num_states>
-void cmaple::Tree::optimizeBlengthBeforeSeekingSPR(
-    PhyloNode& node,
-    RealNumType& best_blength,
-    RealNumType& best_lh,
-    bool& blength_changed,
-    const std::unique_ptr<SeqRegions>& parent_upper_lr_lh,
-    const std::unique_ptr<SeqRegions>& lower_lh) {
-  RealNumType original_lh = best_lh;
-
-  // try different branch lengths for the current node placement (just in case
-  // branch length can be improved, in which case it counts both as tree
-  // improvment and better strategy to find a new placement).
-  if (node.getUpperLength() <= 0) {
-    best_blength = min_blength;
-    best_lh = calculateSubTreePlacementCost<num_states>(parent_upper_lr_lh,
-                                                        lower_lh, best_blength);
-  }
-
-  // cache best_blength
-  const RealNumType cached_blength = best_blength;
-
-  // try shorter branch lengths
-  bool found_new_blength = tryShorterNewBranch<
-      &cmaple::Tree::calculateSubTreePlacementCost<num_states>>(
-      parent_upper_lr_lh, lower_lh, best_blength, best_lh, double_min_blength);
-
-  // try longer branch lengths
-  if (!found_new_blength) {
-    tryLongerNewBranch<
-        &cmaple::Tree::calculateSubTreePlacementCost<num_states>>(
-        parent_upper_lr_lh, lower_lh, best_blength, best_lh, half_max_blength);
-  }
-
-  // update blength_changed
-  if (cached_blength != best_blength) {
-    blength_changed = true;
-  }
-
-  if (node.getUpperLength() <= 0 && original_lh > best_lh) {
-    best_lh = original_lh;
-  }
-}
-
-template <const StateType num_states>
-void cmaple::Tree::checkAndApplySPR(const RealNumType best_lh_diff,
-                                    const RealNumType best_blength,
-                                    const RealNumType best_lh,
-                                    const Index node_index,
-                                    PhyloNode& node,
-                                    const Index best_node_index,
-                                    const Index parent_node_index,
-                                    const bool is_mid_node,
-                                    RealNumType& total_improvement,
-                                    bool& topology_updated) {
-  const NumSeqsType parent_node_vec = parent_node_index.getVectorIndex();
-  const NumSeqsType best_node_vec = best_node_index.getVectorIndex();
-  PhyloNode& parent_node = nodes[parent_node_vec];
-  if (best_node_vec == parent_node_vec) {
-    if (cmaple::verbose_mode >= cmaple::VB_DEBUG) {
-      std::cout << "Strange, re-placement is at same node" << std::endl;
-    }
-  } else if ((best_node_vec ==
-                  parent_node.getNeighborIndex(LEFT).getVectorIndex() ||
-              best_node_vec ==
-                  parent_node.getNeighborIndex(RIGHT).getVectorIndex()) &&
-             is_mid_node)  // ((best_node == parent_node->next->neighbor ||
-                           // best_node == parent_node->next->next->neighbor) &&
-                           // is_mid_node)
-  {
-    if (cmaple::verbose_mode >= cmaple::VB_DEBUG) {
-      std::cout << "Re-placement is above sibling node" << std::endl;
-    }
-  } else [[likely]] {
-    // reach the top of a multifurcation, which is the only place in a
-    // multifurcatio where placement is allowed.
-    NumSeqsType top_polytomy_vec = best_node_vec;
-
-    while (nodes[top_polytomy_vec].getUpperLength() <= 0 &&
-           root_vector_index != top_polytomy_vec)  // top_polytomy->length <= 0
-                                                   // && top_polytomy!= root)
-    {
-      // top_polytomy = top_polytomy->neighbor->getTopNode();
-      top_polytomy_vec =
-          nodes[top_polytomy_vec].getNeighborIndex(TOP).getVectorIndex();
-    }
-
-    if (top_polytomy_vec != best_node_vec &&
-        cmaple::verbose_mode >= cmaple::VB_DEBUG) {
-      std::cout << "Strange, placement node not at top of polytomy"
-                << std::endl;
-    }
-
-    // reach the top of the multifurcation of the parent
-    /*Node* parent_top_polytomy = parent_node;
-    while (parent_top_polytomy->length <= 0 && parent_top_polytomy != root)
-        parent_top_polytomy = parent_top_polytomy->neighbor->getTopNode();*/
-    NumSeqsType parent_top_polytomy_vec = parent_node_vec;
-
-    while (nodes[parent_top_polytomy_vec].getUpperLength() <= 0 &&
-           root_vector_index != parent_top_polytomy_vec) {
-      parent_top_polytomy_vec =
-          nodes[parent_top_polytomy_vec].getNeighborIndex(TOP).getVectorIndex();
-    }
-
-    if (!(parent_top_polytomy_vec == top_polytomy_vec && !is_mid_node)) {
-      total_improvement = best_lh_diff - best_lh;
-
-      if (verbose_mode == VB_DEBUG) {
-        cout << "In improveSubTree() found SPR move with improvement "
-             << total_improvement << endl;
-      }
-
-      // apply an SPR move
-      applyOneSPR<num_states>(node_index, node, best_node_index, is_mid_node,
-                              best_blength, best_lh_diff);
-
-      topology_updated = true;
-    }
-  }
-}
-
-template <const StateType num_states>
-auto cmaple::Tree::improveSubTree(const Index node_index,
-                                  PhyloNode& node,
-                                  bool short_range_search) -> RealNumType {
-  // dummy variables
-  ASSERT(node_index.getMiniIndex() == TOP);
-  const NumSeqsType vec_index = node_index.getVectorIndex();
-  const RealNumType threshold_prob = params->threshold_prob;
-  const RealNumType thresh_placement_cost =
-      short_range_search ? params->thresh_placement_cost_short_search
-                         : params->thresh_placement_cost;
-  RealNumType total_improvement = 0;
-  bool blength_changed = false;  // true if a branch length has been changed
-
-  // we avoid the root node since it cannot be re-placed with SPR moves
-  if (root_vector_index != vec_index) {
-    // evaluate current placement
-    const std::unique_ptr<SeqRegions>& parent_upper_lr_lh = getPartialLhAtNode(
-        node.getNeighborIndex(TOP));  // node->neighbor->getPartialLhAtNode(aln,
-                                      // model, threshold_prob);
-    const std::unique_ptr<SeqRegions>& lower_lh = node.getPartialLh(
-        TOP);  // node->getPartialLhAtNode(aln, model, threshold_prob);
-    RealNumType best_blength = node.getUpperLength();  // node->length;
-    RealNumType best_lh = calculateSubTreePlacementCost<num_states>(
-        parent_upper_lr_lh, lower_lh, best_blength);
-
-    // optimize branch length
-    if (best_lh < thresh_placement_cost) {
-      optimizeBlengthBeforeSeekingSPR<num_states>(node, best_blength, best_lh,
-                                                  blength_changed,
-                                                  parent_upper_lr_lh, lower_lh);
-    }
-
-    // find new placement
-    if (best_lh < thresh_placement_cost) {
-      // now find the best place on the tree where to re-attach the subtree
-      // rooted at "node" but to do that we need to consider new vector
-      // probabilities after removing the node that we want to replace this is
-      // done using findBestParentTopology().
-      bool topology_updated = false;
-      const Index parent_index = node.getNeighborIndex(TOP);
-      // PhyloNode parent_node = nodes[parent_index.getVectorIndex()]; //
-      // node->neighbor->getTopNode();
-      Index best_node_index;
-      RealNumType best_lh_diff = best_lh;
-      bool is_mid_node = false;
-      RealNumType best_up_lh_diff = MIN_NEGATIVE;
-      RealNumType best_down_lh_diff = MIN_NEGATIVE;
-      Index best_child_index;
-
-      // seek a new placement for the subtree
-      seekSubTreePlacement<num_states>(
-          best_node_index, best_lh_diff, is_mid_node, best_up_lh_diff,
-          best_down_lh_diff, best_child_index, short_range_search, node_index,
-          best_blength);  // , true, NULL);
-
-      // validate the new placement cost
-      if (best_lh_diff > params->threshold_prob2) {
-        throw std::logic_error("Strange, lh cost is positive");
-      } else if (best_lh_diff < -1e50) {
-        throw std::logic_error(
-            "Likelihood cost is very heavy, this might mean that the reference "
-            "used is not the same used to generate the input MAPLE file");
-      }
-
-      if (best_lh_diff + thresh_placement_cost > best_lh) {
-        // check and apply SPR move
-        checkAndApplySPR<num_states>(best_lh_diff, best_blength, best_lh,
-                                     node_index, node, best_node_index,
-                                     parent_index, is_mid_node,
-                                     total_improvement, topology_updated);
-
-        if (!topology_updated && blength_changed) {
-          handleBlengthChanged<num_states>(node, node_index, best_blength);
-        }
-      } else if (blength_changed) {
-        handleBlengthChanged<num_states>(node, node_index, best_blength);
-      }
-    } else if (blength_changed) {
-      handleBlengthChanged<num_states>(node, node_index, best_blength);
-    }
-  }
-
-  return total_improvement;
-}
-
-void calculateSubtreeCost_R_R(const SeqRegion& seq1_region,
-                              const RealNumType* const& cumulative_rate,
-                              RealNumType& total_blength,
-                              const PositionType pos,
-                              const PositionType end_pos,
-                              RealNumType& lh_cost) {
-  if (seq1_region.plength_observation2root >= 0) {
-    ASSERT(total_blength >= 0);
-    total_blength += seq1_region.plength_observation2node;
-  }
-
-  // NHANLT NOTE:
-  // approximation log(1+x)~x
-  if (total_blength > 0) {
-    lh_cost +=
-        total_blength * (cumulative_rate[end_pos + 1] - cumulative_rate[pos]);
-  }
-}
-
-template <const StateType num_states>
-void calculateSubtreeCost_R_O(const SeqRegion& seq1_region,
-                              const SeqRegion& seq2_region,
-                              const RealNumType total_blength,
-                              const StateType seq1_state,
-                              RealNumType& total_factor,
-                              const ModelBase* model) {
-  RealNumType tot = 0;
-
-  if (seq1_region.plength_observation2root >= 0) {
-    RealNumType* transposed_mut_mat_row =
-        model->transposed_mut_mat + model->row_index[seq1_state];
+RealNumType cmaple::Tree::estimateBranchLength(const std::unique_ptr<SeqRegions>& parent_regions, const std::unique_ptr<SeqRegions>& child_regions)
+{
+    // init dummy variables
+    RealNumType coefficient = 0;
+    vector<RealNumType> coefficient_vec;
+    PositionType pos = 0;
+    const SeqRegions& seq1_regions = *parent_regions;
+    const SeqRegions& seq2_regions = *child_regions;
+    size_t iseq1 = 0;
+    size_t iseq2 = 0;
+    const PositionType seq_length = aln->ref_seq.size();
+    
+    // avoid reallocations
+    coefficient_vec.reserve(parent_regions->countSharedSegments(seq2_regions, seq_length)); // avoid realloc of vector data
+
+    while (pos < seq_length)
+    {
+        PositionType end_pos;
+        RealNumType total_blength;
+        
+        // get the next shared segment in the two sequences
+        SeqRegions::getNextSharedSegment(pos, seq1_regions, seq2_regions, iseq1, iseq2, end_pos);
+        const auto* seq1_region = &seq1_regions[iseq1];
+        const auto* seq2_region = &seq2_regions[iseq2];
+        
+        // 1. e1.type = N || e2.type = N
+        if ((seq2_region->type == TYPE_N) + (seq1_region->type == TYPE_N))
+        {
+            pos = end_pos + 1;
+            continue;
+        }
+        
+        // e1.type != N && e2.type != N
+        const DoubleState s1s2 = (DoubleState(seq1_region->type) << 8) | seq2_region->type;
+
+        // total_blength will be here the total length from the root or from the upper node, down to the down node.
+        if (seq1_region->plength_observation2root >= 0)
+            total_blength = seq1_region->plength_observation2root;
+        else if (seq1_region->plength_observation2node >= 0)
+            total_blength = seq1_region->plength_observation2node;
+        else
+            total_blength = 0;
+            
+        if (seq2_region->plength_observation2node >= 0)
+            total_blength = total_blength + seq2_region->plength_observation2node;
+            //total_blength = (total_blength > 0 ? total_blength : 0) + seq2_region->plength_observation2node;
+        
+        // 2. e1.type = R
+        // 2.1.e1.type = R and e2.type = R
+        if (s1s2 == RR)
+        {
+            // NHANLT NOTES:
+            // coefficient = derivative of log likelihood function wrt t
+            // l = log(1 + q_xx * t) ~ q_xx * t
+            // => l' = q_xx
+            //if (seq2_region->type == TYPE_R)
+              coefficient += cumulative_rate[end_pos + 1] - cumulative_rate[pos];
+        }
+        // 2.2. e1.type = R and e2.type = O
+        else if (s1s2 == RO)
+        {
+            estimateBlength_R_O<num_states>(*seq1_region, *seq2_region, total_blength, end_pos, coefficient, coefficient_vec);
+        }
+        // 2.3. e1.type = R and e2.type = A/C/G/T
+        else if (seq1_region->type == TYPE_R)
+        {
+            estimateBlength_R_ACGT(*seq1_region, seq2_region->type, total_blength, end_pos, coefficient_vec);
+        }
+        // 3. e1.type = O
+        else if (seq1_region->type == TYPE_O)
+        {
+            estimateBlength_O_X<num_states>(*seq1_region, *seq2_region, total_blength, end_pos, coefficient, coefficient_vec);
+        }
+        // 4. e1.type = A/C/G/T
+        // 4.1. e1.type =  e2.type
+        // NHANLT NOTES:
+        // coefficient = derivative of log likelihood function wrt t
+        // l = log(1 + q_xx * t) ~ q_xx * t
+        // => l' = q_xx
+        else if (seq1_region->type == seq2_region->type)
+            coefficient += model->diagonal_mut_mat[seq1_region->type];
+        // e1.type = A/C/G/T and e2.type = O/A/C/G/T
+        // 4.2. e1.type = A/C/G/T and e2.type = O
+        else if (seq2_region->type == TYPE_O)
+        {
+            estimateBlength_ACGT_O<num_states>(*seq1_region, *seq2_region, total_blength, coefficient, coefficient_vec);
+        }
+        // 4.3. e1.type = A/C/G/T and e2.type = R or A/C/G/T
+        else
+        {
+            estimateBlength_ACGT_RACGT(*seq1_region, *seq2_region, total_blength, end_pos, coefficient_vec);
+        }
+        
+        // update pos
+        pos = end_pos + 1;
+    }
+    
+    // now optimized branch length based on coefficients
+    return estimateBlengthFromCoeffs(coefficient, coefficient_vec);
+}
+
+RealNumType cmaple::Tree::calculateDerivative(const vector<RealNumType> &coefficient_vec, const RealNumType delta_t)
+{
+    RealNumType result = 0;
+    
+    for (RealNumType coefficient : coefficient_vec)
+        result += 1.0 / (coefficient + delta_t);
+        
+    return result;
+}
+
+template <const StateType num_states>
+void cmaple::Tree::handleBlengthChanged(PhyloNode& node, const Index node_index, const RealNumType best_blength)
+{
+    /*node->length = best_blength;
+    node->neighbor->length = node->length;*/
+    node.setUpperLength(best_blength);
+    
+    stack<Index> node_stack;
+    node_stack.push(node_index);
+    node_stack.push(node.getNeighborIndex(TOP));
+    // node_stack.push(node->neighbor);
+    updatePartialLh<num_states>(node_stack);
+}
+
+template <const StateType num_states>
+void cmaple::Tree::optimizeBlengthBeforeSeekingSPR(PhyloNode& node, RealNumType &best_blength, RealNumType &best_lh, bool &blength_changed, const std::unique_ptr<SeqRegions>& parent_upper_lr_lh, const std::unique_ptr<SeqRegions>& lower_lh)
+{
+    RealNumType original_lh = best_lh;
+    
+    // try different branch lengths for the current node placement (just in case branch length can be improved, in which case it counts both as tree improvment and better strategy to find a new placement).
+    if (node.getUpperLength() <= 0)
+    {
+        best_blength = min_blength;
+        best_lh = calculateSubTreePlacementCost<num_states>(parent_upper_lr_lh, lower_lh, best_blength);
+    }
+    
+    // cache best_blength
+    const RealNumType cached_blength = best_blength;
+
+    // try shorter branch lengths
+    bool found_new_blength = tryShorterNewBranch<&cmaple::Tree::calculateSubTreePlacementCost<num_states>>(parent_upper_lr_lh, lower_lh, best_blength, best_lh, double_min_blength);
+    
+    // try longer branch lengths
+    if (!found_new_blength)
+        tryLongerNewBranch<&cmaple::Tree::calculateSubTreePlacementCost<num_states>>(parent_upper_lr_lh, lower_lh, best_blength, best_lh, half_max_blength);
+    
+    // update blength_changed
+    if (cached_blength != best_blength)
+        blength_changed = true;
+    
+    if (node.getUpperLength() <= 0 && original_lh > best_lh)
+        best_lh = original_lh;
+}
+
+template <const StateType num_states>
+void cmaple::Tree::checkAndApplySPR(const RealNumType best_lh_diff, const RealNumType best_blength, const RealNumType best_lh, const Index node_index, PhyloNode& node, const Index best_node_index, const Index parent_node_index, const bool is_mid_node, RealNumType& total_improvement, bool& topology_updated)
+{
+    const NumSeqsType parent_node_vec = parent_node_index.getVectorIndex();
+    const NumSeqsType best_node_vec = best_node_index.getVectorIndex();
+    PhyloNode& parent_node = nodes[parent_node_vec];
+    if (best_node_vec == parent_node_vec)
+    {
+        if (cmaple::verbose_mode >= cmaple::VB_DEBUG)
+            std::cout << "Strange, re-placement is at same node" << std::endl;
+    }
+    else if ((best_node_vec == parent_node.getNeighborIndex(LEFT).getVectorIndex() || best_node_vec == parent_node.getNeighborIndex(RIGHT).getVectorIndex()) && is_mid_node) // ((best_node == parent_node->next->neighbor || best_node == parent_node->next->next->neighbor) && is_mid_node)
+    {
+        if (cmaple::verbose_mode >= cmaple::VB_DEBUG)
+            std::cout << "Re-placement is above sibling node" << std::endl;
+    }
+    else [[likely]]
+    {
+        // reach the top of a multifurcation, which is the only place in a multifurcatio where placement is allowed.
+        NumSeqsType top_polytomy_vec = best_node_vec;
+
+        while (nodes[top_polytomy_vec].getUpperLength() <= 0 && root_vector_index != top_polytomy_vec)// top_polytomy->length <= 0 && top_polytomy!= root)
+        {
+            // top_polytomy = top_polytomy->neighbor->getTopNode();
+            top_polytomy_vec = nodes[top_polytomy_vec].getNeighborIndex(TOP).getVectorIndex();
+        }
+        
+        if (top_polytomy_vec != best_node_vec && cmaple::verbose_mode >= cmaple::VB_DEBUG)
+            std::cout << "Strange, placement node not at top of polytomy" << std::endl;
+        
+        // reach the top of the multifurcation of the parent
+        /*Node* parent_top_polytomy = parent_node;
+        while (parent_top_polytomy->length <= 0 && parent_top_polytomy != root)
+            parent_top_polytomy = parent_top_polytomy->neighbor->getTopNode();*/
+        NumSeqsType parent_top_polytomy_vec = parent_node_vec;
+
+        while (nodes[parent_top_polytomy_vec].getUpperLength() <= 0 && root_vector_index != parent_top_polytomy_vec)
+            parent_top_polytomy_vec = nodes[parent_top_polytomy_vec].getNeighborIndex(TOP).getVectorIndex();
+        
+        if (!(parent_top_polytomy_vec == top_polytomy_vec && !is_mid_node))
+        {
+            total_improvement = best_lh_diff - best_lh;
+            
+            if (verbose_mode == VB_DEBUG)
+                cout << "In improveSubTree() found SPR move with improvement " << total_improvement << endl;
+            
+            // apply an SPR move
+            applyOneSPR<num_states>(node_index, node, best_node_index, is_mid_node, best_blength, best_lh_diff);
+            
+            topology_updated = true;
+        }
+    }
+}
+
+template <const StateType num_states>
+RealNumType cmaple::Tree::improveSubTree(const Index node_index, PhyloNode& node, bool short_range_search)
+{
+    // dummy variables
+    ASSERT(node_index.getMiniIndex() == TOP);
+    const NumSeqsType vec_index = node_index.getVectorIndex();
+    const RealNumType threshold_prob = params->threshold_prob;
+    const RealNumType thresh_placement_cost = short_range_search ? params->thresh_placement_cost_short_search : params->thresh_placement_cost;
+    RealNumType total_improvement = 0;
+    bool blength_changed = false; // true if a branch length has been changed
+    
+    // we avoid the root node since it cannot be re-placed with SPR moves
+    if (root_vector_index != vec_index)
+    {
+        // evaluate current placement
+        const std::unique_ptr<SeqRegions>& parent_upper_lr_lh = getPartialLhAtNode(node.getNeighborIndex(TOP)); // node->neighbor->getPartialLhAtNode(aln, model, threshold_prob);
+        const std::unique_ptr<SeqRegions>& lower_lh = node.getPartialLh(TOP); // node->getPartialLhAtNode(aln, model, threshold_prob);
+        RealNumType best_blength = node.getUpperLength(); // node->length;
+        RealNumType best_lh = calculateSubTreePlacementCost<num_states>(parent_upper_lr_lh, lower_lh, best_blength);
+        
+        // optimize branch length
+        if (best_lh < thresh_placement_cost)
+            optimizeBlengthBeforeSeekingSPR<num_states>(node, best_blength, best_lh, blength_changed, parent_upper_lr_lh, lower_lh);
+           
+        // find new placement
+        if (best_lh < thresh_placement_cost)
+        {
+            // now find the best place on the tree where to re-attach the subtree rooted at "node" but to do that we need to consider new vector probabilities after removing the node that we want to replace this is done using findBestParentTopology().
+            bool topology_updated = false;
+            const Index parent_index = node.getNeighborIndex(TOP);
+            // PhyloNode parent_node = nodes[parent_index.getVectorIndex()]; // node->neighbor->getTopNode();
+            Index best_node_index;
+            RealNumType best_lh_diff = best_lh;
+            bool is_mid_node = false;
+            RealNumType best_up_lh_diff = MIN_NEGATIVE;
+            RealNumType best_down_lh_diff = MIN_NEGATIVE;
+            Index best_child_index;
+            
+            // seek a new placement for the subtree
+            seekSubTreePlacement<num_states>(best_node_index, best_lh_diff, is_mid_node, best_up_lh_diff, best_down_lh_diff, best_child_index, short_range_search, node_index, best_blength); // , true, NULL);
+            
+            // validate the new placement cost
+            if (best_lh_diff > params->threshold_prob2)
+                throw std::logic_error("Strange, lh cost is positive");
+            else if (best_lh_diff < -1e50)
+                throw std::logic_error("Likelihood cost is very heavy, this might mean that the reference used is not the same used to generate the input MAPLE file");
+            
+            if (best_lh_diff + thresh_placement_cost > best_lh)
+            {
+                // check and apply SPR move
+                checkAndApplySPR<num_states>(best_lh_diff, best_blength, best_lh, node_index, node, best_node_index, parent_index, is_mid_node, total_improvement, topology_updated);
+                
+                if (!topology_updated && blength_changed)
+                    handleBlengthChanged<num_states>(node, node_index, best_blength);
+            }
+            else if (blength_changed)
+                handleBlengthChanged<num_states>(node, node_index, best_blength);
+        }
+        else if (blength_changed)
+            handleBlengthChanged<num_states>(node, node_index, best_blength);
+    }
+    
+                        
+    return total_improvement;
+}
+
+void calculateSubtreeCost_R_R(const SeqRegion& seq1_region, const RealNumType* const &cumulative_rate, RealNumType& total_blength, const PositionType pos, const PositionType end_pos, RealNumType& lh_cost)
+{
+    if (seq1_region.plength_observation2root >= 0)
+    {
+        ASSERT(total_blength >= 0);
+        total_blength += seq1_region.plength_observation2node;
+    }
+
+    // NHANLT NOTE:
+    // approximation log(1+x)~x
+    if (total_blength > 0)
+      lh_cost += total_blength * (cumulative_rate[end_pos + 1] - cumulative_rate[pos]);
+}
+
+template <const StateType num_states>
+void calculateSubtreeCost_R_O(const SeqRegion& seq1_region, const SeqRegion& seq2_region, const RealNumType total_blength, const StateType seq1_state, RealNumType& total_factor, const ModelBase* model)
+{
+    RealNumType tot = 0;
+    
+    if (seq1_region.plength_observation2root >= 0)
+    {
+        RealNumType* transposed_mut_mat_row = model->transposed_mut_mat + model->row_index[seq1_state];
+        RealNumType* mutation_mat_row = model->mutation_mat;
+                            
+        for (StateType i = 0; i < num_states; ++i, mutation_mat_row += num_states)
+        {
+            // NHANLT NOTE: UNSURE
+            // tot2: likelihood that we can observe seq1_state elvoving from i at root (account for the fact that the observation might have occurred on the other side of the phylogeny with respect to the root)
+            // tot2 = root_freqs[seq1_state] * (1 + mut[seq1_state,seq1_state] * plength_observation2node) + root_freqs[i] * mut[i,seq1_state] * plength_observation2node
+            RealNumType tot2 = model->root_freqs[i] * transposed_mut_mat_row[i] * seq1_region.plength_observation2node + (seq1_state == i ? model->root_freqs[i] : 0);
+            
+            // NHANLT NOTE:
+            // tot3: likelihood of i evolves to j
+            // tot3 = (1 + mut[i,i] * total_blength) * lh(seq2,i) + mut[i,j] * total_blength * lh(seq2,j)
+            RealNumType tot3 = total_blength > 0 ? (total_blength * dotProduct<num_states>(mutation_mat_row, &((*seq2_region.likelihood)[0]))) : 0;
+            
+            // NHANLT NOTE:
+            // tot = tot2 * tot3
+            tot += tot2 * (seq2_region.getLH(i) + tot3);
+        }
+        
+        // NHANLT NOTE: UNCLEAR
+        // why we need to divide tot by root_freqs[seq1_state]
+        tot *= model->inverse_root_freqs[seq1_state];
+    }
+    else
+    {
+        // NHANLT NOTE:
+        // (1 + mut[seq1_state,seq1_state] * total_blength) * lh(seq2,seq1_state) + mut[seq1_state,j] * total_blength * lh(seq2,j)
+        if (total_blength > 0)
+        {
+            const RealNumType* mutation_mat_row = model->mutation_mat + model->row_index[seq1_state];
+            tot += dotProduct<num_states>(mutation_mat_row, &((*seq2_region.likelihood)[0]));
+            tot *= total_blength;
+        }
+        tot += seq2_region.getLH(seq1_state);
+    }
+    total_factor *= tot;
+}
+
+bool calculateSubtreeCost_R_ACGT(const SeqRegion& seq1_region, const RealNumType total_blength, const StateType seq1_state, const StateType seq2_state, RealNumType& total_factor, const ModelBase* model)
+{
+    if (seq1_region.plength_observation2root >= 0)
+    {
+        if (total_blength > 0)
+        {
+            // NHANLT NOTE: UNSURE
+            // seq1_state_evolves_seq2_state = (1) the likelihood that seq1_state evolves to seq2_state * (2) the likelihood that seq1_state unchanges from the observing position
+            // (1) = model->mutation_mat[model->row_index[seq1_state] + seq2_state] * total_blength
+            // (2) = (1.0 + model->diagonal_mut_mat[seq1_state] * seq1_region.plength_observation2node)
+            RealNumType seq1_state_evolves_seq2_state = model->mutation_mat[model->row_index[seq1_state] + seq2_state] * total_blength * (1.0 + model->diagonal_mut_mat[seq1_state] * seq1_region.plength_observation2node);
+            
+            // NHANLT NOTE: UNCLEAR
+            // consider the inverse process of the above
+            // seq2_state_evolves_seq1_state = (1) the likelihood that seq2_state evolves to seq1_state * (2) the likelihood that seq2_state unchanges from the observing position
+            // (1) = root_freqs[seq2_state] / root_freqs[seq1_state] * mutation_mat[model->row_index[seq2_state] + seq1_state] * seq1_region.plength_observation2node
+            // (2) = (1.0 + model->diagonal_mut_mat[seq2_state] * total_blength)
+            RealNumType seq2_state_evolves_seq1_state = model->freqi_freqj_qij[model->row_index[seq2_state] + seq1_state] * seq1_region.plength_observation2node * (1.0 + model->diagonal_mut_mat[seq2_state] * total_blength);
+            
+            total_factor *= seq1_state_evolves_seq2_state + seq2_state_evolves_seq1_state;
+        }
+        // NHANLT NOTE:
+        // the same as above but total_blength = 0 then we simplify the formula to save the runtime (avoid multiplying with 0)
+        else
+            total_factor *= model->freqi_freqj_qij[model->row_index[seq2_state] + seq1_state] * seq1_region.plength_observation2node;
+    }
+    // NHANLT NOTE:
+    // add the likelihood that seq1_state evoles to seq2_state = mut[seq1_state,seq2_state] * total_blength
+    else if (total_blength > 0)
+        total_factor *= model->mutation_mat[model->row_index[seq1_state] + seq2_state] * total_blength;
+    else
+        return false; // return MIN_NEGATIVE;
+
+    // no error
+    return true;
+}
+
+template <const StateType num_states>
+void calculateSubtreeCost_O_O(const SeqRegion& seq1_region, const SeqRegion& seq2_region, const RealNumType total_blength, RealNumType& total_factor, const ModelBase* model)
+{
+    if (total_blength > 0)
+    {
+      total_factor *= matrixEvolve<num_states>(&((*seq1_region.likelihood)[0]), &((*seq2_region.likelihood)[0]), model->mutation_mat, total_blength);
+    }
+    // NHANLT NOTE:
+    // the same as above but total_blength = 0 then we simplify the formula to save the runtime (avoid multiplying with 0)
+    else
+    {
+      total_factor *= dotProduct<num_states>(&((*seq1_region.likelihood)[0]), &((*seq2_region.likelihood)[0]));
+    }
+}
+
+template <const StateType num_states>
+void calculateSubtreeCost_O_RACGT(const SeqRegion& seq1_region, const SeqRegion& seq2_region, const RealNumType total_blength, const PositionType end_pos, RealNumType& total_factor, const Alignment* aln, const ModelBase* model)
+{
+    StateType seq2_state = seq2_region.type;
+    if (seq2_state == TYPE_R)
+        seq2_state = aln->ref_seq[end_pos];
+    
+    if (total_blength > 0)
+    {
+        // NHANLT NOTE:
+        // tot2: likelihood of i evolves to seq2_state
+        // tot2 = (1 + mut[seq2_state,seq2_state] * total_blength) * lh(seq1,seq2_state) + lh(seq1,i) * mut[i,seq2_state] * total_blength
+        RealNumType* transposed_mut_mat_row = model->transposed_mut_mat + model->row_index[seq2_state];
+        RealNumType tot2 = dotProduct<num_states>(&((*seq1_region.likelihood)[0]), transposed_mut_mat_row);
+        total_factor *= seq1_region.getLH(seq2_state) + total_blength * tot2;
+    }
+    // NHANLT NOTE:
+    // the same as above but total_blength = 0 then we simplify the formula to save the runtime (avoid multiplying with 0)
+    else
+        total_factor *= seq1_region.getLH(seq2_state);
+}
+
+void calculateSubtreeCost_identicalACGT(const SeqRegion& seq1_region, RealNumType& total_blength, RealNumType& lh_cost, const ModelBase* model)
+{
+    if (seq1_region.plength_observation2root >= 0)
+        total_blength += seq1_region.plength_observation2node;
+    
+    // NHANLT NOTE:
+    // the likelihood that seq1_state unchanges
+    if (total_blength > 0)
+        lh_cost += model->diagonal_mut_mat[seq1_region.type] * total_blength;
+}
+
+template <const StateType num_states>
+void calculateSubtreeCost_ACGT_O(const SeqRegion& seq1_region, const SeqRegion& seq2_region, const RealNumType total_blength, RealNumType& total_factor, const ModelBase* model)
+{
+    StateType seq1_state = seq1_region.type;
+    if (seq1_region.plength_observation2root >= 0)
+    {
+        RealNumType* transposed_mut_mat_row = model->transposed_mut_mat + model->row_index[seq1_state];
+        RealNumType* mutation_mat_row = model->mutation_mat;
+        RealNumType tot = matrixEvolveRoot<num_states>(&((*seq2_region.likelihood)[0]), seq1_state,
+          model->root_freqs, transposed_mut_mat_row, mutation_mat_row, total_blength, seq1_region.plength_observation2node);
+        // NHANLT NOTE: UNCLEAR
+        // why we need to divide tot by root_freqs[seq1_state]
+        total_factor *= (tot * model->inverse_root_freqs[seq1_state]);
+    }
+    else
+    {
+        RealNumType* mutation_mat_row = model->mutation_mat + model->row_index[seq1_state];
+        
+        // NHANLT NOTE:
+        // tot = the likelihood of seq1_state evolving to j
+        // (1 + mut[seq1_state,seq1_state] * total_blength) * lh(seq2,seq1_state) + mut[seq1_state,j] * total_blength * lh(seq2,j)
+        RealNumType tot = dotProduct<num_states>(mutation_mat_row, &((*seq2_region.likelihood)[0]));
+        tot *= total_blength;
+        tot += seq2_region.getLH(seq1_state);
+        total_factor *= tot;
+    }
+}
+
+bool calculateSubtreeCost_ACGT_RACGT(const SeqRegion& seq1_region, const SeqRegion& seq2_region, const RealNumType total_blength, const PositionType end_pos, RealNumType& total_factor, const Alignment* aln, const ModelBase* model)
+{
+    StateType seq1_state = seq1_region.type;
+    StateType seq2_state = seq2_region.type;
+    if (seq2_state == TYPE_R)
+        seq2_state = aln->ref_seq[end_pos];
+    
+    if (seq1_region.plength_observation2root >= 0)
+    {
+        if (total_blength > 0)
+        {
+            // NHANLT NOTE: UNSURE
+            // seq1_state_evolves_seq2_state = (1) the likelihood that seq1_state evolves to seq2_state * (2) the likelihood that seq1_state unchanges from the observing position
+            // (1) = model->mutation_mat[model->row_index[seq1_state] + seq2_state] * total_blength
+            // (2) = (1.0 + model->diagonal_mut_mat[seq1_state] * seq1_region.plength_observation2node)
+            RealNumType seq1_state_evolves_seq2_state = model->mutation_mat[model->row_index[seq1_state] + seq2_state] * total_blength * (1.0 + model->diagonal_mut_mat[seq1_state] * seq1_region.plength_observation2node);
+            
+            // NHANLT NOTE: UNCLEAR
+            // consider the inverse process of the above
+            // seq2_state_evolves_seq1_state = (1) the likelihood that seq2_state evolves to seq1_state * (2) the likelihood that seq2_state unchanges from the observing position
+            // (1) = root_freqs[seq2_state] / root_freqs[seq1_state] * mutation_mat[model->row_index[seq2_state] + seq1_state] * seq1_region.plength_observation2node
+            // (2) = (1.0 + model->diagonal_mut_mat[seq2_state] * total_blength)
+            RealNumType seq2_state_evolves_seq1_state = model->freqi_freqj_qij[model->row_index[seq2_state] + seq1_state] * seq1_region.plength_observation2node * (1.0 + model->diagonal_mut_mat[seq2_state] * total_blength);
+            
+            total_factor *= seq1_state_evolves_seq2_state + seq2_state_evolves_seq1_state;
+        }
+        // NHANLT NOTE:
+        // the same as above but total_blength = 0 then we simplify the formula to save the runtime (avoid multiplying with 0)
+        else
+            total_factor *= model->freqi_freqj_qij[model->row_index[seq2_state] + seq1_state] * seq1_region.plength_observation2node;
+    }
+    // NHANLT NOTE:
+    // add the likelihood that seq1_state evoles to seq2_state = mut[seq1_state,seq2_state] * total_blength
+    else if (total_blength > 0)
+        total_factor *= model->mutation_mat[model->row_index[seq1_state] + seq2_state] * total_blength;
+    else
+        return false; // return MIN_NEGATIVE;
+
+    // no error
+    return true;
+}
+
+// this implementation derives from appendProbNode
+template <const StateType num_states>
+RealNumType cmaple::Tree::calculateSubTreePlacementCost(const std::unique_ptr<SeqRegions>& parent_regions, const std::unique_ptr<SeqRegions>& child_regions, const RealNumType blength)
+{
+    // NHANLT BUG FIXED -> not sure it's the best way to due with cases where parent_regions is null
+    if (!parent_regions)
+        return MIN_NEGATIVE;
+    
+    // 55% of runtime
+    // init dummy variables
+    RealNumType lh_cost = 0;
+    PositionType pos = 0;
+    RealNumType total_factor = 1;
+    const SeqRegions& seq1_regions = *parent_regions;
+    const SeqRegions& seq2_regions = *child_regions;
+    size_t iseq1 = 0;
+    size_t iseq2 = 0;
+    const PositionType seq_length = aln->ref_seq.size();
+    
+    while (pos < seq_length)
+    {
+        PositionType end_pos;
+        RealNumType total_blength;
+        
+        // get the next shared segment in the two sequences
+        SeqRegions::getNextSharedSegment(pos, seq1_regions, seq2_regions, iseq1, iseq2, end_pos);
+        const auto* const seq1_region = &seq1_regions[iseq1];
+        const auto* const seq2_region = &seq2_regions[iseq2];
+
+        // 1. e1.type = N || e2.type = N
+        if ((seq2_region->type == TYPE_N) + (seq1_region->type == TYPE_N))
+        {
+            pos = end_pos + 1;
+            continue;
+        }
+       
+        // e1.type != N && e2.type != N
+        const DoubleState s1s2 = (DoubleState(seq1_region->type) << 8) | seq2_region->type;
+        
+        // total_blength will be here the total length from the root or from the upper node, down to the down node.
+        if (seq1_region->plength_observation2root >= 0)
+            total_blength = seq1_region->plength_observation2root + (blength >= 0 ? blength : 0);
+        else if (seq1_region->plength_observation2node >= 0)
+            total_blength = seq1_region->plength_observation2node + (blength >= 0 ? blength : 0);
+        else
+            total_blength = blength;
+            
+        if (seq2_region->plength_observation2node >= 0)
+            total_blength = (total_blength > 0 ? total_blength : 0) + seq2_region->plength_observation2node;
+        
+        
+        //assert(total_blength >= 0); // can be -1 ..
+
+        // 2.1. e1.type = R and e2.type = R
+        if (s1s2 == RR) [[likely]]
+        {
+            calculateSubtreeCost_R_R(*seq1_region, cumulative_rate, total_blength, pos, end_pos, lh_cost);
+        }
+        // 2.2. e1.type = R and e2.type = O
+        else if (s1s2 == RO)
+        {
+            calculateSubtreeCost_R_O<num_states>(*seq1_region, *seq2_region, total_blength, aln->ref_seq[end_pos], total_factor, model);
+        }
+        // 2.3. e1.type = R and e2.type = A/C/G/T
+        else if (seq1_region->type == TYPE_R)
+        {
+            if (!calculateSubtreeCost_R_ACGT(*seq1_region, total_blength, aln->ref_seq[end_pos], seq2_region->type, total_factor, model)) return MIN_NEGATIVE;
+        }
+        // 3. e1.type = O
+        // 3.1. e1.type = O and e2.type = O
+        else if (s1s2 == OO)
+        {
+            calculateSubtreeCost_O_O<num_states>(*seq1_region, *seq2_region, total_blength, total_factor, model);
+        }
+        // 3.2. e1.type = O and e2.type = R or A/C/G/T
+        else if (seq1_region->type == TYPE_O)
+        {
+            calculateSubtreeCost_O_RACGT<num_states>(*seq1_region, *seq2_region, total_blength, end_pos, total_factor, aln, model);
+        }
+        // 4. e1.type = A/C/G/T
+        // 4.1. e1.type =  e2.type
+        else if (seq1_region->type == seq2_region->type)
+        {
+            calculateSubtreeCost_identicalACGT(*seq1_region, total_blength, lh_cost, model);
+        }
+        // e1.type = A/C/G/T and e2.type = O/A/C/G/T
+        // 4.2. e1.type = A/C/G/T and e2.type = O
+        else if (seq2_region->type == TYPE_O)
+        {
+            calculateSubtreeCost_ACGT_O<num_states>(*seq1_region, *seq2_region, total_blength, total_factor, model);
+        }
+        // 4.3. e1.type = A/C/G/T and e2.type = R or A/C/G/T
+        else
+        {
+            if (!calculateSubtreeCost_ACGT_RACGT(*seq1_region, *seq2_region, total_blength, end_pos, total_factor, aln, model)) return MIN_NEGATIVE;
+        }
+         
+        // avoid underflow on total_factor
+        // approximately update lh_cost and total_factor
+        if (total_factor <= MIN_CARRY_OVER)
+        {
+            if (total_factor < MIN_POSITIVE)
+                return MIN_NEGATIVE;
+            
+            //lh_cost += log(total_factor);
+            //total_factor = 1.0;
+            total_factor *= MAX_POSITIVE;
+            lh_cost -= LOG_MAX_POSITIVE;
+        }
+        
+        // update pos
+        pos = end_pos + 1;
+    }
+    
+    return lh_cost + log(total_factor);
+}
+
+void calculateSampleCost_R_R(const SeqRegion& seq1_region, const RealNumType* const &cumulative_rate, const RealNumType blength, const PositionType pos, const PositionType end_pos, RealNumType& lh_cost)
+{
+    if (seq1_region.plength_observation2node < 0 && seq1_region.plength_observation2root < 0)
+        lh_cost += blength * (cumulative_rate[end_pos + 1] - cumulative_rate[pos]);
+    else
+    {
+        RealNumType total_blength = blength + seq1_region.plength_observation2node;
+        if (seq1_region.plength_observation2root < 0)
+            lh_cost += total_blength * (cumulative_rate[end_pos + 1] - cumulative_rate[pos]);
+        else
+            // here contribution from root frequency gets added and subtracted so it's ignored
+            lh_cost += (total_blength + seq1_region.plength_observation2root) * (cumulative_rate[end_pos + 1] - cumulative_rate[pos]);
+    }
+}
+
+template <const StateType num_states>
+void calculateSampleCost_R_O(const SeqRegion& seq1_region, const SeqRegion& seq2_region, const RealNumType blength, const StateType seq1_state, RealNumType& lh_cost, RealNumType& total_factor, const ModelBase* model)
+{
+    if (seq1_region.plength_observation2root >= 0)
+    {
+        RealNumType total_blength = seq1_region.plength_observation2root + blength;
+        
+        if (seq2_region.getLH(seq1_state) > 0.1)
+        {
+            total_blength += seq1_region.plength_observation2node;
+            
+            // here contribution from root frequency can also be also ignored
+            lh_cost += model->diagonal_mut_mat[seq1_state] * total_blength;
+        }
+        else
+        {
+            RealNumType tot = 0;
+            RealNumType* freq_j_transposed_ij_row = model->freq_j_transposed_ij + model->row_index[seq1_state];
+            RealNumType* mutation_mat_row = model->mutation_mat;
+                                
+            for (StateType i = 0; i < num_states; ++i, mutation_mat_row += num_states)
+            {
+                RealNumType tot2 = freq_j_transposed_ij_row[i] * seq1_region.plength_observation2node + ((seq1_state == i) ? model->root_freqs[i] : 0);
+                RealNumType tot3 = ((seq2_region.getLH(i) > 0.1) ? 1 : 0) + sumMutationByLh<num_states>(&(*seq2_region.likelihood)[0], mutation_mat_row);
+                
+                tot += tot2 * tot3 * total_blength;
+            }
+            
+            total_factor *= tot * model->inverse_root_freqs[seq1_state];
+        }
+    }
+    else
+    {
+        if (seq2_region.getLH(seq1_state) > 0.1)
+        {
+            if (seq1_region.plength_observation2node >= 0)
+                lh_cost += model->diagonal_mut_mat[seq1_state] * (blength + seq1_region.plength_observation2node);
+            else
+                lh_cost += model->diagonal_mut_mat[seq1_state] * blength;
+        }
+        else
+        {
+            RealNumType tot = 0;
+            RealNumType* mutation_mat_row = model->mutation_mat + model->row_index[seq1_state];
+            
+            tot += sumMutationByLh<num_states>(&(*seq2_region.likelihood)[0], mutation_mat_row);
+            
+            if (seq1_region.plength_observation2node >= 0)
+                total_factor *= tot * (blength + seq1_region.plength_observation2node);
+            else
+                total_factor *= tot * blength;
+        }
+    }
+}
+
+void calculateSampleCost_R_ACGT(const SeqRegion& seq1_region, const RealNumType blength, const StateType seq1_state, const StateType seq2_state, RealNumType& total_factor, const ModelBase* model)
+{
+    if (seq1_region.plength_observation2root >= 0)
+    {
+        // TODO: can cache model->mutation_mat[model->row_index[seq1_state] * model->diagonal_mut_mat[seq1_state]
+        // TODO: can cache  model->freqi_freqj_qij[model->row_index[seq2_state] + seq1_state] * model->diagonal_mut_mat[seq2_state]
+        RealNumType seq1_state_evolves_seq2_state = model->mutation_mat[model->row_index[seq1_state] + seq2_state] * blength * (1.0 + model->diagonal_mut_mat[seq1_state] * seq1_region.plength_observation2node);
+        
+        RealNumType seq2_state_evolves_seq1_state = model->freqi_freqj_qij[model->row_index[seq2_state] + seq1_state] * seq1_region.plength_observation2node * (1.0 + model->diagonal_mut_mat[seq2_state] * (blength + seq1_region.plength_observation2root));
+                                                                                                                                                                                    
+        total_factor *= seq1_state_evolves_seq2_state + seq2_state_evolves_seq1_state;
+    }
+    else
+    {
+        total_factor *= model->mutation_mat[model->row_index[seq1_state] + seq2_state] * (blength + (seq1_region.plength_observation2node < 0 ? 0 : seq1_region.plength_observation2node));
+    }
+}
+
+template <const StateType num_states>
+void calculateSampleCost_O_O(const SeqRegion& seq1_region, const SeqRegion& seq2_region, const RealNumType blength, RealNumType& total_factor, const ModelBase* model)
+{
+    RealNumType blength13 = blength;
+    if (seq1_region.plength_observation2node >= 0)
+    {
+        blength13 = seq1_region.plength_observation2node;
+        if (blength > 0)
+            blength13 += blength;
+    }
+    
+    RealNumType tot = 0;
+    
     RealNumType* mutation_mat_row = model->mutation_mat;
-
-    for (StateType i = 0; i < num_states; ++i, mutation_mat_row += num_states) {
-      // NHANLT NOTE: UNSURE
-      // tot2: likelihood that we can observe seq1_state elvoving from i at root
-      // (account for the fact that the observation might have occurred on the
-      // other side of the phylogeny with respect to the root) tot2 =
-      // root_freqs[seq1_state] * (1 + mut[seq1_state,seq1_state] *
-      // plength_observation2node) + root_freqs[i] * mut[i,seq1_state] *
-      // plength_observation2node
-      RealNumType tot2 = model->root_freqs[i] * transposed_mut_mat_row[i] *
-                             seq1_region.plength_observation2node +
-                         (seq1_state == i ? model->root_freqs[i] : 0);
-
-      // NHANLT NOTE:
-      // tot3: likelihood of i evolves to j
-      // tot3 = (1 + mut[i,i] * total_blength) * lh(seq2,i) + mut[i,j] *
-      // total_blength * lh(seq2,j)
-      RealNumType tot3 =
-          total_blength > 0
-              ? (total_blength *
-                 dotProduct<num_states>(mutation_mat_row,
-                                        &((*seq2_region.likelihood)[0])))
-              : 0;
-
-      // NHANLT NOTE:
-      // tot = tot2 * tot3
-      tot += tot2 * (seq2_region.getLH(i) + tot3);
-    }
-
-    // NHANLT NOTE: UNCLEAR
-    // why we need to divide tot by root_freqs[seq1_state]
-    tot *= model->inverse_root_freqs[seq1_state];
-  } else {
-    // NHANLT NOTE:
-    // (1 + mut[seq1_state,seq1_state] * total_blength) * lh(seq2,seq1_state) +
-    // mut[seq1_state,j] * total_blength * lh(seq2,j)
-    if (total_blength > 0) {
-      const RealNumType* mutation_mat_row =
-          model->mutation_mat + model->row_index[seq1_state];
-      tot += dotProduct<num_states>(mutation_mat_row,
-                                    &((*seq2_region.likelihood)[0]));
-      tot *= total_blength;
-    }
-    tot += seq2_region.getLH(seq1_state);
-  }
-  total_factor *= tot;
-}
-
-auto calculateSubtreeCost_R_ACGT(const SeqRegion& seq1_region,
-                                 const RealNumType total_blength,
-                                 const StateType seq1_state,
-                                 const StateType seq2_state,
-                                 RealNumType& total_factor,
-                                 const ModelBase* model) -> bool {
-  if (seq1_region.plength_observation2root >= 0) {
-    if (total_blength > 0) {
-      // NHANLT NOTE: UNSURE
-      // seq1_state_evolves_seq2_state = (1) the likelihood that seq1_state
-      // evolves to seq2_state * (2) the likelihood that seq1_state unchanges
-      // from the observing position (1) =
-      // model->mutation_mat[model->row_index[seq1_state] + seq2_state] *
-      // total_blength (2) = (1.0 + model->diagonal_mut_mat[seq1_state] *
-      // seq1_region.plength_observation2node)
-      RealNumType seq1_state_evolves_seq2_state =
-          model->mutation_mat[model->row_index[seq1_state] + seq2_state] *
-          total_blength *
-          (1.0 + model->diagonal_mut_mat[seq1_state] *
-                     seq1_region.plength_observation2node);
-
-      // NHANLT NOTE: UNCLEAR
-      // consider the inverse process of the above
-      // seq2_state_evolves_seq1_state = (1) the likelihood that seq2_state
-      // evolves to seq1_state * (2) the likelihood that seq2_state unchanges
-      // from the observing position (1) = root_freqs[seq2_state] /
-      // root_freqs[seq1_state] * mutation_mat[model->row_index[seq2_state] +
-      // seq1_state] * seq1_region.plength_observation2node (2) = (1.0 +
-      // model->diagonal_mut_mat[seq2_state] * total_blength)
-      RealNumType seq2_state_evolves_seq1_state =
-          model->freqi_freqj_qij[model->row_index[seq2_state] + seq1_state] *
-          seq1_region.plength_observation2node *
-          (1.0 + model->diagonal_mut_mat[seq2_state] * total_blength);
-
-      total_factor *=
-          seq1_state_evolves_seq2_state + seq2_state_evolves_seq1_state;
-    }
-    // NHANLT NOTE:
-    // the same as above but total_blength = 0 then we simplify the formula to
-    // save the runtime (avoid multiplying with 0)
-    else {
-      total_factor *=
-          model->freqi_freqj_qij[model->row_index[seq2_state] + seq1_state] *
-          seq1_region.plength_observation2node;
-    }
-  }
-  // NHANLT NOTE:
-  // add the likelihood that seq1_state evoles to seq2_state =
-  // mut[seq1_state,seq2_state] * total_blength
-  else if (total_blength > 0) {
-    total_factor *=
-        model->mutation_mat[model->row_index[seq1_state] + seq2_state] *
-        total_blength;
-  } else {
-    return false;  // return MIN_NEGATIVE;
-  }
-
-  // no error
-  return true;
-}
-
-template <const StateType num_states>
-void calculateSubtreeCost_O_O(const SeqRegion& seq1_region,
-                              const SeqRegion& seq2_region,
-                              const RealNumType total_blength,
-                              RealNumType& total_factor,
-                              const ModelBase* model) {
-  if (total_blength > 0) {
-    total_factor *= matrixEvolve<num_states>(
-        &((*seq1_region.likelihood)[0]), &((*seq2_region.likelihood)[0]),
-        model->mutation_mat, total_blength);
-  }
-  // NHANLT NOTE:
-  // the same as above but total_blength = 0 then we simplify the formula to
-  // save the runtime (avoid multiplying with 0)
-  else {
-    total_factor *= dotProduct<num_states>(&((*seq1_region.likelihood)[0]),
-                                           &((*seq2_region.likelihood)[0]));
-  }
-}
-
-template <const StateType num_states>
-void calculateSubtreeCost_O_RACGT(const SeqRegion& seq1_region,
-                                  const SeqRegion& seq2_region,
-                                  const RealNumType total_blength,
-                                  const PositionType end_pos,
-                                  RealNumType& total_factor,
-                                  const Alignment* aln,
-                                  const ModelBase* model) {
-  StateType seq2_state = seq2_region.type;
-  if (seq2_state == TYPE_R) {
-    seq2_state = aln->ref_seq[end_pos];
-  }
-
-  if (total_blength > 0) {
-    // NHANLT NOTE:
-    // tot2: likelihood of i evolves to seq2_state
-    // tot2 = (1 + mut[seq2_state,seq2_state] * total_blength) *
-    // lh(seq1,seq2_state) + lh(seq1,i) * mut[i,seq2_state] * total_blength
-    RealNumType* transposed_mut_mat_row =
-        model->transposed_mut_mat + model->row_index[seq2_state];
-    RealNumType tot2 = dotProduct<num_states>(&((*seq1_region.likelihood)[0]),
-                                              transposed_mut_mat_row);
-    total_factor *= seq1_region.getLH(seq2_state) + total_blength * tot2;
-  }
-  // NHANLT NOTE:
-  // the same as above but total_blength = 0 then we simplify the formula to
-  // save the runtime (avoid multiplying with 0)
-  else {
-    total_factor *= seq1_region.getLH(seq2_state);
-  }
-}
-
-void calculateSubtreeCost_identicalACGT(const SeqRegion& seq1_region,
-                                        RealNumType& total_blength,
-                                        RealNumType& lh_cost,
-                                        const ModelBase* model) {
-  if (seq1_region.plength_observation2root >= 0) {
-    total_blength += seq1_region.plength_observation2node;
-  }
-
-  // NHANLT NOTE:
-  // the likelihood that seq1_state unchanges
-  if (total_blength > 0) {
+                        
+    for (StateType i = 0; i < num_states; ++i, mutation_mat_row += num_states)
+    {
+        RealNumType tot2 = blength13 * sumMutationByLh<num_states>(&(*seq2_region.likelihood)[0], mutation_mat_row);
+        
+        tot += (tot2 + (seq2_region.getLH(i) > 0.1 ? 1 : 0)) * seq1_region.getLH(i);
+    }
+        
+    total_factor *= tot;
+}
+
+template <const StateType num_states>
+void calculateSampleCost_O_RACGT(const SeqRegion& seq1_region, const SeqRegion& seq2_region, const RealNumType blength, const PositionType end_pos, RealNumType& total_factor, const Alignment* aln, const ModelBase* model)
+{
+    RealNumType blength13 = blength;
+    if (seq1_region.plength_observation2node >= 0)
+    {
+        blength13 = seq1_region.plength_observation2node;
+        if (blength > 0)
+            blength13 += blength;
+    }
+    
+    StateType seq2_state = seq2_region.type;
+    if (seq2_state == TYPE_R)
+        seq2_state = aln->ref_seq[end_pos];
+    
+    RealNumType *transposed_mut_mat_row = model->transposed_mut_mat + model->row_index[seq2_state];
+    RealNumType tot2 = dotProduct<num_states>(transposed_mut_mat_row, &((*seq1_region.likelihood)[0]));
+    total_factor *= seq1_region.getLH(seq2_state) + blength13 * tot2;
+}
+
+void calculateSampleCost_identicalACGT(const SeqRegion& seq1_region, const RealNumType blength, RealNumType& lh_cost, const ModelBase* model)
+{
+    RealNumType total_blength = blength;
+    total_blength += (seq1_region.plength_observation2node < 0 ? 0 : seq1_region.plength_observation2node);
+    total_blength += (seq1_region.plength_observation2root < 0 ? 0 : seq1_region.plength_observation2root);
+
     lh_cost += model->diagonal_mut_mat[seq1_region.type] * total_blength;
-  }
-}
-
-template <const StateType num_states>
-void calculateSubtreeCost_ACGT_O(const SeqRegion& seq1_region,
-                                 const SeqRegion& seq2_region,
-                                 const RealNumType total_blength,
-                                 RealNumType& total_factor,
-                                 const ModelBase* model) {
-  StateType seq1_state = seq1_region.type;
-  if (seq1_region.plength_observation2root >= 0) {
-    RealNumType* transposed_mut_mat_row =
-        model->transposed_mut_mat + model->row_index[seq1_state];
-    RealNumType* mutation_mat_row = model->mutation_mat;
-    RealNumType tot = matrixEvolveRoot<num_states>(
-        &((*seq2_region.likelihood)[0]), seq1_state, model->root_freqs,
-        transposed_mut_mat_row, mutation_mat_row, total_blength,
-        seq1_region.plength_observation2node);
-    // NHANLT NOTE: UNCLEAR
-    // why we need to divide tot by root_freqs[seq1_state]
-    total_factor *= (tot * model->inverse_root_freqs[seq1_state]);
-  } else {
-    RealNumType* mutation_mat_row =
-        model->mutation_mat + model->row_index[seq1_state];
-
-    // NHANLT NOTE:
-    // tot = the likelihood of seq1_state evolving to j
-    // (1 + mut[seq1_state,seq1_state] * total_blength) * lh(seq2,seq1_state) +
-    // mut[seq1_state,j] * total_blength * lh(seq2,j)
-    RealNumType tot = dotProduct<num_states>(mutation_mat_row,
-                                             &((*seq2_region.likelihood)[0]));
-    tot *= total_blength;
-    tot += seq2_region.getLH(seq1_state);
-    total_factor *= tot;
-  }
-}
-
-auto calculateSubtreeCost_ACGT_RACGT(const SeqRegion& seq1_region,
-                                     const SeqRegion& seq2_region,
-                                     const RealNumType total_blength,
-                                     const PositionType end_pos,
-                                     RealNumType& total_factor,
-                                     const Alignment* aln,
-                                     const ModelBase* model) -> bool {
-  StateType seq1_state = seq1_region.type;
-  StateType seq2_state = seq2_region.type;
-  if (seq2_state == TYPE_R) {
-    seq2_state = aln->ref_seq[end_pos];
-  }
-
-  if (seq1_region.plength_observation2root >= 0) {
-    if (total_blength > 0) {
-      // NHANLT NOTE: UNSURE
-      // seq1_state_evolves_seq2_state = (1) the likelihood that seq1_state
-      // evolves to seq2_state * (2) the likelihood that seq1_state unchanges
-      // from the observing position (1) =
-      // model->mutation_mat[model->row_index[seq1_state] + seq2_state] *
-      // total_blength (2) = (1.0 + model->diagonal_mut_mat[seq1_state] *
-      // seq1_region.plength_observation2node)
-      RealNumType seq1_state_evolves_seq2_state =
-          model->mutation_mat[model->row_index[seq1_state] + seq2_state] *
-          total_blength *
-          (1.0 + model->diagonal_mut_mat[seq1_state] *
-                     seq1_region.plength_observation2node);
-
-      // NHANLT NOTE: UNCLEAR
-      // consider the inverse process of the above
-      // seq2_state_evolves_seq1_state = (1) the likelihood that seq2_state
-      // evolves to seq1_state * (2) the likelihood that seq2_state unchanges
-      // from the observing position (1) = root_freqs[seq2_state] /
-      // root_freqs[seq1_state] * mutation_mat[model->row_index[seq2_state] +
-      // seq1_state] * seq1_region.plength_observation2node (2) = (1.0 +
-      // model->diagonal_mut_mat[seq2_state] * total_blength)
-      RealNumType seq2_state_evolves_seq1_state =
-          model->freqi_freqj_qij[model->row_index[seq2_state] + seq1_state] *
-          seq1_region.plength_observation2node *
-          (1.0 + model->diagonal_mut_mat[seq2_state] * total_blength);
-
-      total_factor *=
-          seq1_state_evolves_seq2_state + seq2_state_evolves_seq1_state;
-    }
-    // NHANLT NOTE:
-    // the same as above but total_blength = 0 then we simplify the formula to
-    // save the runtime (avoid multiplying with 0)
-    else {
-      total_factor *=
-          model->freqi_freqj_qij[model->row_index[seq2_state] + seq1_state] *
-          seq1_region.plength_observation2node;
-    }
-  }
-  // NHANLT NOTE:
-  // add the likelihood that seq1_state evoles to seq2_state =
-  // mut[seq1_state,seq2_state] * total_blength
-  else if (total_blength > 0) {
-    total_factor *=
-        model->mutation_mat[model->row_index[seq1_state] + seq2_state] *
-        total_blength;
-  } else {
-    return false;  // return MIN_NEGATIVE;
-  }
-
-  // no error
-  return true;
-}
-
-// this implementation derives from appendProbNode
-template <const StateType num_states>
-auto cmaple::Tree::calculateSubTreePlacementCost(
-    const std::unique_ptr<SeqRegions>& parent_regions,
-    const std::unique_ptr<SeqRegions>& child_regions,
-    const RealNumType blength) -> RealNumType {
-  // NHANLT BUG FIXED -> not sure it's the best way to due with cases where
-  // parent_regions is null
-  if (!parent_regions) {
-    return MIN_NEGATIVE;
-  }
-
-  // 55% of runtime
-  // init dummy variables
-  RealNumType lh_cost = 0;
-  PositionType pos = 0;
-  RealNumType total_factor = 1;
-  const SeqRegions& seq1_regions = *parent_regions;
-  const SeqRegions& seq2_regions = *child_regions;
-  size_t iseq1 = 0;
-  size_t iseq2 = 0;
-  const PositionType seq_length = aln->ref_seq.size();
-
-  while (pos < seq_length) {
-    PositionType end_pos;
-    RealNumType total_blength;
-
-    // get the next shared segment in the two sequences
-    SeqRegions::getNextSharedSegment(pos, seq1_regions, seq2_regions, iseq1,
-                                     iseq2, end_pos);
-    const auto* const seq1_region = &seq1_regions[iseq1];
-    const auto* const seq2_region = &seq2_regions[iseq2];
-
-    // 1. e1.type = N || e2.type = N
-    if ((seq2_region->type == TYPE_N) + (seq1_region->type == TYPE_N)) {
-      pos = end_pos + 1;
-      continue;
-    }
-
-    // e1.type != N && e2.type != N
-    const DoubleState s1s2 =
-        (DoubleState(seq1_region->type) << 8) | seq2_region->type;
-
-    // total_blength will be here the total length from the root or from the
-    // upper node, down to the down node.
-    if (seq1_region->plength_observation2root >= 0) {
-      total_blength =
-          seq1_region->plength_observation2root + (blength >= 0 ? blength : 0);
-    } else if (seq1_region->plength_observation2node >= 0) {
-      total_blength =
-          seq1_region->plength_observation2node + (blength >= 0 ? blength : 0);
-    } else {
-      total_blength = blength;
-    }
-
-    if (seq2_region->plength_observation2node >= 0) {
-      total_blength = (total_blength > 0 ? total_blength : 0) +
-                      seq2_region->plength_observation2node;
-    }
-
-    // assert(total_blength >= 0); // can be -1 ..
-
-    // 2.1. e1.type = R and e2.type = R
-    if (s1s2 == RR) [[likely]] {
-      calculateSubtreeCost_R_R(*seq1_region, cumulative_rate, total_blength,
-                               pos, end_pos, lh_cost);
-    }
-    // 2.2. e1.type = R and e2.type = O
-    else if (s1s2 == RO) {
-      calculateSubtreeCost_R_O<num_states>(*seq1_region, *seq2_region,
-                                           total_blength, aln->ref_seq[end_pos],
-                                           total_factor, model);
-    }
-    // 2.3. e1.type = R and e2.type = A/C/G/T
-    else if (seq1_region->type == TYPE_R) {
-      if (!calculateSubtreeCost_R_ACGT(*seq1_region, total_blength,
-                                       aln->ref_seq[end_pos], seq2_region->type,
-                                       total_factor, model)) {
+}
+
+template <const StateType num_states>
+void calculateSampleCost_ACGT_O(const SeqRegion& seq1_region, const SeqRegion& seq2_region, const RealNumType blength, RealNumType& lh_cost, RealNumType& total_factor, const ModelBase* model)
+{
+    StateType seq1_state = seq1_region.type;
+    RealNumType tot = 0.0;
+    
+    if (seq1_region.plength_observation2root >= 0)
+    {
+        RealNumType blength15 = blength + seq1_region.plength_observation2root;
+        
+        if (seq2_region.getLH(seq1_state) > 0.1)
+            lh_cost += model->diagonal_mut_mat[seq1_state] * (blength15 + seq1_region.plength_observation2node);
+        else
+        {
+            RealNumType* freq_j_transposed_ij_row = model->freq_j_transposed_ij + model->row_index[seq1_state];
+            RealNumType* mutation_mat_row = model->mutation_mat;
+                                
+            for (StateType i = 0; i < num_states; ++i, mutation_mat_row += num_states)
+            {
+                RealNumType tot2 = freq_j_transposed_ij_row[i] * seq1_region.plength_observation2node + ((seq1_state == i) ? model->root_freqs[i] : 0);
+                    
+                RealNumType tot3 = sumMutationByLh<num_states>(&(*seq2_region.likelihood)[0], mutation_mat_row);
+                
+                tot += tot2 * blength15 * tot3 + (seq2_region.getLH(i) > 0.1 ? tot2 : 0);
+            }
+            
+            total_factor *= (tot * model->inverse_root_freqs[seq1_state]);
+        }
+    }
+    else
+    {
+        RealNumType tmp_blength = blength + (seq1_region.plength_observation2node < 0 ? 0 : seq1_region.plength_observation2node);
+        if (seq2_region.getLH(seq1_state) > 0.1)
+            lh_cost += model->diagonal_mut_mat[seq1_state] * tmp_blength;
+        else
+        {
+            RealNumType* mutation_mat_row = model->mutation_mat + model->row_index[seq1_state];
+            tot += sumMutationByLh<num_states>(&(*seq2_region.likelihood)[0], mutation_mat_row);
+            
+            total_factor *= tot * tmp_blength;
+        }
+    }
+}
+
+void calculateSampleCost_ACGT_RACGT(const SeqRegion& seq1_region, const SeqRegion& seq2_region, const RealNumType blength, const PositionType end_pos, RealNumType& total_factor, const Alignment* aln, const ModelBase* model)
+{
+    StateType seq1_state = seq1_region.type;
+    StateType seq2_state = seq2_region.type;
+    if (seq2_state == TYPE_R)
+        seq2_state = aln->ref_seq[end_pos];
+    
+    if (seq1_region.plength_observation2root >= 0)
+    {
+        // here we ignore contribution of non-parsimonious mutational histories
+        RealNumType seq1_state_evoloves_seq2_state = model->mutation_mat[model->row_index[seq1_state] + seq2_state] * (blength + seq1_region.plength_observation2root) * (1.0 + model->diagonal_mut_mat[seq1_state] * seq1_region.plength_observation2node);
+        
+        RealNumType seq2_state_evolves_seq1_state = model->freqi_freqj_qij[model->row_index[seq2_state] + seq1_state] * seq1_region.plength_observation2node * (1.0 + model->diagonal_mut_mat[seq2_state] * (blength + seq1_region.plength_observation2root));
+        
+        total_factor *= (seq1_state_evoloves_seq2_state + seq2_state_evolves_seq1_state);
+    }
+    else
+    {
+        RealNumType tmp_blength = ((seq1_region.plength_observation2node < 0) ? blength : blength + seq1_region.plength_observation2node);
+        
+        total_factor *= model->mutation_mat[model->row_index[seq1_state] + seq2_state] * tmp_blength;
+    }
+}
+
+// this implementation derives from appendProb
+template <const StateType num_states>
+RealNumType cmaple::Tree::calculateSamplePlacementCost(const std::unique_ptr<SeqRegions>& parent_regions, const std::unique_ptr<SeqRegions>& child_regions, const RealNumType input_blength)
+{
+    // NHANLT BUG FIXED -> not sure it's the best way to due with cases where parent_regions is null
+    if (!parent_regions)
         return MIN_NEGATIVE;
-      }
-    }
-    // 3. e1.type = O
-    // 3.1. e1.type = O and e2.type = O
-    else if (s1s2 == OO) {
-      calculateSubtreeCost_O_O<num_states>(*seq1_region, *seq2_region,
-                                           total_blength, total_factor, model);
-    }
-    // 3.2. e1.type = O and e2.type = R or A/C/G/T
-    else if (seq1_region->type == TYPE_O) {
-      calculateSubtreeCost_O_RACGT<num_states>(*seq1_region, *seq2_region,
-                                               total_blength, end_pos,
-                                               total_factor, aln, model);
-    }
-    // 4. e1.type = A/C/G/T
-    // 4.1. e1.type =  e2.type
-    else if (seq1_region->type == seq2_region->type) {
-      calculateSubtreeCost_identicalACGT(*seq1_region, total_blength, lh_cost,
-                                         model);
-    }
-    // e1.type = A/C/G/T and e2.type = O/A/C/G/T
-    // 4.2. e1.type = A/C/G/T and e2.type = O
-    else if (seq2_region->type == TYPE_O) {
-      calculateSubtreeCost_ACGT_O<num_states>(
-          *seq1_region, *seq2_region, total_blength, total_factor, model);
-    }
-    // 4.3. e1.type = A/C/G/T and e2.type = R or A/C/G/T
-    else {
-      if (!calculateSubtreeCost_ACGT_RACGT(*seq1_region, *seq2_region,
-                                           total_blength, end_pos, total_factor,
-                                           aln, model)) {
-        return MIN_NEGATIVE;
-      }
-    }
-
-    // avoid underflow on total_factor
-    // approximately update lh_cost and total_factor
-    if (total_factor <= MIN_CARRY_OVER) {
-      if (total_factor < MIN_POSITIVE) {
-        return MIN_NEGATIVE;
-      }
-
-      // lh_cost += log(total_factor);
-      // total_factor = 1.0;
-      total_factor *= MAX_POSITIVE;
-      lh_cost -= LOG_MAX_POSITIVE;
-    }
-
-    // update pos
-    pos = end_pos + 1;
-  }
-
-  return lh_cost + log(total_factor);
-}
-
-void calculateSampleCost_R_R(const SeqRegion& seq1_region,
-                             const RealNumType* const& cumulative_rate,
-                             const RealNumType blength,
-                             const PositionType pos,
-                             const PositionType end_pos,
-                             RealNumType& lh_cost) {
-  if (seq1_region.plength_observation2node < 0 &&
-      seq1_region.plength_observation2root < 0) {
-    lh_cost += blength * (cumulative_rate[end_pos + 1] - cumulative_rate[pos]);
-  } else {
-    RealNumType total_blength = blength + seq1_region.plength_observation2node;
-    if (seq1_region.plength_observation2root < 0) {
-      lh_cost +=
-          total_blength * (cumulative_rate[end_pos + 1] - cumulative_rate[pos]);
-    } else {
-      // here contribution from root frequency gets added and subtracted so it's
-      // ignored
-      lh_cost += (total_blength + seq1_region.plength_observation2root) *
-                 (cumulative_rate[end_pos + 1] - cumulative_rate[pos]);
-    }
-  }
-}
-
-template <const StateType num_states>
-void calculateSampleCost_R_O(const SeqRegion& seq1_region,
-                             const SeqRegion& seq2_region,
-                             const RealNumType blength,
-                             const StateType seq1_state,
-                             RealNumType& lh_cost,
-                             RealNumType& total_factor,
-                             const ModelBase* model) {
-  if (seq1_region.plength_observation2root >= 0) {
-    RealNumType total_blength = seq1_region.plength_observation2root + blength;
-
-    if (seq2_region.getLH(seq1_state) > 0.1) {
-      total_blength += seq1_region.plength_observation2node;
-
-      // here contribution from root frequency can also be also ignored
-      lh_cost += model->diagonal_mut_mat[seq1_state] * total_blength;
-    } else {
-      RealNumType tot = 0;
-      RealNumType* freq_j_transposed_ij_row =
-          model->freq_j_transposed_ij + model->row_index[seq1_state];
-      RealNumType* mutation_mat_row = model->mutation_mat;
-
-      for (StateType i = 0; i < num_states;
-           ++i, mutation_mat_row += num_states) {
-        RealNumType tot2 =
-            freq_j_transposed_ij_row[i] * seq1_region.plength_observation2node +
-            ((seq1_state == i) ? model->root_freqs[i] : 0);
-        RealNumType tot3 = ((seq2_region.getLH(i) > 0.1) ? 1 : 0) +
-                           sumMutationByLh<num_states>(
-                               &(*seq2_region.likelihood)[0], mutation_mat_row);
-
-        tot += tot2 * tot3 * total_blength;
-      }
-
-      total_factor *= tot * model->inverse_root_freqs[seq1_state];
-    }
-  } else {
-    if (seq2_region.getLH(seq1_state) > 0.1) {
-      if (seq1_region.plength_observation2node >= 0) {
-        lh_cost += model->diagonal_mut_mat[seq1_state] *
-                   (blength + seq1_region.plength_observation2node);
-      } else {
-        lh_cost += model->diagonal_mut_mat[seq1_state] * blength;
-      }
-    } else {
-      RealNumType tot = 0;
-      RealNumType* mutation_mat_row =
-          model->mutation_mat + model->row_index[seq1_state];
-
-      tot += sumMutationByLh<num_states>(&(*seq2_region.likelihood)[0],
-                                         mutation_mat_row);
-
-      if (seq1_region.plength_observation2node >= 0) {
-        total_factor *= tot * (blength + seq1_region.plength_observation2node);
-      } else {
-        total_factor *= tot * blength;
-      }
-    }
-  }
-}
-
-void calculateSampleCost_R_ACGT(const SeqRegion& seq1_region,
-                                const RealNumType blength,
-                                const StateType seq1_state,
-                                const StateType seq2_state,
-                                RealNumType& total_factor,
-                                const ModelBase* model) {
-  if (seq1_region.plength_observation2root >= 0) {
-    // TODO: can cache model->mutation_mat[model->row_index[seq1_state] *
-    // model->diagonal_mut_mat[seq1_state]
-    // TODO: can cache  model->freqi_freqj_qij[model->row_index[seq2_state] +
-    // seq1_state] * model->diagonal_mut_mat[seq2_state]
-    RealNumType seq1_state_evolves_seq2_state =
-        model->mutation_mat[model->row_index[seq1_state] + seq2_state] *
-        blength *
-        (1.0 + model->diagonal_mut_mat[seq1_state] *
-                   seq1_region.plength_observation2node);
-
-    RealNumType seq2_state_evolves_seq1_state =
-        model->freqi_freqj_qij[model->row_index[seq2_state] + seq1_state] *
-        seq1_region.plength_observation2node *
-        (1.0 + model->diagonal_mut_mat[seq2_state] *
-                   (blength + seq1_region.plength_observation2root));
-
-    total_factor *=
-        seq1_state_evolves_seq2_state + seq2_state_evolves_seq1_state;
-  } else {
-    total_factor *=
-        model->mutation_mat[model->row_index[seq1_state] + seq2_state] *
-        (blength + (seq1_region.plength_observation2node < 0
-                        ? 0
-                        : seq1_region.plength_observation2node));
-  }
-}
-
-template <const StateType num_states>
-void calculateSampleCost_O_O(const SeqRegion& seq1_region,
-                             const SeqRegion& seq2_region,
-                             const RealNumType blength,
-                             RealNumType& total_factor,
-                             const ModelBase* model) {
-  RealNumType blength13 = blength;
-  if (seq1_region.plength_observation2node >= 0) {
-    blength13 = seq1_region.plength_observation2node;
-    if (blength > 0) {
-      blength13 += blength;
-    }
-  }
-
-  RealNumType tot = 0;
-
-  RealNumType* mutation_mat_row = model->mutation_mat;
-
-  for (StateType i = 0; i < num_states; ++i, mutation_mat_row += num_states) {
-    RealNumType tot2 =
-        blength13 * sumMutationByLh<num_states>(&(*seq2_region.likelihood)[0],
-                                                mutation_mat_row);
-
-    tot += (tot2 + (seq2_region.getLH(i) > 0.1 ? 1 : 0)) * seq1_region.getLH(i);
-  }
-
-  total_factor *= tot;
-}
-
-template <const StateType num_states>
-void calculateSampleCost_O_RACGT(const SeqRegion& seq1_region,
-                                 const SeqRegion& seq2_region,
-                                 const RealNumType blength,
-                                 const PositionType end_pos,
-                                 RealNumType& total_factor,
-                                 const Alignment* aln,
-                                 const ModelBase* model) {
-  RealNumType blength13 = blength;
-  if (seq1_region.plength_observation2node >= 0) {
-    blength13 = seq1_region.plength_observation2node;
-    if (blength > 0) {
-      blength13 += blength;
-    }
-  }
-
-  StateType seq2_state = seq2_region.type;
-  if (seq2_state == TYPE_R) {
-    seq2_state = aln->ref_seq[end_pos];
-  }
-
-  RealNumType* transposed_mut_mat_row =
-      model->transposed_mut_mat + model->row_index[seq2_state];
-  RealNumType tot2 = dotProduct<num_states>(transposed_mut_mat_row,
-                                            &((*seq1_region.likelihood)[0]));
-  total_factor *= seq1_region.getLH(seq2_state) + blength13 * tot2;
-}
-
-void calculateSampleCost_identicalACGT(const SeqRegion& seq1_region,
-                                       const RealNumType blength,
-                                       RealNumType& lh_cost,
-                                       const ModelBase* model) {
-  RealNumType total_blength = blength;
-  total_blength += (seq1_region.plength_observation2node < 0
-                        ? 0
-                        : seq1_region.plength_observation2node);
-  total_blength += (seq1_region.plength_observation2root < 0
-                        ? 0
-                        : seq1_region.plength_observation2root);
-
-  lh_cost += model->diagonal_mut_mat[seq1_region.type] * total_blength;
-}
-
-template <const StateType num_states>
-void calculateSampleCost_ACGT_O(const SeqRegion& seq1_region,
-                                const SeqRegion& seq2_region,
-                                const RealNumType blength,
-                                RealNumType& lh_cost,
-                                RealNumType& total_factor,
-                                const ModelBase* model) {
-  StateType seq1_state = seq1_region.type;
-  RealNumType tot = 0.0;
-
-  if (seq1_region.plength_observation2root >= 0) {
-    RealNumType blength15 = blength + seq1_region.plength_observation2root;
-
-    if (seq2_region.getLH(seq1_state) > 0.1) {
-      lh_cost += model->diagonal_mut_mat[seq1_state] *
-                 (blength15 + seq1_region.plength_observation2node);
-    } else {
-      RealNumType* freq_j_transposed_ij_row =
-          model->freq_j_transposed_ij + model->row_index[seq1_state];
-      RealNumType* mutation_mat_row = model->mutation_mat;
-
-      for (StateType i = 0; i < num_states;
-           ++i, mutation_mat_row += num_states) {
-        RealNumType tot2 =
-            freq_j_transposed_ij_row[i] * seq1_region.plength_observation2node +
-            ((seq1_state == i) ? model->root_freqs[i] : 0);
-
-        RealNumType tot3 = sumMutationByLh<num_states>(
-            &(*seq2_region.likelihood)[0], mutation_mat_row);
-
-        tot +=
-            tot2 * blength15 * tot3 + (seq2_region.getLH(i) > 0.1 ? tot2 : 0);
-      }
-
-      total_factor *= (tot * model->inverse_root_freqs[seq1_state]);
-    }
-  } else {
-    RealNumType tmp_blength =
-        blength + (seq1_region.plength_observation2node < 0
-                       ? 0
-                       : seq1_region.plength_observation2node);
-    if (seq2_region.getLH(seq1_state) > 0.1) {
-      lh_cost += model->diagonal_mut_mat[seq1_state] * tmp_blength;
-    } else {
-      RealNumType* mutation_mat_row =
-          model->mutation_mat + model->row_index[seq1_state];
-      tot += sumMutationByLh<num_states>(&(*seq2_region.likelihood)[0],
-                                         mutation_mat_row);
-
-      total_factor *= tot * tmp_blength;
-    }
-  }
-}
-
-void calculateSampleCost_ACGT_RACGT(const SeqRegion& seq1_region,
-                                    const SeqRegion& seq2_region,
-                                    const RealNumType blength,
-                                    const PositionType end_pos,
-                                    RealNumType& total_factor,
-                                    const Alignment* aln,
-                                    const ModelBase* model) {
-  StateType seq1_state = seq1_region.type;
-  StateType seq2_state = seq2_region.type;
-  if (seq2_state == TYPE_R) {
-    seq2_state = aln->ref_seq[end_pos];
-  }
-
-  if (seq1_region.plength_observation2root >= 0) {
-    // here we ignore contribution of non-parsimonious mutational histories
-    RealNumType seq1_state_evoloves_seq2_state =
-        model->mutation_mat[model->row_index[seq1_state] + seq2_state] *
-        (blength + seq1_region.plength_observation2root) *
-        (1.0 + model->diagonal_mut_mat[seq1_state] *
-                   seq1_region.plength_observation2node);
-
-    RealNumType seq2_state_evolves_seq1_state =
-        model->freqi_freqj_qij[model->row_index[seq2_state] + seq1_state] *
-        seq1_region.plength_observation2node *
-        (1.0 + model->diagonal_mut_mat[seq2_state] *
-                   (blength + seq1_region.plength_observation2root));
-
-    total_factor *=
-        (seq1_state_evoloves_seq2_state + seq2_state_evolves_seq1_state);
-  } else {
-    RealNumType tmp_blength =
-        ((seq1_region.plength_observation2node < 0)
-             ? blength
-             : blength + seq1_region.plength_observation2node);
-
-    total_factor *=
-        model->mutation_mat[model->row_index[seq1_state] + seq2_state] *
-        tmp_blength;
-  }
-}
-
-// this implementation derives from appendProb
-template <const StateType num_states>
-auto cmaple::Tree::calculateSamplePlacementCost(
-    const std::unique_ptr<SeqRegions>& parent_regions,
-    const std::unique_ptr<SeqRegions>& child_regions,
-    const RealNumType input_blength) -> RealNumType {
-  // NHANLT BUG FIXED -> not sure it's the best way to due with cases where
-  // parent_regions is null
-  if (!parent_regions) {
-    return MIN_NEGATIVE;
-  }
-
-  // 10% of total runtime
-  // init dummy variables
-  RealNumType lh_cost = 0;
-  PositionType pos = 0;
-  RealNumType total_factor = 1;
-  const SeqRegions& seq1_regions = *parent_regions;
-  const SeqRegions& seq2_regions = *child_regions;
-  size_t iseq1 = 0;
-  size_t iseq2 = 0;
-  RealNumType blength = input_blength;
-  if (blength < 0) {
-    blength = 0;
-  }
-  const PositionType seq_length = aln->ref_seq.size();
-
-  while (pos < seq_length) {
-    PositionType end_pos;
-    RealNumType total_blength = blength;
-
-    // get the next shared segment in the two sequences
-    SeqRegions::getNextSharedSegment(pos, seq1_regions, seq2_regions, iseq1,
-                                     iseq2, end_pos);
-    const auto* seq1_region = &seq1_regions[iseq1];
-    const auto* seq2_region = &seq2_regions[iseq2];
-
-    // 1. e1.type = N || e2.type = N
-    if ((seq2_region->type == TYPE_N) + (seq1_region->type == TYPE_N)) {
-      pos = end_pos + 1;
-      continue;
-    }
-
-    // e1.type != N && e2.type != N
-    // A,C,G,T
-    // R -> same as the reference
-    // N -> gaps
-    // O -> vector of 4 probability to observe A, C, G, T
-    const DoubleState s1s2 =
-        (DoubleState(seq1_region->type) << 8) | seq2_region->type;
-
-    // 2. e1.type = R
-    // 2.1. e1.type = R and e2.type = R
-    if (s1s2 == RR) [[likely]] {
-      calculateSampleCost_R_R(*seq1_region, cumulative_rate, blength, pos,
-                              end_pos, lh_cost);
-    }
-    // 2.2. e1.type = R and e2.type = O
-    else if (s1s2 == RO) {
-      calculateSampleCost_R_O<num_states>(*seq1_region, *seq2_region, blength,
-                                          aln->ref_seq[end_pos], lh_cost,
-                                          total_factor, model);
-    }
-    // 2.3. e1.type = R and e2.type = A/C/G/T
-    else if (seq1_region->type == TYPE_R) {
-      calculateSampleCost_R_ACGT(*seq1_region, blength, aln->ref_seq[end_pos],
-                                 seq2_region->type, total_factor, model);
-    }
-    // 3. e1.type = O
-    // 3.1. e1.type = O and e2.type = O
-    else if (s1s2 == OO) {
-      calculateSampleCost_O_O<num_states>(*seq1_region, *seq2_region, blength,
-                                          total_factor, model);
-    }
-    // 3.2. e1.type = O and e2.type = R or A/C/G/T
-    else if (seq1_region->type == TYPE_O) {
-      calculateSampleCost_O_RACGT<num_states>(*seq1_region, *seq2_region,
-                                              blength, end_pos, total_factor,
-                                              aln, model);
-    }
-    // 4. e1.type = A/C/G/T
-    // 4.1. e1.type =  e2.type
-    else if (seq1_region->type == seq2_region->type) {
-      calculateSampleCost_identicalACGT(*seq1_region, blength, lh_cost, model);
-    }
-    // e1.type = A/C/G/T and e2.type = O/A/C/G/T
-    // 4.2. e1.type = A/C/G/T and e2.type = O
-    else if (seq2_region->type == TYPE_O) {
-      calculateSampleCost_ACGT_O<num_states>(
-          *seq1_region, *seq2_region, blength, lh_cost, total_factor, model);
-    }
-    // 4.3. e1.type = A/C/G/T and e2.type = R or A/C/G/T
-    else {
-      calculateSampleCost_ACGT_RACGT(*seq1_region, *seq2_region, blength,
-                                     end_pos, total_factor, aln, model);
-    }
-
-    // avoid underflow on total_factor
-    // approximately update lh_cost and total_factor
-    if (total_factor <= MIN_CARRY_OVER) {
-      if (total_factor < MIN_POSITIVE) {
-        return MIN_NEGATIVE;
-      }
-
-      // lh_cost += log(total_factor);
-      // total_factor = 1.0;
-      total_factor *= MAX_POSITIVE;
-      lh_cost -= LOG_MAX_POSITIVE;
-    }
-
-    // update pos
-    pos = end_pos + 1;
-  }
-
-  return lh_cost + log(total_factor);
-}
-
-template <const StateType num_states>
-void cmaple::Tree::updateZeroBlength(const Index index,
-                                     PhyloNode& node,
-                                     std::stack<Index>& node_stack) {
-  // get the top node in the phylo-node
-  /*Node* top_node = node->getTopNode();
-  ASSERT(top_node);
-  SeqRegions* upper_left_right_regions =
-  top_node->neighbor->getPartialLhAtNode(aln, model, threshold_prob);
-  SeqRegions* lower_regions = top_node->getPartialLhAtNode(aln, model,
-  threshold_prob);*/
-  const NumSeqsType node_vec_index = index.getVectorIndex();
-  const Index parent_index = node.getNeighborIndex(TOP);
-  PhyloNode& parent_node = nodes[parent_index.getVectorIndex()];
-  const std::unique_ptr<SeqRegions>& upper_left_right_regions =
-      parent_node.getPartialLh(parent_index.getMiniIndex());
-  const std::unique_ptr<SeqRegions>& lower_regions = node.getPartialLh(TOP);
-
-  RealNumType best_lh = calculateSamplePlacementCost<num_states>(
-      upper_left_right_regions, lower_regions, default_blength);
-  RealNumType best_length = default_blength;
-
-  // try shorter lengths
-  bool found_new_best_length = tryShorterNewBranch<
-      &cmaple::Tree::calculateSamplePlacementCost<num_states>>(
-      upper_left_right_regions, lower_regions, best_length, best_lh,
-      min_blength);
-
-  // try longer lengths
-  if (!found_new_best_length) {
-    tryLongerNewBranch<&cmaple::Tree::calculateSamplePlacementCost<num_states>>(
-        upper_left_right_regions, lower_regions, best_length, best_lh,
-        max_blength);
-  }
-
-  // update best_length
-  /*top_node->length = best_length;
-  top_node->neighbor->length = best_length;*/
-  node.setUpperLength(best_length);
-
-  // add current node and its parent to node_stack to for updating partials
-  // further from these nodes
-  /*top_node->outdated = true;
-  top_node->neighbor->getTopNode()->outdated = true;
-  node_stack.push(top_node);
-  node_stack.push(top_node->neighbor);*/
-  node.setOutdated(true);
-  parent_node.setOutdated(true);
-  node_stack.push(Index(node_vec_index, TOP));
-  node_stack.push(parent_index);
-}
-
-std::unique_ptr<SeqRegions>& cmaple::Tree::getPartialLhAtNode(
-    const Index index) {
-  // may need assert(index.getVectorIndex() < nodes.size());
-  return nodes[index.getVectorIndex()].getPartialLh(index.getMiniIndex());
-}
-
-template <const StateType num_states>
-void cmaple::Tree::updateLowerLh(RealNumType& total_lh,
-                                 std::unique_ptr<SeqRegions>& new_lower_lh,
-                                 PhyloNode& node,
-                                 const std::unique_ptr<SeqRegions>& lower_lh_1,
-                                 const std::unique_ptr<SeqRegions>& lower_lh_2,
-                                 const Index neighbor_1_index,
-                                 PhyloNode& neighbor_1,
-                                 const Index neighbor_2_index,
-                                 PhyloNode& neighbor_2,
-                                 const PositionType& seq_length) {
-  lower_lh_1->mergeTwoLowers<num_states>(
-      new_lower_lh, neighbor_1.getUpperLength(), *lower_lh_2,
-      neighbor_2.getUpperLength(), aln, model, cumulative_rate,
-      params->threshold_prob);
-
-  // NHANLT: LOGS FOR DEBUGGING
-  /*if (params->debug)
-      std::cout << "new_lower_lh " << new_lower_lh->size() << std::endl;*/
-
-  // if new_lower_lh is NULL -> we need to update the branch lengths connecting
-  // the current node to its children
-  if (!new_lower_lh) {
-    if (neighbor_1.getUpperLength() <= 0)  // next_node_1->length <= 0)
-    {
-      stack<Index> node_stack;
-      // NHANLT: note different from original maple
-      // updateBLen(nodeList,node,mutMatrix) -> the below codes update from
-      // next_node_1 instead of top_node
-      updateZeroBlength<num_states>(
-          neighbor_1_index, neighbor_1,
-          node_stack);  // next_node_1->neighbor, node_stack,
-                        // params->threshold_prob);
-      updatePartialLh<num_states>(node_stack);
-    } else if (neighbor_2.getUpperLength() <= 0)  // next_node_2->length <= 0)
-    {
-      stack<Index> node_stack;
-      updateZeroBlength<num_states>(
-          neighbor_2_index, neighbor_2,
-          node_stack);  // updateZeroBlength<num_states>(next_node_2->neighbor,
-                        // node_stack, params->threshold_prob);
-      updatePartialLh<num_states>(node_stack);
-    } else {
-      throw std::logic_error(
-          "Strange, branch lengths > 0 but inconsistent "
-          "lower lh creation in refreshAllLowerLhs()");
-    }
-
-  }
-  // otherwise, everything is good -> update the lower lh of the current node
-  else {
-    node.setPartialLh(TOP, std::move(new_lower_lh));
-  }
-}
-
-template <const StateType num_states>
-void cmaple::Tree::updateLowerLhAvoidUsingUpperLRLh(
-    RealNumType& total_lh,
-    std::unique_ptr<SeqRegions>& new_lower_lh,
-    PhyloNode& node,
-    const std::unique_ptr<SeqRegions>& lower_lh_1,
-    const std::unique_ptr<SeqRegions>& lower_lh_2,
-    const Index neighbor_1_index,
-    PhyloNode& neighbor_1,
-    const Index neighbor_2_index,
-    PhyloNode& neighbor_2,
-    const PositionType& seq_length) {
-  lower_lh_1->mergeTwoLowers<num_states>(
-      new_lower_lh, neighbor_1.getUpperLength(), *lower_lh_2,
-      neighbor_2.getUpperLength(), aln, model, cumulative_rate,
-      params->threshold_prob);
-
-  // if new_lower_lh is NULL -> we need to update the branch lengths connecting
-  // the current node to its children
-  if (!new_lower_lh) {
-    if (cmaple::verbose_mode >= cmaple::VB_DEBUG) {
-      std::cout << "Set a zero branch length to the minmimum branch length " +
-                       convertDoubleToString(min_blength) +
-                       " to avoid computation error."
-                << std::endl;
-    }
-
-    // set zero-length to the min_blength
-    if (neighbor_1.getUpperLength() <= 0) {  // next_node_1->length <= 0)
-      neighbor_1.setUpperLength(min_blength);
-    } else if (neighbor_2.getUpperLength() <= 0) {  // next_node_2->length <= 0)
-      neighbor_2.setUpperLength(min_blength);
-    } else {
-      throw std::logic_error(
-          "Strange, branch lengths > 0 but inconsistent "
-          "lower lh creation in refreshAllLowerLhs()");
-    }
-
-    // recompute lower_lh
-    lower_lh_1->mergeTwoLowers<num_states>(
-        node.getPartialLh(TOP), neighbor_1.getUpperLength(), *lower_lh_2,
-        neighbor_2.getUpperLength(), aln, model, cumulative_rate,
-        params->threshold_prob);
-
-  }
-  // otherwise, everything is good -> update the lower lh of the current node
-  else {
-    node.setPartialLh(TOP, std::move(new_lower_lh));
-  }
-}
-
-template <const StateType num_states>
-void cmaple::Tree::computeLhContribution(
-    RealNumType& total_lh,
-    std::unique_ptr<SeqRegions>& new_lower_lh,
-    PhyloNode& node,
-    const std::unique_ptr<SeqRegions>& lower_lh_1,
-    const std::unique_ptr<SeqRegions>& lower_lh_2,
-    const Index neighbor_1_index,
-    PhyloNode& neighbor_1,
-    const Index neighbor_2_index,
-    PhyloNode& neighbor_2,
-    const PositionType& seq_length) {
-  RealNumType lh_contribution = lower_lh_1->mergeTwoLowers<num_states>(
-      new_lower_lh, neighbor_1.getUpperLength(), *lower_lh_2,
-      neighbor_2.getUpperLength(), aln, model, cumulative_rate,
-      params->threshold_prob, true);
-  total_lh += lh_contribution;
-
-  // record the likelihood contribution at this node
-  // if likelihood contribution of this node has not yet existed -> add a new
-  // one
-  if (node.getNodelhIndex() == 0) {
-    node_lhs.emplace_back(lh_contribution);
-    node.setNodeLhIndex(node_lhs.size() - 1);
-  }
-  // otherwise, update it
-  else {
-    node_lhs[node.getNodelhIndex()].setLhContribution(lh_contribution);
-  }
-
-  // if new_lower_lh is NULL
-  // ASSERT(params.has_value());
-  ASSERT(params);
-  if (!new_lower_lh) {
-    throw std::logic_error(
-        "Strange, inconsistent lower genome list creation in "
-        "calculateTreeLh(); old list, and children lists");
-    // otherwise, everything is good -> update the lower lh of the current
-    // node
-  } else if (cmaple::verbose_mode >= cmaple::VB_DEBUG &&
-             new_lower_lh->areDiffFrom(node.getPartialLh(TOP), seq_length,
-                                       num_states, *params)) {
-    outWarning(
-        "Strange, while calculating tree likelihood encountered "
-        "non-updated lower likelihood!");
-  }
-}
-
-template <void (cmaple::Tree::*task)(RealNumType&,
-                                     std::unique_ptr<SeqRegions>&,
-                                     PhyloNode&,
-                                     const std::unique_ptr<SeqRegions>&,
-                                     const std::unique_ptr<SeqRegions>&,
-                                     const Index,
-                                     PhyloNode&,
-                                     const Index,
-                                     PhyloNode&,
-                                     const PositionType&)>
-auto cmaple::Tree::performDFS() -> RealNumType {
-  // dummy variables
-  RealNumType total_lh = 0;
-  const PositionType seq_length = aln->ref_seq.size();
-
-  // start from root
-  Index node_index = Index(root_vector_index, TOP);
-  Index last_node_index;
-
-  // traverse to the deepest tip, calculate the likelihoods upward from the tips
-  while (node_index.getMiniIndex() != UNDEFINED)  // node)
-  {
-    PhyloNode& node = nodes[node_index.getVectorIndex()];
-    // we reach a top node by a downward traversing
-    if (node_index.getMiniIndex() == TOP)  // node->is_top)
-    {
-      // if the current node is a leaf -> we reach the deepest tip -> traversing
-      // upward to calculate the lh of its parent
-      if (!node.isInternal())  // node->isLeave())
-      {
-        /*last_node = node;
-         node = node->neighbor;*/
-        last_node_index = node_index;
-        node_index = node.getNeighborIndex(TOP);
-      }
-      // otherwise, keep traversing downward to find the deepest tip
-      else {
-        // node = node->next->neighbor;
-        node_index = node.getNeighborIndex(RIGHT);
-      }
-    }
-    // we reach the current node by an upward traversing from its children
-    else {
-      // if we reach the current node by an upward traversing from its first
-      // children -> traversing downward to its second children
-      if (node.getNeighborIndex(RIGHT) ==
-          last_node_index)  // node->getTopNode()->next->neighbor == last_node)
-      {
-        // node = node->getTopNode()->next->next->neighbor;
-        node_index = node.getNeighborIndex(LEFT);
-      }
-      // otherwise, all children of the current node are updated -> update the
-      // lower lh of the current node
-      else {
-        // calculate the new lower lh of the current node from its children
-        /*Node* top_node = node->getTopNode();
-         Node* next_node_1 = top_node->next;
-         Node* next_node_2 = next_node_1->next;*/
-        Index neighbor_1_index = node.getNeighborIndex(RIGHT);
-        Index neighbor_2_index = node.getNeighborIndex(LEFT);
-        PhyloNode& neighbor_1 = nodes[neighbor_1_index.getVectorIndex()];
-        PhyloNode& neighbor_2 = nodes[neighbor_2_index.getVectorIndex()];
-
-        std::unique_ptr<SeqRegions> new_lower_lh = nullptr;
-        const std::unique_ptr<SeqRegions>& lower_lh_1 = neighbor_1.getPartialLh(
-            TOP);  // next_node_1->neighbor->getPartialLhAtNode(aln,
-                   // model, params->threshold_prob);
-        const std::unique_ptr<SeqRegions>& lower_lh_2 = neighbor_2.getPartialLh(
-            TOP);  // next_node_2->neighbor->getPartialLhAtNode(aln,
-                   // model, params->threshold_prob);
-        // lower_lh_1->mergeTwoLowers<num_states>(new_lower_lh,
-        // next_node_1->length, *lower_lh_2, next_node_2->length, aln, model,
-        // params->threshold_prob);
-
-        (this->*task)(total_lh, new_lower_lh, node, lower_lh_1, lower_lh_2,
-                      neighbor_1_index, neighbor_1, neighbor_2_index,
-                      neighbor_2, seq_length);
-
-        last_node_index = Index(node_index.getVectorIndex(), TOP);
-        node_index = node.getNeighborIndex(TOP);
-      }
-    }
-  }
-
-  return total_lh;
-}
-
-template <const StateType num_states>
-void cmaple::Tree::calculate_aRLT(const bool allow_replacing_ML_tree) {
-  // set all nodes outdated
-  resetSPRFlags(false, true, true);
-
-  // reseve space for node_lhs
-  node_lhs.reserve(nodes.size() * 0.5);
-
-  // compute the likelihood at root
-  RealNumType lh_at_root =
-      nodes[root_vector_index]
-          .getPartialLh(TOP)
-          ->computeAbsoluteLhAtRoot<num_states>(model, cumulative_base);
-
-  // LT1 = tree_total_lh = likelihood at root + total likelihood contribution at
-  // all internal nodes
-  RealNumType tree_total_lh =
-      lh_at_root +
-      performDFS<&cmaple::Tree::computeLhContribution<num_states>>();
-
-  // traverse tree to calculate aLRT-SH for each internal branch
-  PhyloNode& root = nodes[root_vector_index];
-  std::stack<Index> node_stack;
-  if (root.isInternal()) {
-    node_stack.push(root.getNeighborIndex(RIGHT));
-    node_stack.push(root.getNeighborIndex(LEFT));
-  }
-
-  while (!node_stack.empty()) {
-    const Index node_index = node_stack.top();
-    node_stack.pop();
-    const NumSeqsType node_vec = node_index.getVectorIndex();
-    PhyloNode& node = nodes[node_vec];
-
-    // only consider internal branches
-    if (node.isInternal() && node.isOutdated()) {
-      node.setOutdated(false);
-
-      const Index child_1_index = node.getNeighborIndex(RIGHT);
-      const Index child_2_index = node.getNeighborIndex(LEFT);
-
-      // NHANLT: Debug aLRT
-      /* if (child_1_index.getVectorIndex() == 3186 ||
-         child_1_index.getVectorIndex() == 2841) std::cout << "Update" <<
-         std::endl;*/
-
-      // add its children into node_stack for further traversal
-      node_stack.push(child_1_index);
-      node_stack.push(child_2_index);
-
-      // only compute the aLRT for internal non-zero branches
-      if (node.getUpperLength() > 0) {
-        // show the likelihood contribution at this branch/node
-        // std::cout << "Lh contribution of node (node_vec) " << node_vec << " :
-        // " << node_lhs[node.getNodelhIndex()].lh_contribution_ << std::endl;
-
-        // caculate aLRT
-        PhyloNode& child_1 = nodes[child_1_index.getVectorIndex()];
-        PhyloNode& child_2 = nodes[child_2_index.getVectorIndex()];
-        const Index parent_index = node.getNeighborIndex(TOP);
-        PhyloNode& parent = nodes[parent_index.getVectorIndex()];
-        const Index sibling_index =
-            parent.getNeighborIndex(parent_index.getFlipMiniIndex());
-        PhyloNode& sibling = nodes[sibling_index.getVectorIndex()];
-
-        // compute the likelihood differences between each nni neighbor and the
-        // current tree
-        RealNumType neighbor_2_lh_diff = 0, neighbor_3_lh_diff = 0;
-        // if calculateNNILh return false => the current tree was replaced by a
-        // newly found ML tree
-        if (!calculateNNILh<num_states>(
-                node_stack, neighbor_2_lh_diff, node, child_1, child_2, sibling,
-                parent, parent_index, lh_at_root, allow_replacing_ML_tree)) {
-          tree_total_lh += neighbor_2_lh_diff;
-          continue;
-        }
-        // if calculateNNILh return false => the current tree was replaced by a
-        // newly found ML tree
-        if (!calculateNNILh<num_states>(
-                node_stack, neighbor_3_lh_diff, node, child_2, child_1, sibling,
-                parent, parent_index, lh_at_root, allow_replacing_ML_tree)) {
-          tree_total_lh += neighbor_3_lh_diff;
-          continue;
-        }
-
-        // record neighbor_2_lh_diff, neighbor_2_lh_diff
-        NodeLh& node_lh = node_lhs[node.getNodelhIndex()];
-        node_lh.setLhDiff2(neighbor_2_lh_diff);
-        node_lh.setLhDiff3(neighbor_3_lh_diff);
-      }
-      // return zero for zero-length internal branches
-      else {
-        NodeLh& node_lh = node_lhs[node.getNodelhIndex()];
-        node_lh.setLhDiff2(0);
-        node_lh.setLhDiff3(0);
-      }
-    }
-  }
-
-  // std::cout << std::setprecision(20) << "Expected tree_total_lh: " <<
-  // tree_total_lh << std::endl;
-}
-
-template <const StateType num_states>
-void cmaple::Tree::calSiteLhDiffRoot(
-    std::vector<RealNumType>& site_lh_diff,
-    std::vector<RealNumType>& site_lh_root_diff,
-    const std::vector<RealNumType>& site_lh_root,
-    std::unique_ptr<SeqRegions>& parent_new_lower_lh,
-    const RealNumType& child_2_new_blength,
-    PhyloNode& current_node,
-    PhyloNode& child_1,
-    PhyloNode& child_2,
-    PhyloNode& sibling,
-    PhyloNode& parent,
-    const Index parent_index) {
-  const RealNumType threshold_prob = params->threshold_prob;
-  const RealNumType child_1_blength =
-      child_1.getUpperLength();  // ~new_branch_length
-  const std::unique_ptr<SeqRegions>& child_1_lower_regions =
-      child_1.getPartialLh(TOP);  // ~subtree_regions
-  const std::unique_ptr<SeqRegions>& sibling_lower_lh =
-      sibling.getPartialLh(TOP);
-  const std::unique_ptr<SeqRegions>& child_2_lower_lh =
-      child_2.getPartialLh(TOP);
-  std::unique_ptr<SeqRegions> new_parent_new_lower_lh = nullptr;
-  std::unique_ptr<SeqRegions> tmp_lower_lh = nullptr;
-  const PositionType seq_length = aln->ref_seq.size();
-  std::vector<RealNumType> site_lh_diff_old(seq_length, 0);
-
-  // 2. estimate x ~ the length of the new branch connecting the parent and the
-  // new_parent nodes
-  RealNumType parent_new_blength = default_blength;
-  // merge 2 lower vector into one
-  // NHANLT: avoid null
-  if (!parent_new_lower_lh) {
-    std::fill(site_lh_diff.begin(), site_lh_diff.end(), MIN_NEGATIVE);
-    return;
-  }
-  RealNumType best_parent_lh = parent_new_lower_lh->mergeTwoLowers<num_states>(
-      new_parent_new_lower_lh, parent_new_blength, *child_1_lower_regions,
-      child_1_blength, aln, model, cumulative_rate, threshold_prob, true);
-  best_parent_lh +=
-      new_parent_new_lower_lh->computeAbsoluteLhAtRoot<num_states>(
-          model, cumulative_base);
-  // Try shorter branch lengths at root
-  tryShorterBranchAtRoot<num_states>(
-      child_1_lower_regions, parent_new_lower_lh, new_parent_new_lower_lh,
-      parent_new_blength, best_parent_lh, child_1_blength);
-
-  // 3. estimate the length of the new branch connecting child_1 to the
-  // new_parent node
-  RealNumType child_1_new_blength = child_1_blength;
-  estimateLengthNewBranchAtRoot<num_states>(
-      child_1_lower_regions, parent_new_lower_lh, new_parent_new_lower_lh,
-      child_1_new_blength, best_parent_lh, parent_new_blength,
-      double_min_blength, child_1_blength <= 0);
-
-  // 4. compute the new lower_lh of the new_parent node
-  parent_new_lower_lh->mergeTwoLowers<num_states>(
-      new_parent_new_lower_lh, parent_new_blength, *child_1_lower_regions,
-      child_1_new_blength, aln, model, cumulative_rate, threshold_prob, false);
-
-  // 5. compute the new upper_left/right lh for the parent and the new parent
-  // nodes 5.1. for the new parent node
-  std::unique_ptr<SeqRegions> new_parent_new_upper_lr_1 = nullptr;
-  child_1_lower_regions->computeTotalLhAtRoot<num_states>(
-      new_parent_new_upper_lr_1, model, child_1_new_blength);
-  std::unique_ptr<SeqRegions> new_parent_new_upper_lr_2 = nullptr;
-  parent_new_lower_lh->computeTotalLhAtRoot<num_states>(
-      new_parent_new_upper_lr_2, model, parent_new_blength);
-  // 5.2. for the parent node
-  // NHANLT: avoid null
-  if (!new_parent_new_upper_lr_1) {
-    std::fill(site_lh_diff.begin(), site_lh_diff.end(), MIN_NEGATIVE);
-    return;
-  }
-  std::unique_ptr<SeqRegions> parent_new_upper_lr_1 = nullptr;
-  new_parent_new_upper_lr_1->mergeUpperLower<num_states>(
-      parent_new_upper_lr_1, parent_new_blength, *sibling_lower_lh,
-      sibling.getUpperLength(), aln, model, threshold_prob);
-  std::unique_ptr<SeqRegions> parent_new_upper_lr_2 = nullptr;
-  new_parent_new_upper_lr_1->mergeUpperLower<num_states>(
-      parent_new_upper_lr_2, parent_new_blength, *child_2_lower_lh,
-      child_2_new_blength, aln, model, threshold_prob);
-
-  // 6. re-optimize the lengths of the upper branches of
-  // 6.1. child_2
-  const RealNumType child_2_best_blength =
-      estimateBranchLengthWithCheck<num_states>(
-          parent_new_upper_lr_1, child_2_lower_lh, child_2_new_blength);
-  // 6.2. sibling
-  const RealNumType sibling_best_blength =
-      estimateBranchLengthWithCheck<num_states>(
-          parent_new_upper_lr_2, sibling_lower_lh, sibling.getUpperLength());
-  // 6.3. parent
-  const RealNumType parent_best_blength =
-      estimateBranchLengthWithCheck<num_states>(
-          new_parent_new_upper_lr_1, parent_new_lower_lh, parent_new_blength);
-  // 6.4. child_1
-  const RealNumType child_1_best_blength =
-      estimateBranchLengthWithCheck<num_states>(new_parent_new_upper_lr_2,
-                                                child_1_lower_regions,
-                                                child_1_new_blength);
-
-  // 7. caculate the likelihood contribution changed at
-  // 7.1. the parent node
-  child_2_lower_lh->calculateSiteLhContributions<num_states>(
-      site_lh_diff, parent_new_lower_lh, child_2_best_blength,
-      *sibling_lower_lh, sibling_best_blength, aln, model, cumulative_rate,
-      threshold_prob);
-  child_2_lower_lh->calculateSiteLhContributions<num_states>(
-      site_lh_diff_old, tmp_lower_lh, child_2.getUpperLength(),
-      *child_1_lower_regions, child_1.getUpperLength(), aln, model,
-      cumulative_rate, threshold_prob);
-  // 7.2. the new_parent node
-  // NHANLT: avoid null
-  if (!parent_new_lower_lh) {
-    std::fill(site_lh_diff.begin(), site_lh_diff.end(), MIN_NEGATIVE);
-    return;
-  }
-  parent_new_lower_lh->calculateSiteLhContributions<num_states>(
-      site_lh_diff, new_parent_new_lower_lh, parent_best_blength,
-      *child_1_lower_regions, child_1_best_blength, aln, model, cumulative_rate,
-      threshold_prob);
-  current_node.getPartialLh(TOP)->calculateSiteLhContributions<num_states>(
-      site_lh_diff_old, tmp_lower_lh, current_node.getUpperLength(),
-      *sibling_lower_lh, sibling.getUpperLength(), aln, model, cumulative_rate,
-      threshold_prob);
-  // 7.3 the absolute likelihood at root
-  new_parent_new_lower_lh->computeSiteLhAtRoot<num_states>(
-      site_lh_root_diff, model, cumulative_base);
-  // update site_lh_root_diff
-  for (PositionType j = 0; j < seq_length; ++j) {
-    site_lh_root_diff[j] -= site_lh_root[j];
-  }
-
-  // calculate the site-lh differences between the new and the old ones
-  for (PositionType j = 0; j < seq_length; ++j) {
-    site_lh_diff[j] -= site_lh_diff_old[j];
-  }
-}
-
-template <const StateType num_states>
-void cmaple::Tree::calSiteLhDiffNonRoot(
-    std::vector<RealNumType>& site_lh_diff,
-    std::vector<RealNumType>& site_lh_root_diff,
-    const std::vector<RealNumType>& site_lh_root,
-    std::unique_ptr<SeqRegions>& parent_new_lower_lh,
-    const RealNumType& child_2_new_blength,
-    PhyloNode& current_node,
-    PhyloNode& child_1,
-    PhyloNode& child_2,
-    PhyloNode& sibling,
-    PhyloNode& parent,
-    const Index parent_index) {
-  // dummy variables
-  const RealNumType threshold_prob = params->threshold_prob;
-  const RealNumType child_1_blength =
-      child_1.getUpperLength();  // ~new_branch_length
-  const std::unique_ptr<SeqRegions>& child_1_lower_regions =
-      child_1.getPartialLh(TOP);  // ~subtree_regions
-  const std::unique_ptr<SeqRegions>& sibling_lower_lh =
-      sibling.getPartialLh(TOP);
-  const std::unique_ptr<SeqRegions>& child_2_lower_lh =
-      child_2.getPartialLh(TOP);
-  std::unique_ptr<SeqRegions> new_parent_new_lower_lh = nullptr;
-  std::unique_ptr<SeqRegions> tmp_lower_lh = nullptr;
-  const PositionType seq_length = aln->ref_seq.size();
-  std::vector<RealNumType> site_lh_diff_old(seq_length, 0);
-
-  const std::unique_ptr<SeqRegions>& grand_parent_upper_lr =
-      getPartialLhAtNode(parent.getNeighborIndex(TOP));
-  std::unique_ptr<SeqRegions> best_parent_regions = nullptr;
-  RealNumType parent_blength = parent.getUpperLength();
-  // update parent_blength if it's <= 0
-  if (parent_blength <= 0) {
+    
+    // 10% of total runtime
+    // init dummy variables
+    RealNumType lh_cost = 0;
+    PositionType pos = 0;
+    RealNumType total_factor = 1;
+    const SeqRegions& seq1_regions = *parent_regions;
+    const SeqRegions& seq2_regions = *child_regions;
+    size_t iseq1 = 0;
+    size_t iseq2 = 0;
+    RealNumType blength = input_blength;
+    if (blength < 0) blength = 0;
+    const PositionType seq_length = aln->ref_seq.size();
+    
+    while (pos < seq_length)
+    {
+        PositionType end_pos;
+        RealNumType total_blength = blength;
+        
+        // get the next shared segment in the two sequences
+        SeqRegions::getNextSharedSegment(pos, seq1_regions, seq2_regions, iseq1, iseq2, end_pos);
+        const auto* seq1_region = &seq1_regions[iseq1];
+        const auto* seq2_region = &seq2_regions[iseq2]; 
+        
+        // 1. e1.type = N || e2.type = N
+        if ((seq2_region->type == TYPE_N) + (seq1_region->type == TYPE_N))
+        {
+            pos = end_pos + 1;
+            continue;
+        }
+        
+        // e1.type != N && e2.type != N
+        // A,C,G,T
+        // R -> same as the reference
+        // N -> gaps
+        // O -> vector of 4 probability to observe A, C, G, T
+        const DoubleState s1s2 = (DoubleState(seq1_region->type) << 8) | seq2_region->type;
+        
+        // 2. e1.type = R
+        // 2.1. e1.type = R and e2.type = R
+        if (s1s2 == RR) [[likely]]
+        {
+            calculateSampleCost_R_R(*seq1_region, cumulative_rate, blength, pos, end_pos, lh_cost);
+        }
+        // 2.2. e1.type = R and e2.type = O
+        else if (s1s2 == RO)
+        {
+            calculateSampleCost_R_O<num_states>(*seq1_region, *seq2_region, blength, aln->ref_seq[end_pos], lh_cost, total_factor, model);
+        }
+        // 2.3. e1.type = R and e2.type = A/C/G/T
+        else if (seq1_region->type == TYPE_R)
+        {
+            calculateSampleCost_R_ACGT(*seq1_region, blength, aln->ref_seq[end_pos], seq2_region->type, total_factor, model);
+        }
+        // 3. e1.type = O
+        // 3.1. e1.type = O and e2.type = O
+        else if (s1s2 == OO)
+        {
+            calculateSampleCost_O_O<num_states>(*seq1_region, *seq2_region, blength, total_factor, model);
+        }
+        // 3.2. e1.type = O and e2.type = R or A/C/G/T
+        else if (seq1_region->type == TYPE_O)
+        {
+            calculateSampleCost_O_RACGT<num_states>(*seq1_region, *seq2_region, blength, end_pos, total_factor, aln, model);
+        }
+        // 4. e1.type = A/C/G/T
+        // 4.1. e1.type =  e2.type
+        else if (seq1_region->type == seq2_region->type)
+        {
+            calculateSampleCost_identicalACGT(*seq1_region, blength, lh_cost, model);
+        }
+        // e1.type = A/C/G/T and e2.type = O/A/C/G/T
+        // 4.2. e1.type = A/C/G/T and e2.type = O
+        else if (seq2_region->type == TYPE_O)
+        {
+            calculateSampleCost_ACGT_O<num_states>(*seq1_region, *seq2_region, blength, lh_cost, total_factor, model);
+        }
+        // 4.3. e1.type = A/C/G/T and e2.type = R or A/C/G/T
+        else
+        {
+            calculateSampleCost_ACGT_RACGT(*seq1_region, *seq2_region, blength, end_pos, total_factor, aln, model);
+        }
+         
+        // avoid underflow on total_factor
+        // approximately update lh_cost and total_factor
+        if (total_factor <= MIN_CARRY_OVER)
+        {
+            if (total_factor < MIN_POSITIVE)
+                return MIN_NEGATIVE;
+            
+            //lh_cost += log(total_factor);
+            //total_factor = 1.0;
+            total_factor *= MAX_POSITIVE;
+            lh_cost -= LOG_MAX_POSITIVE;
+        }
+        
+        // update pos
+        pos = end_pos + 1;
+    }
+    
+    return lh_cost + log(total_factor);
+}
+
+template <const StateType num_states>
+void cmaple::Tree::updateZeroBlength(const Index index, PhyloNode& node, std::stack<Index> &node_stack)
+{
+    // get the top node in the phylo-node
+    /*Node* top_node = node->getTopNode();
+    ASSERT(top_node);
+    SeqRegions* upper_left_right_regions = top_node->neighbor->getPartialLhAtNode(aln, model, threshold_prob);
+    SeqRegions* lower_regions = top_node->getPartialLhAtNode(aln, model, threshold_prob);*/
+    const NumSeqsType node_vec_index = index.getVectorIndex();
+    const Index parent_index = node.getNeighborIndex(TOP);
+    PhyloNode& parent_node = nodes[parent_index.getVectorIndex()];
+    const std::unique_ptr<SeqRegions>& upper_left_right_regions = parent_node.getPartialLh(parent_index.getMiniIndex());
+    const std::unique_ptr<SeqRegions>& lower_regions = node.getPartialLh(TOP);
+    
+    RealNumType best_lh = calculateSamplePlacementCost<num_states>(upper_left_right_regions, lower_regions, default_blength);
+    RealNumType best_length = default_blength;
+    
+    // try shorter lengths
+    bool found_new_best_length = tryShorterNewBranch<&cmaple::Tree::calculateSamplePlacementCost<num_states>>(upper_left_right_regions, lower_regions, best_length, best_lh, min_blength);
+    
+    // try longer lengths
+    if (!found_new_best_length)
+        tryLongerNewBranch<&cmaple::Tree::calculateSamplePlacementCost<num_states>>(upper_left_right_regions, lower_regions, best_length, best_lh, max_blength);
+    
+    // update best_length
+    /*top_node->length = best_length;
+    top_node->neighbor->length = best_length;*/
+    node.setUpperLength(best_length);
+    
+    // add current node and its parent to node_stack to for updating partials further from these nodes
+    /*top_node->outdated = true;
+    top_node->neighbor->getTopNode()->outdated = true;
+    node_stack.push(top_node);
+    node_stack.push(top_node->neighbor);*/
+    node.setOutdated(true);
+    parent_node.setOutdated(true);
+    node_stack.push(Index(node_vec_index, TOP));
+    node_stack.push(parent_index);
+}
+
+std::unique_ptr<SeqRegions>& cmaple::Tree::getPartialLhAtNode(const Index index)
+{
+    // may need assert(index.getVectorIndex() < nodes.size());
+    return nodes[index.getVectorIndex()].getPartialLh(index.getMiniIndex());
+}
+
+template <const StateType num_states>
+void cmaple::Tree::updateLowerLh(RealNumType& total_lh, std::unique_ptr<SeqRegions>& new_lower_lh, PhyloNode& node, const std::unique_ptr<SeqRegions>& lower_lh_1, const std::unique_ptr<SeqRegions>& lower_lh_2, const Index neighbor_1_index, PhyloNode& neighbor_1, const Index neighbor_2_index, PhyloNode& neighbor_2, const PositionType& seq_length)
+{
+    lower_lh_1->mergeTwoLowers<num_states>(new_lower_lh, neighbor_1.getUpperLength(), *lower_lh_2, neighbor_2.getUpperLength(), aln, model, cumulative_rate, params->threshold_prob);
+    
+    // NHANLT: LOGS FOR DEBUGGING
+    /*if (params->debug)
+        std::cout << "new_lower_lh " << new_lower_lh->size() << std::endl;*/
+     
+    // if new_lower_lh is NULL -> we need to update the branch lengths connecting the current node to its children
+    if (!new_lower_lh)
+    {
+        if (neighbor_1.getUpperLength() <= 0) // next_node_1->length <= 0)
+        {
+            stack<Index> node_stack;
+            // NHANLT: note different from original maple
+            // updateBLen(nodeList,node,mutMatrix) -> the below codes update from next_node_1 instead of top_node
+            updateZeroBlength<num_states>(neighbor_1_index, neighbor_1, node_stack); // next_node_1->neighbor, node_stack, params->threshold_prob);
+            updatePartialLh<num_states>(node_stack);
+        }
+        else if (neighbor_2.getUpperLength() <= 0) // next_node_2->length <= 0)
+        {
+            stack<Index> node_stack;
+            updateZeroBlength<num_states>(neighbor_2_index, neighbor_2, node_stack); // updateZeroBlength<num_states>(next_node_2->neighbor, node_stack, params->threshold_prob);
+            updatePartialLh<num_states>(node_stack);
+        }
+        else
+            throw std::logic_error("Strange, branch lengths > 0 but inconsistent lower lh creation in refreshAllLowerLhs()");
+    }
+    // otherwise, everything is good -> update the lower lh of the current node
+    else
+        node.setPartialLh(TOP, std::move(new_lower_lh));
+}
+
+template <const StateType num_states>
+void cmaple::Tree::updateLowerLhAvoidUsingUpperLRLh(RealNumType& total_lh, std::unique_ptr<SeqRegions>& new_lower_lh, PhyloNode& node, const std::unique_ptr<SeqRegions>& lower_lh_1, const std::unique_ptr<SeqRegions>& lower_lh_2, const Index neighbor_1_index, PhyloNode& neighbor_1, const Index neighbor_2_index, PhyloNode& neighbor_2, const PositionType& seq_length)
+{
+    lower_lh_1->mergeTwoLowers<num_states>(new_lower_lh, neighbor_1.getUpperLength(), *lower_lh_2, neighbor_2.getUpperLength(), aln, model, cumulative_rate, params->threshold_prob);
+     
+    // if new_lower_lh is NULL -> we need to update the branch lengths connecting the current node to its children
+    if (!new_lower_lh)
+    {
+        if (cmaple::verbose_mode >= cmaple::VB_DEBUG)
+         std::cout << "Set a zero branch length to the minmimum branch length " + convertDoubleToString(min_blength) + " to avoid computation error." << std::endl;
+        
+        // set zero-length to the min_blength
+        if (neighbor_1.getUpperLength() <= 0) // next_node_1->length <= 0)
+            neighbor_1.setUpperLength(min_blength);
+        else if (neighbor_2.getUpperLength() <= 0) // next_node_2->length <= 0)
+            neighbor_2.setUpperLength(min_blength);
+        else
+            throw std::logic_error("Strange, branch lengths > 0 but inconsistent lower lh creation in refreshAllLowerLhs()");
+        
+        // recompute lower_lh
+        lower_lh_1->mergeTwoLowers<num_states>(node.getPartialLh(TOP), neighbor_1.getUpperLength(), *lower_lh_2, neighbor_2.getUpperLength(), aln, model, cumulative_rate, params->threshold_prob);
+
+    }
+    // otherwise, everything is good -> update the lower lh of the current node
+    else
+        node.setPartialLh(TOP, std::move(new_lower_lh));
+}
+
+template <const StateType num_states>
+void cmaple::Tree::computeLhContribution(RealNumType& total_lh, std::unique_ptr<SeqRegions>& new_lower_lh, PhyloNode& node, const std::unique_ptr<SeqRegions>& lower_lh_1, const std::unique_ptr<SeqRegions>& lower_lh_2, const Index neighbor_1_index, PhyloNode& neighbor_1, const Index neighbor_2_index, PhyloNode& neighbor_2, const PositionType& seq_length)
+{
+    RealNumType lh_contribution = lower_lh_1->mergeTwoLowers<num_states>(new_lower_lh, neighbor_1.getUpperLength(), *lower_lh_2, neighbor_2.getUpperLength(), aln, model, cumulative_rate, params->threshold_prob, true);
+    total_lh += lh_contribution;
+    
+    // record the likelihood contribution at this node
+    // if likelihood contribution of this node has not yet existed -> add a new one
+    if (node.getNodelhIndex() == 0)
+    {
+        node_lhs.emplace_back(lh_contribution);
+        node.setNodeLhIndex(node_lhs.size() - 1);
+    }
+    // otherwise, update it
+    else
+        node_lhs[node.getNodelhIndex()].setLhContribution(lh_contribution);
+    
+    // if new_lower_lh is NULL
+    // ASSERT(params.has_value());
+    ASSERT(params);
+    if (!new_lower_lh)
+        throw std::logic_error("Strange, inconsistent lower genome list creation in calculateTreeLh(); old list, and children lists");
+    // otherwise, everything is good -> update the lower lh of the current node
+    else if (cmaple::verbose_mode >= cmaple::VB_DEBUG && new_lower_lh->areDiffFrom(node.getPartialLh(TOP), seq_length, num_states, *params))
+        outWarning("Strange, while calculating tree likelihood encountered non-updated lower likelihood!");
+}
+
+template <void(cmaple::Tree::*task)(RealNumType&, std::unique_ptr<SeqRegions>&, PhyloNode&, const std::unique_ptr<SeqRegions>&, const std::unique_ptr<SeqRegions>&, const Index, PhyloNode&, const Index, PhyloNode&, const PositionType&)>
+RealNumType cmaple::Tree::performDFS()
+{
     // dummy variables
-    RealNumType best_lh = MIN_NEGATIVE;
-    bool blength_changed = false;
-    optimizeBlengthBeforeSeekingSPR<num_states>(
-        parent, parent_blength, best_lh, blength_changed, grand_parent_upper_lr,
-        parent_new_lower_lh);
-  }
-  // because mid_branch_lh is outdated! => compute a new one
-  const RealNumType parent_mid_blength = 0.5 * parent_blength;
-  std::unique_ptr<SeqRegions> parent_new_mid_branch_lh = nullptr;
-  // NHANLT: avoid null
-  if (!grand_parent_upper_lr) {
-    std::fill(site_lh_diff.begin(), site_lh_diff.end(), MIN_NEGATIVE);
-    return;
-  }
-  grand_parent_upper_lr->mergeUpperLower<num_states>(
-      parent_new_mid_branch_lh, parent_mid_blength, *parent_new_lower_lh,
-      parent_mid_blength, aln, model, threshold_prob);
-  RealNumType best_parent_lh = calculateSubTreePlacementCost<num_states>(
-      parent_new_mid_branch_lh, child_1_lower_regions, child_1_blength);
-  RealNumType best_parent_blength_split = parent_mid_blength;
-
-  // 2. estimate x (~the position) to regraft child_1 in the branch connecting
-  // the parent and grand parent nodes try with a shorter split
-  bool found_new_split = tryShorterBranch<
-      num_states, &cmaple::Tree::calculateSubTreePlacementCost<num_states>>(
-      parent_blength, best_parent_regions, child_1_lower_regions,
-      grand_parent_upper_lr, parent_new_lower_lh, best_parent_lh,
-      best_parent_blength_split, child_1_blength, false);
-  // try with a longer split
-  if (!found_new_split) {
-    // try on the second half of the branch
-    found_new_split = tryShorterBranch<
-        num_states, &cmaple::Tree::calculateSubTreePlacementCost<num_states>>(
-        parent_blength, best_parent_regions, child_1_lower_regions,
-        grand_parent_upper_lr, parent_new_lower_lh, best_parent_lh,
-        best_parent_blength_split, child_1_blength, true);
-
-    if (found_new_split) {
-      best_parent_blength_split = parent_blength - best_parent_blength_split;
-    }
-  }
-
-  // Delay cloning SeqRegions
-  if (!best_parent_regions) {
-    best_parent_regions =
-        std::make_unique<SeqRegions>(SeqRegions(parent_new_mid_branch_lh));
-  }
-
-  // 3. estimate new l5 ~ the length for the new branch re-connecting child_1 to
-  // the tree
-  RealNumType child_1_new_blength = child_1_blength;
-  estimateLengthNewBranch<
-      &cmaple::Tree::calculateSubTreePlacementCost<num_states>>(
-      best_parent_lh, best_parent_regions, child_1_lower_regions,
-      child_1_new_blength, child_1_blength * 10, double_min_blength,
-      (child_1_blength <= 0));
-
-  // finalize x and (l_0 -x)
-  RealNumType parent_new_blength = best_parent_blength_split;
-  RealNumType new_parent_new_blength = parent_blength - parent_new_blength;
-  if (best_parent_blength_split <= 0) {
-    parent_new_blength = -1;
-    new_parent_new_blength = parent_blength;
-  }
-
-  // 4. recompute the lower_lh of the new_parent
-  // NHANLT: avoid null
-  if (!parent_new_lower_lh) {
-    std::fill(site_lh_diff.begin(), site_lh_diff.end(), MIN_NEGATIVE);
-    return;
-  }
-  parent_new_lower_lh->mergeTwoLowers<num_states>(
-      new_parent_new_lower_lh, parent_new_blength, *child_1_lower_regions,
-      child_1_new_blength, aln, model, cumulative_rate, params->threshold_prob,
-      false);
-
-  // 5. compute the new upper_left/right lh for the parent and the new parent
-  // nodes 5.1. for the new parent node
-  std::unique_ptr<SeqRegions> new_parent_new_upper_lr_1 = nullptr;
-  grand_parent_upper_lr->mergeUpperLower<num_states>(
-      new_parent_new_upper_lr_1, new_parent_new_blength, *child_1_lower_regions,
-      child_1_new_blength, aln, model, threshold_prob);
-  std::unique_ptr<SeqRegions> new_parent_new_upper_lr_2 = nullptr;
-  grand_parent_upper_lr->mergeUpperLower<num_states>(
-      new_parent_new_upper_lr_2, new_parent_new_blength, *parent_new_lower_lh,
-      parent_new_blength, aln, model, threshold_prob);
-  // 5.2. for the parent node
-  // NHANLT: avoid null
-  if (!new_parent_new_upper_lr_1) {
-    std::fill(site_lh_diff.begin(), site_lh_diff.end(), MIN_NEGATIVE);
-    return;
-  }
-  std::unique_ptr<SeqRegions> parent_new_upper_lr_1 = nullptr;
-  new_parent_new_upper_lr_1->mergeUpperLower<num_states>(
-      parent_new_upper_lr_1, parent_new_blength, *sibling_lower_lh,
-      sibling.getUpperLength(), aln, model, threshold_prob);
-  std::unique_ptr<SeqRegions> parent_new_upper_lr_2 = nullptr;
-  new_parent_new_upper_lr_1->mergeUpperLower<num_states>(
-      parent_new_upper_lr_2, parent_new_blength, *child_2_lower_lh,
-      child_2_new_blength, aln, model, threshold_prob);
-
-  // 6. re-optimize the lengths of the upper branches of
-  // 6.1. child_2
-  const RealNumType child_2_best_blength =
-      estimateBranchLengthWithCheck<num_states>(
-          parent_new_upper_lr_1, child_2_lower_lh, child_2_new_blength);
-  // 6.2. sibling
-  const RealNumType sibling_best_blength =
-      estimateBranchLengthWithCheck<num_states>(
-          parent_new_upper_lr_2, sibling_lower_lh, sibling.getUpperLength());
-  // 6.3. parent
-  const RealNumType parent_best_blength =
-      estimateBranchLengthWithCheck<num_states>(
-          new_parent_new_upper_lr_1, parent_new_lower_lh, parent_new_blength);
-  // 6.4. child_1
-  const RealNumType child_1_best_blength =
-      estimateBranchLengthWithCheck<num_states>(new_parent_new_upper_lr_2,
-                                                child_1_lower_regions,
-                                                child_1_new_blength);
-  // 6.5. new_parent
-  const RealNumType new_parent_best_blength =
-      estimateBranchLengthWithCheck<num_states>(grand_parent_upper_lr,
-                                                new_parent_new_lower_lh,
-                                                new_parent_new_blength);
-
-  // 7. caculate the likelihood contribution changed at
-  // 7.1. the parent node
-  child_2_lower_lh->calculateSiteLhContributions<num_states>(
-      site_lh_diff, parent_new_lower_lh, child_2_best_blength,
-      *sibling_lower_lh, sibling_best_blength, aln, model, cumulative_rate,
-      threshold_prob);
-  child_2_lower_lh->calculateSiteLhContributions<num_states>(
-      site_lh_diff_old, tmp_lower_lh, child_2.getUpperLength(),
-      *child_1_lower_regions, child_1.getUpperLength(), aln, model,
-      cumulative_rate, threshold_prob);
-  // 7.2. the new_parent node
-  // NHANLT: avoid null
-  if (!parent_new_lower_lh) {
-    std::fill(site_lh_diff.begin(), site_lh_diff.end(), MIN_NEGATIVE);
-    return;
-  }
-  RealNumType prev_lh_diff =
-      parent_new_lower_lh->calculateSiteLhContributions<num_states>(
-          site_lh_diff, new_parent_new_lower_lh, parent_best_blength,
-          *child_1_lower_regions, child_1_best_blength, aln, model,
-          cumulative_rate, threshold_prob) -
-      node_lhs[parent.getNodelhIndex()].getLhContribution();
-  // 7.3. other ancestors on the path from the new_parent to root (stop when the
-  // change is insignificant)
-  Index node_index = parent_index;
-  RealNumType bk_tmp_blength = parent_best_blength;
-  RealNumType bk_tmp_sibling_blength = child_1_best_blength;
-  const Index current_node_index = child_1.getNeighborIndex(TOP);
-  NumSeqsType bk_sibling_vec =
-      current_node.getNeighborIndex(current_node_index.getMiniIndex())
-          .getVectorIndex();
-  std::unique_ptr<SeqRegions> bk_new_lower_lh = std::move(parent_new_lower_lh);
-  std::unique_ptr<SeqRegions> new_lower_lh = std::move(new_parent_new_lower_lh);
-  std::unique_ptr<SeqRegions> tmp_new_lower_lh = nullptr;
-  RealNumType tmp_blength = new_parent_best_blength;
-  while (true) {
+    RealNumType total_lh = 0;
+    const PositionType seq_length = aln->ref_seq.size();
+    
+    // start from root
+    Index node_index = Index(root_vector_index, TOP);
+    Index last_node_index;
+    
+    // traverse to the deepest tip, calculate the likelihoods upward from the tips
+    while (node_index.getMiniIndex() != UNDEFINED) //node)
+    {
+        PhyloNode& node = nodes[node_index.getVectorIndex()];
+        // we reach a top node by a downward traversing
+        if (node_index.getMiniIndex() == TOP) //node->is_top)
+        {
+            // if the current node is a leaf -> we reach the deepest tip -> traversing upward to calculate the lh of its parent
+            if (!node.isInternal()) // node->isLeave())
+            {
+                /*last_node = node;
+                 node = node->neighbor;*/
+                last_node_index = node_index;
+                node_index = node.getNeighborIndex(TOP);
+            }
+            // otherwise, keep traversing downward to find the deepest tip
+            else
+                // node = node->next->neighbor;
+                node_index = node.getNeighborIndex(RIGHT);
+        }
+        // we reach the current node by an upward traversing from its children
+        else
+        {
+            // if we reach the current node by an upward traversing from its first children -> traversing downward to its second children
+            if (node.getNeighborIndex(RIGHT) == last_node_index) // node->getTopNode()->next->neighbor == last_node)
+            {
+                // node = node->getTopNode()->next->next->neighbor;
+                node_index = node.getNeighborIndex(LEFT);
+            }
+            // otherwise, all children of the current node are updated -> update the lower lh of the current node
+            else
+            {
+                // calculate the new lower lh of the current node from its children
+                /*Node* top_node = node->getTopNode();
+                 Node* next_node_1 = top_node->next;
+                 Node* next_node_2 = next_node_1->next;*/
+                Index neighbor_1_index = node.getNeighborIndex(RIGHT);
+                Index neighbor_2_index = node.getNeighborIndex(LEFT);
+                PhyloNode& neighbor_1 = nodes[neighbor_1_index.getVectorIndex()];
+                PhyloNode& neighbor_2 = nodes[neighbor_2_index.getVectorIndex()];
+                
+                std::unique_ptr<SeqRegions> new_lower_lh = nullptr;
+                const std::unique_ptr<SeqRegions>& lower_lh_1 = neighbor_1.getPartialLh(TOP); // next_node_1->neighbor->getPartialLhAtNode(aln, model, params->threshold_prob);
+                const std::unique_ptr<SeqRegions>& lower_lh_2 = neighbor_2.getPartialLh(TOP); // next_node_2->neighbor->getPartialLhAtNode(aln, model, params->threshold_prob);
+                // lower_lh_1->mergeTwoLowers<num_states>(new_lower_lh, next_node_1->length, *lower_lh_2, next_node_2->length, aln, model, params->threshold_prob);
+                
+                (this->*task)(total_lh, new_lower_lh, node, lower_lh_1, lower_lh_2, neighbor_1_index, neighbor_1, neighbor_2_index, neighbor_2, seq_length);
+                
+                last_node_index = Index(node_index.getVectorIndex(), TOP);
+                node_index = node.getNeighborIndex(TOP);
+            }
+        }
+    }
+    
+    return total_lh;
+}
+
+template <const StateType num_states>
+void cmaple::Tree::calculate_aRLT(const bool allow_replacing_ML_tree)
+{
+    // set all nodes outdated
+    resetSPRFlags(false, true, true);
+    
+    // reseve space for node_lhs
+    node_lhs.reserve(nodes.size() * 0.5);
+    
+    // compute the likelihood at root
+    RealNumType lh_at_root = nodes[root_vector_index].getPartialLh(TOP)->computeAbsoluteLhAtRoot<num_states>(model, cumulative_base);
+    
+    // LT1 = tree_total_lh = likelihood at root + total likelihood contribution at all internal nodes
+    RealNumType tree_total_lh = lh_at_root + performDFS<&cmaple::Tree::computeLhContribution<num_states>>();;
+    
+    // traverse tree to calculate aLRT-SH for each internal branch
+    PhyloNode& root = nodes[root_vector_index];
+    std::stack<Index> node_stack;
+    if (root.isInternal())
+    {
+        node_stack.push(root.getNeighborIndex(RIGHT));
+        node_stack.push(root.getNeighborIndex(LEFT));
+    }
+    
+    while (!node_stack.empty())
+    {
+        const Index node_index = node_stack.top();
+        node_stack.pop();
+        const NumSeqsType node_vec = node_index.getVectorIndex();
+        PhyloNode& node = nodes[node_vec];
+        
+        // only consider internal branches
+        if (node.isInternal() && node.isOutdated())
+        {
+            node.setOutdated(false);
+            
+            const Index child_1_index = node.getNeighborIndex(RIGHT);
+            const Index child_2_index = node.getNeighborIndex(LEFT);
+            
+            // NHANLT: Debug aLRT
+            /* if (child_1_index.getVectorIndex() == 3186 || child_1_index.getVectorIndex() == 2841)
+                std::cout << "Update" << std::endl;*/
+            
+            // add its children into node_stack for further traversal
+            node_stack.push(child_1_index);
+            node_stack.push(child_2_index);
+            
+            // only compute the aLRT for internal non-zero branches
+            if (node.getUpperLength() > 0)
+            {
+                // show the likelihood contribution at this branch/node
+                // std::cout << "Lh contribution of node (node_vec) " << node_vec << " : " << node_lhs[node.getNodelhIndex()].lh_contribution_ << std::endl;
+                
+                // caculate aLRT
+                PhyloNode& child_1 = nodes[child_1_index.getVectorIndex()];
+                PhyloNode& child_2 = nodes[child_2_index.getVectorIndex()];
+                const Index parent_index = node.getNeighborIndex(TOP);
+                PhyloNode& parent = nodes[parent_index.getVectorIndex()];
+                const Index sibling_index = parent.getNeighborIndex(parent_index.getFlipMiniIndex());
+                PhyloNode& sibling = nodes[sibling_index.getVectorIndex()];
+                
+                // compute the likelihood differences between each nni neighbor and the current tree
+                RealNumType neighbor_2_lh_diff = 0, neighbor_3_lh_diff = 0;
+                // if calculateNNILh return false => the current tree was replaced by a newly found ML tree
+                if (!calculateNNILh<num_states>(node_stack, neighbor_2_lh_diff, node, child_1, child_2, sibling, parent, parent_index, lh_at_root, allow_replacing_ML_tree))
+                {
+                    tree_total_lh += neighbor_2_lh_diff;
+                    continue;
+                }
+                // if calculateNNILh return false => the current tree was replaced by a newly found ML tree
+                if (!calculateNNILh<num_states>(node_stack, neighbor_3_lh_diff, node, child_2, child_1, sibling, parent, parent_index, lh_at_root, allow_replacing_ML_tree))
+                {
+                    tree_total_lh += neighbor_3_lh_diff;
+                    continue;
+                }
+                
+                // record neighbor_2_lh_diff, neighbor_2_lh_diff
+                NodeLh& node_lh = node_lhs[node.getNodelhIndex()];
+                node_lh.setLhDiff2(neighbor_2_lh_diff);
+                node_lh.setLhDiff3(neighbor_3_lh_diff);
+            }
+            // return zero for zero-length internal branches
+            else
+            {
+                NodeLh& node_lh = node_lhs[node.getNodelhIndex()];
+                node_lh.setLhDiff2(0);
+                node_lh.setLhDiff3(0);
+            }
+        }
+    }
+    
+    // std::cout << std::setprecision(20) << "Expected tree_total_lh: " << tree_total_lh << std::endl;
+}
+
+template <const StateType num_states>
+void cmaple::Tree::calSiteLhDiffRoot(std::vector<RealNumType>& site_lh_diff, std::vector<RealNumType>& site_lh_root_diff, const std::vector<RealNumType>& site_lh_root, std::unique_ptr<SeqRegions>& parent_new_lower_lh, const RealNumType& child_2_new_blength, PhyloNode& current_node, PhyloNode& child_1, PhyloNode& child_2, PhyloNode& sibling, PhyloNode& parent, const Index parent_index)
+{
+    const RealNumType threshold_prob = params->threshold_prob;
+    const RealNumType child_1_blength = child_1.getUpperLength(); // ~new_branch_length
+    const std::unique_ptr<SeqRegions>& child_1_lower_regions = child_1.getPartialLh(TOP); // ~subtree_regions
+    const std::unique_ptr<SeqRegions>& sibling_lower_lh = sibling.getPartialLh(TOP);
+    const std::unique_ptr<SeqRegions>& child_2_lower_lh = child_2.getPartialLh(TOP);
+    std::unique_ptr<SeqRegions> new_parent_new_lower_lh = nullptr;
+    std::unique_ptr<SeqRegions> tmp_lower_lh = nullptr;
+    const PositionType seq_length = aln->ref_seq.size();
+    std::vector<RealNumType> site_lh_diff_old(seq_length, 0);
+    
+    // 2. estimate x ~ the length of the new branch connecting the parent and the new_parent nodes
+    RealNumType parent_new_blength = default_blength;
+    // merge 2 lower vector into one
     // NHANLT: avoid null
-    if (!new_lower_lh) {
-      std::fill(site_lh_diff.begin(), site_lh_diff.end(), MIN_NEGATIVE);
-      return;
-    }
-
-    NumSeqsType node_vec = node_index.getVectorIndex();
-    PhyloNode& node = nodes[node_vec];
-
-    // if the new lower lh is different from the old one -> traverse upward
-    // further
-    if (node.getPartialLh(TOP)->areDiffFrom(new_lower_lh, seq_length,
-                                            num_states, *params) ||
-        fabs(prev_lh_diff) > threshold_prob) {
-      // update lh_diff
-      PhyloNode& tmp_child_1 =
-          nodes[node.getNeighborIndex(RIGHT).getVectorIndex()];
-      PhyloNode& tmp_child_2 =
-          nodes[node.getNeighborIndex(LEFT).getVectorIndex()];
-      tmp_child_1.getPartialLh(TOP)->calculateSiteLhContributions<num_states>(
-          site_lh_diff_old, tmp_lower_lh, tmp_child_1.getUpperLength(),
-          *tmp_child_2.getPartialLh(TOP), tmp_child_2.getUpperLength(), aln,
-          model, cumulative_rate, threshold_prob);
-
-      // cases when node is non-root
-      if (root_vector_index != node_vec) {
-        // re-caculate the lower likelihood (likelihood contribution) at the
-        // grand-parent node
-        const Index tmp_parent_index = node.getNeighborIndex(TOP);
-        const NumSeqsType tmp_parent_vec = tmp_parent_index.getVectorIndex();
-        PhyloNode& tmp_parent = nodes[tmp_parent_vec];
-        const NumSeqsType tmp_sibling_vec =
-            tmp_parent.getNeighborIndex(tmp_parent_index.getFlipMiniIndex())
-                .getVectorIndex();
-        PhyloNode& tmp_sibling = nodes[tmp_sibling_vec];
-
-        prev_lh_diff =
-            new_lower_lh->calculateSiteLhContributions<num_states>(
-                site_lh_diff, tmp_new_lower_lh, tmp_blength,
-                *(tmp_sibling.getPartialLh(TOP)), tmp_sibling.getUpperLength(),
-                aln, model, cumulative_rate, params->threshold_prob) -
-            node_lhs[tmp_parent.getNodelhIndex()].getLhContribution();
-
-        // move a step upwards
-        node_index = tmp_parent_index;
-        bk_sibling_vec = tmp_sibling_vec;
-        bk_tmp_sibling_blength = tmp_sibling.getUpperLength();
-        bk_tmp_blength = tmp_blength;
-        tmp_blength = tmp_parent.getUpperLength();
-        bk_new_lower_lh = std::move(new_lower_lh);
-        new_lower_lh = std::move(tmp_new_lower_lh);
-      }
-      // case when node is root
-      else {
-        // re-calculate likelihood at root
-        new_lower_lh->computeSiteLhAtRoot<num_states>(site_lh_root_diff, model,
-                                                      cumulative_base);
-
-        // update site_lh_root_diff
-        for (PositionType j = 0; j < seq_length; ++j) {
-          site_lh_root_diff[j] -= site_lh_root[j];
-        }
-
-        // stop traversing further
-        break;
-      }
-    }
-    // otherwise, stop traversing further
-    else {
-      // cancel the contribution of the last merging in site_lh_diff by adding
-      // it into site_lh_diff_old
-      PhyloNode& tmp_sibling = nodes[bk_sibling_vec];
-      bk_new_lower_lh->calculateSiteLhContributions<num_states>(
-          site_lh_diff_old, tmp_new_lower_lh, bk_tmp_blength,
-          *(tmp_sibling.getPartialLh(TOP)), bk_tmp_sibling_blength, aln, model,
-          cumulative_rate, params->threshold_prob);
-      break;
-    }
-  }
-
-  // calculate the site-lh differences between the new and the old ones
-  for (PositionType j = 0; j < seq_length; ++j) {
-    site_lh_diff[j] -= site_lh_diff_old[j];
-  }
-}
-
-template <const StateType num_states>
-void cmaple::Tree::calSiteLhDiff(std::vector<RealNumType>& site_lh_diff,
-                                 std::vector<RealNumType>& site_lh_root_diff,
-                                 const std::vector<RealNumType>& site_lh_root,
-                                 PhyloNode& current_node,
-                                 PhyloNode& child_1,
-                                 PhyloNode& child_2,
-                                 PhyloNode& sibling,
-                                 PhyloNode& parent,
-                                 const Index parent_index) {
-  // 1. recompute the lowerlh at the parent node after swaping child_1 and
-  // sibling
-  std::unique_ptr<SeqRegions> parent_new_lower_lh = nullptr;
-  RealNumType child_2_new_blength = child_2.getUpperLength();
-
-  if (child_2_new_blength > 0) {
-    if (current_node.getUpperLength() > 0) {
-      child_2_new_blength += current_node.getUpperLength();
-    }
-  } else {
-    child_2_new_blength = current_node.getUpperLength();
-  }
-  child_2.getPartialLh(TOP)->mergeTwoLowers<num_states>(
-      parent_new_lower_lh, child_2_new_blength, *(sibling.getPartialLh(TOP)),
-      sibling.getUpperLength(), aln, model, cumulative_rate,
-      params->threshold_prob, false);
-
-  // if the (old) parent is root
-  // for more information, pls see https://tinyurl.com/5n8m5c8y
-  if (root_vector_index == parent_index.getVectorIndex()) {
-    calSiteLhDiffRoot<num_states>(site_lh_diff, site_lh_root_diff, site_lh_root,
-                                  parent_new_lower_lh, child_2_new_blength,
-                                  current_node, child_1, child_2, sibling,
-                                  parent, parent_index);
+    if (!parent_new_lower_lh)
+    {
+        std::fill(site_lh_diff.begin(), site_lh_diff.end(), MIN_NEGATIVE);
+        return;
+    }
+    RealNumType best_parent_lh = parent_new_lower_lh->mergeTwoLowers<num_states>(new_parent_new_lower_lh, parent_new_blength, *child_1_lower_regions, child_1_blength, aln, model, cumulative_rate, threshold_prob, true);
+    best_parent_lh += new_parent_new_lower_lh->computeAbsoluteLhAtRoot<num_states>(model, cumulative_base);
+    // Try shorter branch lengths at root
+    tryShorterBranchAtRoot<num_states>(child_1_lower_regions, parent_new_lower_lh, new_parent_new_lower_lh, parent_new_blength, best_parent_lh, child_1_blength);
+    
+    // 3. estimate the length of the new branch connecting child_1 to the new_parent node
+    RealNumType child_1_new_blength = child_1_blength;
+    estimateLengthNewBranchAtRoot<num_states>(child_1_lower_regions, parent_new_lower_lh, new_parent_new_lower_lh, child_1_new_blength, best_parent_lh, parent_new_blength, double_min_blength, child_1_blength <= 0);
+    
+    // 4. compute the new lower_lh of the new_parent node
+    parent_new_lower_lh->mergeTwoLowers<num_states>(new_parent_new_lower_lh, parent_new_blength, *child_1_lower_regions, child_1_new_blength, aln, model, cumulative_rate, threshold_prob, false);
+    
+    // 5. compute the new upper_left/right lh for the parent and the new parent nodes
+    // 5.1. for the new parent node
+    std::unique_ptr<SeqRegions> new_parent_new_upper_lr_1 = nullptr;
+    child_1_lower_regions->computeTotalLhAtRoot<num_states>(new_parent_new_upper_lr_1, model, child_1_new_blength);
+    std::unique_ptr<SeqRegions> new_parent_new_upper_lr_2 = nullptr;
+    parent_new_lower_lh->computeTotalLhAtRoot<num_states>(new_parent_new_upper_lr_2, model, parent_new_blength);
+    // 5.2. for the parent node
+    // NHANLT: avoid null
+    if (!new_parent_new_upper_lr_1)
+    {
+        std::fill(site_lh_diff.begin(), site_lh_diff.end(), MIN_NEGATIVE);
+        return;
+    }
+    std::unique_ptr<SeqRegions> parent_new_upper_lr_1 = nullptr;
+    new_parent_new_upper_lr_1->mergeUpperLower<num_states>(parent_new_upper_lr_1, parent_new_blength, *sibling_lower_lh, sibling.getUpperLength(), aln, model, threshold_prob);
+    std::unique_ptr<SeqRegions> parent_new_upper_lr_2 = nullptr;
+    new_parent_new_upper_lr_1->mergeUpperLower<num_states>(parent_new_upper_lr_2, parent_new_blength, *child_2_lower_lh, child_2_new_blength, aln, model, threshold_prob);
+    
+    // 6. re-optimize the lengths of the upper branches of
+    // 6.1. child_2
+    const RealNumType child_2_best_blength = estimateBranchLengthWithCheck<num_states>(parent_new_upper_lr_1, child_2_lower_lh, child_2_new_blength);
+    // 6.2. sibling
+    const RealNumType sibling_best_blength = estimateBranchLengthWithCheck<num_states>(parent_new_upper_lr_2, sibling_lower_lh, sibling.getUpperLength());
+    // 6.3. parent
+    const RealNumType parent_best_blength = estimateBranchLengthWithCheck<num_states>(new_parent_new_upper_lr_1, parent_new_lower_lh, parent_new_blength);
+    // 6.4. child_1
+    const RealNumType child_1_best_blength = estimateBranchLengthWithCheck<num_states>(new_parent_new_upper_lr_2, child_1_lower_regions, child_1_new_blength);
+    
+    // 7. caculate the likelihood contribution changed at
+    // 7.1. the parent node
+    child_2_lower_lh->calculateSiteLhContributions<num_states>(site_lh_diff, parent_new_lower_lh, child_2_best_blength, *sibling_lower_lh, sibling_best_blength, aln, model, cumulative_rate, threshold_prob);
+    child_2_lower_lh->calculateSiteLhContributions<num_states>(site_lh_diff_old, tmp_lower_lh, child_2.getUpperLength(), *child_1_lower_regions, child_1.getUpperLength(), aln, model, cumulative_rate, threshold_prob);
+    // 7.2. the new_parent node
+    // NHANLT: avoid null
+    if (!parent_new_lower_lh)
+    {
+        std::fill(site_lh_diff.begin(), site_lh_diff.end(), MIN_NEGATIVE);
+        return;
+    }
+    parent_new_lower_lh->calculateSiteLhContributions<num_states>(site_lh_diff, new_parent_new_lower_lh, parent_best_blength, *child_1_lower_regions, child_1_best_blength, aln, model, cumulative_rate, threshold_prob);
+    current_node.getPartialLh(TOP)->calculateSiteLhContributions<num_states>(site_lh_diff_old, tmp_lower_lh, current_node.getUpperLength(), *sibling_lower_lh, sibling.getUpperLength(), aln, model, cumulative_rate, threshold_prob);
+    // 7.3 the absolute likelihood at root
+    new_parent_new_lower_lh->computeSiteLhAtRoot<num_states>(site_lh_root_diff, model, cumulative_base);
+    // update site_lh_root_diff
+    for (PositionType j = 0; j < seq_length; ++j)
+        site_lh_root_diff[j] -= site_lh_root[j];
+    
+    // calculate the site-lh differences between the new and the old ones
+    for (PositionType j = 0; j < seq_length; ++j)
+        site_lh_diff[j] -= site_lh_diff_old[j];
+}
+
+template <const StateType num_states>
+void cmaple::Tree::calSiteLhDiffNonRoot(std::vector<RealNumType>& site_lh_diff, std::vector<RealNumType>& site_lh_root_diff, const std::vector<RealNumType>& site_lh_root, std::unique_ptr<SeqRegions>& parent_new_lower_lh, const RealNumType& child_2_new_blength, PhyloNode& current_node, PhyloNode& child_1, PhyloNode& child_2, PhyloNode& sibling, PhyloNode& parent, const Index parent_index)
+{
+    // dummy variables
+    const RealNumType threshold_prob = params->threshold_prob;
+    const RealNumType child_1_blength = child_1.getUpperLength(); // ~new_branch_length
+    const std::unique_ptr<SeqRegions>& child_1_lower_regions = child_1.getPartialLh(TOP); // ~subtree_regions
+    const std::unique_ptr<SeqRegions>& sibling_lower_lh = sibling.getPartialLh(TOP);
+    const std::unique_ptr<SeqRegions>& child_2_lower_lh = child_2.getPartialLh(TOP);
+    std::unique_ptr<SeqRegions> new_parent_new_lower_lh = nullptr;
+    std::unique_ptr<SeqRegions> tmp_lower_lh = nullptr;
+    const PositionType seq_length = aln->ref_seq.size();
+    std::vector<RealNumType> site_lh_diff_old(seq_length, 0);
+    
+    const std::unique_ptr<SeqRegions>& grand_parent_upper_lr = getPartialLhAtNode(parent.getNeighborIndex(TOP));
+    std::unique_ptr<SeqRegions> best_parent_regions = nullptr;
+    RealNumType parent_blength = parent.getUpperLength();
+    // update parent_blength if it's <= 0
+    if (parent_blength <= 0)
+    {
+        // dummy variables
+        RealNumType best_lh = MIN_NEGATIVE;
+        bool blength_changed = false;
+        optimizeBlengthBeforeSeekingSPR<num_states>(parent, parent_blength, best_lh, blength_changed, grand_parent_upper_lr, parent_new_lower_lh);
+    }
+    // because mid_branch_lh is outdated! => compute a new one
+    const RealNumType parent_mid_blength = 0.5 * parent_blength;
+    std::unique_ptr<SeqRegions> parent_new_mid_branch_lh = nullptr;
+    // NHANLT: avoid null
+    if (!grand_parent_upper_lr)
+    {
+        std::fill(site_lh_diff.begin(), site_lh_diff.end(), MIN_NEGATIVE);
+        return;
+    }
+    grand_parent_upper_lr->mergeUpperLower<num_states>(parent_new_mid_branch_lh, parent_mid_blength, *parent_new_lower_lh, parent_mid_blength, aln, model, threshold_prob);
+    RealNumType best_parent_lh = calculateSubTreePlacementCost<num_states>(parent_new_mid_branch_lh, child_1_lower_regions, child_1_blength);
+    RealNumType best_parent_blength_split = parent_mid_blength;
+    
+    // 2. estimate x (~the position) to regraft child_1 in the branch connecting the parent and grand parent nodes
+    // try with a shorter split
+    bool found_new_split = tryShorterBranch<num_states, &cmaple::Tree::calculateSubTreePlacementCost<num_states>>(parent_blength, best_parent_regions, child_1_lower_regions, grand_parent_upper_lr, parent_new_lower_lh, best_parent_lh, best_parent_blength_split, child_1_blength, false);
+    // try with a longer split
+    if (!found_new_split)
+    {
+        // try on the second half of the branch
+        found_new_split = tryShorterBranch<num_states, &cmaple::Tree::calculateSubTreePlacementCost<num_states>>(parent_blength, best_parent_regions, child_1_lower_regions, grand_parent_upper_lr, parent_new_lower_lh, best_parent_lh, best_parent_blength_split, child_1_blength, true);
+        
+        if (found_new_split)
+            best_parent_blength_split = parent_blength - best_parent_blength_split;
+    }
+    
+    // Delay cloning SeqRegions
+    if (!best_parent_regions)
+        best_parent_regions = std::make_unique<SeqRegions>(SeqRegions(parent_new_mid_branch_lh));
+    
+    // 3. estimate new l5 ~ the length for the new branch re-connecting child_1 to the tree
+    RealNumType child_1_new_blength = child_1_blength;
+    estimateLengthNewBranch<&cmaple::Tree::calculateSubTreePlacementCost<num_states>>(best_parent_lh, best_parent_regions, child_1_lower_regions, child_1_new_blength, child_1_blength * 10, double_min_blength, (child_1_blength <= 0));
+    
+    // finalize x and (l_0 -x)
+    RealNumType parent_new_blength = best_parent_blength_split;
+    RealNumType new_parent_new_blength = parent_blength - parent_new_blength;
+    if (best_parent_blength_split <= 0)
+    {
+        parent_new_blength = -1;
+        new_parent_new_blength = parent_blength;
+    }
+    
+    // 4. recompute the lower_lh of the new_parent
+    // NHANLT: avoid null
+    if (!parent_new_lower_lh)
+    {
+        std::fill(site_lh_diff.begin(), site_lh_diff.end(), MIN_NEGATIVE);
+        return;
+    }
+    parent_new_lower_lh->mergeTwoLowers<num_states>(new_parent_new_lower_lh, parent_new_blength, *child_1_lower_regions, child_1_new_blength, aln, model, cumulative_rate, params->threshold_prob, false);
+    
+    // 5. compute the new upper_left/right lh for the parent and the new parent nodes
+    // 5.1. for the new parent node
+    std::unique_ptr<SeqRegions> new_parent_new_upper_lr_1 = nullptr;
+    grand_parent_upper_lr->mergeUpperLower<num_states>(new_parent_new_upper_lr_1, new_parent_new_blength, *child_1_lower_regions, child_1_new_blength, aln, model, threshold_prob);
+    std::unique_ptr<SeqRegions> new_parent_new_upper_lr_2 = nullptr;
+    grand_parent_upper_lr->mergeUpperLower<num_states>(new_parent_new_upper_lr_2, new_parent_new_blength, *parent_new_lower_lh, parent_new_blength, aln, model, threshold_prob);
+    // 5.2. for the parent node
+    // NHANLT: avoid null
+    if (!new_parent_new_upper_lr_1)
+    {
+        std::fill(site_lh_diff.begin(), site_lh_diff.end(), MIN_NEGATIVE);
+        return;
+    }
+    std::unique_ptr<SeqRegions> parent_new_upper_lr_1 = nullptr;
+    new_parent_new_upper_lr_1->mergeUpperLower<num_states>(parent_new_upper_lr_1, parent_new_blength, *sibling_lower_lh, sibling.getUpperLength(), aln, model, threshold_prob);
+    std::unique_ptr<SeqRegions> parent_new_upper_lr_2 = nullptr;
+    new_parent_new_upper_lr_1->mergeUpperLower<num_states>(parent_new_upper_lr_2, parent_new_blength, *child_2_lower_lh, child_2_new_blength, aln, model, threshold_prob);
+    
+    // 6. re-optimize the lengths of the upper branches of
+    // 6.1. child_2
+    const RealNumType child_2_best_blength = estimateBranchLengthWithCheck<num_states>(parent_new_upper_lr_1, child_2_lower_lh, child_2_new_blength);
+    // 6.2. sibling
+    const RealNumType sibling_best_blength = estimateBranchLengthWithCheck<num_states>(parent_new_upper_lr_2, sibling_lower_lh, sibling.getUpperLength());
+    // 6.3. parent
+    const RealNumType parent_best_blength = estimateBranchLengthWithCheck<num_states>(new_parent_new_upper_lr_1, parent_new_lower_lh, parent_new_blength);
+    // 6.4. child_1
+    const RealNumType child_1_best_blength = estimateBranchLengthWithCheck<num_states>(new_parent_new_upper_lr_2, child_1_lower_regions, child_1_new_blength);
+    // 6.5. new_parent
+    const RealNumType new_parent_best_blength = estimateBranchLengthWithCheck<num_states>(grand_parent_upper_lr, new_parent_new_lower_lh, new_parent_new_blength);
+    
+    // 7. caculate the likelihood contribution changed at
+    // 7.1. the parent node
+    child_2_lower_lh->calculateSiteLhContributions<num_states>(site_lh_diff, parent_new_lower_lh, child_2_best_blength, *sibling_lower_lh, sibling_best_blength, aln, model, cumulative_rate, threshold_prob);
+    child_2_lower_lh->calculateSiteLhContributions<num_states>(site_lh_diff_old, tmp_lower_lh, child_2.getUpperLength(), *child_1_lower_regions, child_1.getUpperLength(), aln, model, cumulative_rate, threshold_prob);
+    // 7.2. the new_parent node
+    // NHANLT: avoid null
+    if (!parent_new_lower_lh)
+    {
+        std::fill(site_lh_diff.begin(), site_lh_diff.end(), MIN_NEGATIVE);
+        return;
+    }
+    RealNumType prev_lh_diff = parent_new_lower_lh->calculateSiteLhContributions<num_states>(site_lh_diff, new_parent_new_lower_lh, parent_best_blength, *child_1_lower_regions, child_1_best_blength, aln, model, cumulative_rate, threshold_prob) - node_lhs[parent.getNodelhIndex()].getLhContribution() ;
+    // 7.3. other ancestors on the path from the new_parent to root (stop when the change is insignificant)
+    Index node_index = parent_index;
+    RealNumType bk_tmp_blength = parent_best_blength;
+    RealNumType bk_tmp_sibling_blength = child_1_best_blength;
+    const Index current_node_index = child_1.getNeighborIndex(TOP);
+    NumSeqsType bk_sibling_vec = current_node.getNeighborIndex(current_node_index.getMiniIndex()).getVectorIndex();
+    std::unique_ptr<SeqRegions> bk_new_lower_lh = std::move(parent_new_lower_lh);
+    std::unique_ptr<SeqRegions> new_lower_lh = std::move(new_parent_new_lower_lh);
+    std::unique_ptr<SeqRegions> tmp_new_lower_lh = nullptr;
+    RealNumType tmp_blength = new_parent_best_blength;
+    while (true)
+    {
+        // NHANLT: avoid null
+        if (!new_lower_lh)
+        {
+            std::fill(site_lh_diff.begin(), site_lh_diff.end(), MIN_NEGATIVE);
+            return;
+        }
+        
+        NumSeqsType node_vec = node_index.getVectorIndex();
+        PhyloNode& node = nodes[node_vec];
+        
+        // if the new lower lh is different from the old one -> traverse upward further
+        if (node.getPartialLh(TOP)->areDiffFrom(new_lower_lh, seq_length, num_states, *params) || fabs(prev_lh_diff) > threshold_prob)
+        {
+            // update lh_diff
+            PhyloNode& tmp_child_1 = nodes[node.getNeighborIndex(RIGHT).getVectorIndex()];
+            PhyloNode& tmp_child_2 = nodes[node.getNeighborIndex(LEFT).getVectorIndex()];
+            tmp_child_1.getPartialLh(TOP)->calculateSiteLhContributions<num_states>(site_lh_diff_old, tmp_lower_lh, tmp_child_1.getUpperLength(), *tmp_child_2.getPartialLh(TOP), tmp_child_2.getUpperLength(), aln, model, cumulative_rate, threshold_prob);
+            
+            // cases when node is non-root
+            if (root_vector_index != node_vec)
+            {
+                // re-caculate the lower likelihood (likelihood contribution) at the grand-parent node
+                const Index tmp_parent_index = node.getNeighborIndex(TOP);
+                const NumSeqsType tmp_parent_vec = tmp_parent_index.getVectorIndex();
+                PhyloNode& tmp_parent = nodes[tmp_parent_vec];
+                const NumSeqsType tmp_sibling_vec = tmp_parent.getNeighborIndex(tmp_parent_index.getFlipMiniIndex()).getVectorIndex();
+                PhyloNode& tmp_sibling = nodes[tmp_sibling_vec];
+                
+                prev_lh_diff = new_lower_lh->calculateSiteLhContributions<num_states>(site_lh_diff, tmp_new_lower_lh, tmp_blength, *(tmp_sibling.getPartialLh(TOP)), tmp_sibling.getUpperLength(), aln, model, cumulative_rate, params->threshold_prob) - node_lhs[tmp_parent.getNodelhIndex()].getLhContribution();
+                
+                // move a step upwards
+                node_index = tmp_parent_index;
+                bk_sibling_vec = tmp_sibling_vec;
+                bk_tmp_sibling_blength = tmp_sibling.getUpperLength();
+                bk_tmp_blength = tmp_blength;
+                tmp_blength = tmp_parent.getUpperLength();
+                bk_new_lower_lh = std::move(new_lower_lh);
+                new_lower_lh = std::move(tmp_new_lower_lh);
+            }
+            // case when node is root
+            else
+            {
+                // re-calculate likelihood at root
+                new_lower_lh->computeSiteLhAtRoot<num_states>(site_lh_root_diff, model, cumulative_base);
+                
+                // update site_lh_root_diff
+                for (PositionType j = 0; j < seq_length; ++j)
+                    site_lh_root_diff[j] -= site_lh_root[j];
+                
+                // stop traversing further
+                break;
+            }
+        }
+        // otherwise, stop traversing further
+        else
+        {
+            // cancel the contribution of the last merging in site_lh_diff by adding it into site_lh_diff_old
+            PhyloNode& tmp_sibling = nodes[bk_sibling_vec];
+            bk_new_lower_lh->calculateSiteLhContributions<num_states>(site_lh_diff_old, tmp_new_lower_lh, bk_tmp_blength, *(tmp_sibling.getPartialLh(TOP)), bk_tmp_sibling_blength, aln, model, cumulative_rate, params->threshold_prob);
+            break;
+        }
+    }
+    
+    // calculate the site-lh differences between the new and the old ones
+    for (PositionType j = 0; j < seq_length; ++j)
+        site_lh_diff[j] -= site_lh_diff_old[j];
+}
+
+template <const StateType num_states>
+void cmaple::Tree::calSiteLhDiff(std::vector<RealNumType>& site_lh_diff, std::vector<RealNumType>& site_lh_root_diff, const std::vector<RealNumType>& site_lh_root, PhyloNode& current_node, PhyloNode& child_1, PhyloNode& child_2, PhyloNode& sibling, PhyloNode& parent, const Index parent_index)
+{
+    // 1. recompute the lowerlh at the parent node after swaping child_1 and sibling
+    std::unique_ptr<SeqRegions> parent_new_lower_lh = nullptr;
+    RealNumType child_2_new_blength = child_2.getUpperLength();
+    
+    if (child_2_new_blength > 0)
+    {
+        if (current_node.getUpperLength() > 0)
+            child_2_new_blength += current_node.getUpperLength();
+    }
+    else
+        child_2_new_blength = current_node.getUpperLength();
+    child_2.getPartialLh(TOP)->mergeTwoLowers<num_states>(parent_new_lower_lh, child_2_new_blength, *(sibling.getPartialLh(TOP)), sibling.getUpperLength(), aln, model, cumulative_rate, params->threshold_prob, false);
+    
+    // if the (old) parent is root
+    // for more information, pls see https://tinyurl.com/5n8m5c8y
+    if (root_vector_index == parent_index.getVectorIndex())
+        calSiteLhDiffRoot<num_states>(site_lh_diff, site_lh_root_diff, site_lh_root, parent_new_lower_lh, child_2_new_blength, current_node, child_1, child_2, sibling, parent, parent_index);
     // otherwise, the (old) parent node is non-root
     // for more information, pls see https://tinyurl.com/ymr49jy8
-  } else {
-    calSiteLhDiffNonRoot<num_states>(site_lh_diff, site_lh_root_diff,
-                                     site_lh_root, parent_new_lower_lh,
-                                     child_2_new_blength, current_node, child_1,
-                                     child_2, sibling, parent, parent_index);
-  }
-}
-
-void findTwoLargest(const RealNumType a,
-                    const RealNumType b,
-                    const RealNumType c,
-                    RealNumType& largest,
-                    RealNumType& second_largest) {
-  // only consider a and b
-  largest = a;
-  second_largest = b;
-
-  if (b > largest) {
-    largest = b;
-    second_largest = a;
-  }
-
-  // take into account c
-  if (c > largest) {
-    second_largest = largest;
-    largest = c;
-  } else if (c > second_largest) {
-    second_largest = c;
-  }
-}
-
-template <const StateType num_states>
-PositionType cmaple::Tree::count_aRLT_SH_branch(
-    std::vector<RealNumType>& site_lh_contributions,
-    std::vector<RealNumType>& site_lh_root,
-    PhyloNode& node,
-    const RealNumType& LT1) {
-  // caculate aLRT
-  const Index child_1_index = node.getNeighborIndex(RIGHT);
-  const Index child_2_index = node.getNeighborIndex(LEFT);
-  PhyloNode& child_1 = nodes[child_1_index.getVectorIndex()];
-  PhyloNode& child_2 = nodes[child_2_index.getVectorIndex()];
-  const Index parent_index = node.getNeighborIndex(TOP);
-  PhyloNode& parent = nodes[parent_index.getVectorIndex()];
-  const Index sibling_index =
-      parent.getNeighborIndex(parent_index.getFlipMiniIndex());
-  PhyloNode& sibling = nodes[sibling_index.getVectorIndex()];
-  PositionType sh_count{0};
-  const PositionType seq_length = aln->ref_seq.size();
-  const NodeLh& nodelh = node_lhs[node.getNodelhIndex()];
-  const RealNumType LT2 = LT1 + nodelh.getLhDiff2();
-  const RealNumType LT3 = LT1 + nodelh.getLhDiff3();
-
-  // debug
-  /*if (!child_1.isInternal() && (aln->data[child_1.getSeqNameIndex()].seq_name
-  == "52")) std::cout << "sfdfds " <<std::endl;
-
-  if (!child_2.isInternal() && (aln->data[child_2.getSeqNameIndex()].seq_name ==
-  "52")) std::cout << "sfdfds " <<std::endl;*/
-
-  // calculate site_lh differences
-  // neighbor 2
-  std::vector<RealNumType> site_lh_diff_2(seq_length, 0);
-  std::vector<RealNumType> site_lh_root_diff_2(seq_length, 0);
-  calSiteLhDiff<num_states>(site_lh_diff_2, site_lh_root_diff_2, site_lh_root,
-                            node, child_1, child_2, sibling, parent,
-                            parent_index);
-  // neighbor 3
-  std::vector<RealNumType> site_lh_diff_3(seq_length, 0);
-  std::vector<RealNumType> site_lh_root_diff_3(seq_length, 0);
-  calSiteLhDiff<num_states>(site_lh_diff_3, site_lh_root_diff_3, site_lh_root,
-                            node, child_2, child_1, sibling, parent,
-                            parent_index);
-
-  // validate the results
-  RealNumType lh_diff_2{0}, lh_diff_3{0};
-  for (PositionType j = 0; j < seq_length; ++j) {
-    lh_diff_2 += site_lh_diff_2[j];
-    lh_diff_2 += site_lh_root_diff_2[j];
-
-    lh_diff_3 += site_lh_diff_3[j];
-    lh_diff_3 += site_lh_root_diff_3[j];
-  }
-  ASSERT(isinf(lh_diff_2) || fabs(lh_diff_2 - nodelh.getLhDiff2()) < 1e-3);
-  ASSERT(isinf(lh_diff_3) || fabs(lh_diff_3 - nodelh.getLhDiff3()) < 1e-3);
-
-// iterate a number of replicates
-#pragma omp parallel reduction(+ : sh_count)
-  {
-    std::vector<PositionType> selected_sites(seq_length);
-    int thread_id = 0;
-#ifdef _OPENMP
-    thread_id = omp_get_thread_num();
-#endif
-
-    // init random generators
-    std::default_random_engine gen(params->ran_seed + thread_id);
-    std::uniform_int_distribution<> rng_distrib(0, seq_length - 1);
-#pragma omp for
-    for (PositionType i = 0; i < params->aLRT_SH_replicates; ++i) {
-      // reset all LTX*
-      RealNumType LT1_star{0}, LT2_star{0}, LT3_star{0};
-
-      // generate a vector of sampled sites
-      for (PositionType j = 0; j < seq_length; ++j) {
-        selected_sites[j] = rng_distrib(gen);
-      }
-
-      // compute LT1*, LT2*, LT3*
-      // NOTES: LT2*, LT3* are now the lh differences between the actual LT2*,
-      // LT3* and LT1*
-      for (PositionType j = 0; j < seq_length; ++j) {
-        const PositionType site_index = selected_sites[j];
-
-        LT1_star += site_lh_contributions[site_index];
-        LT1_star += site_lh_root[site_index];
-
-        LT2_star += site_lh_diff_2[site_index];
-        LT2_star += site_lh_root_diff_2[site_index];
-
-        LT3_star += site_lh_diff_3[site_index];
-        LT3_star += site_lh_root_diff_3[site_index];
-      }
-
-      // compute the actual LT2* and LT3*
-      LT2_star += LT1_star;
-      LT3_star += LT1_star;
-
-      // compute the centered sums CS1*, CS2*, CS3*
-      // where CSX* = LTX* - LTX
-      const RealNumType CS1 = LT1_star - LT1;
-      const RealNumType CS2 = LT2_star - LT2;
-      const RealNumType CS3 = LT3_star - LT3;
-
-      // find CS_first and CS_second which are the highest and the second
-      // highest among CSX* values
-      RealNumType CS_first, CS_second;
-      findTwoLargest(CS1, CS2, CS3, CS_first, CS_second);
-
-      // increase sh_count if the condition (aLRT > 2(CS_first - CS_second) +
-      // epsilon) is satisfied
-      // <=> half_aLRT > CS_first - CS_second + half_epsilon
-      if (nodelh.getHalf_aLRT() >
-          (CS_first - CS_second + params->aLRT_SH_half_epsilon)) {
-        ++sh_count;
-      }
-    }  // for aLRT_SH_replicates
-  }    // omp parallel
-
-  return sh_count;
-}
-
-template <const StateType num_states>
-void cmaple::Tree::calculate_aRLT_SH(
-    std::vector<RealNumType>& site_lh_contributions,
-    std::vector<RealNumType>& site_lh_root,
-    const RealNumType& LT1) {
-  const RealNumType replicate_inverse = 100.0 / params->aLRT_SH_replicates;
-
-  // traverse tree to calculate aLRT-SH for each internal branch
-  PhyloNode& root = nodes[root_vector_index];
-
-  // aLRT-SH at root branch is zero
-  node_lhs[root.getNodelhIndex()].set_aLRT_SH(0);
-
-  std::stack<Index> node_stack;
-  if (root.isInternal()) {
-    node_stack.push(root.getNeighborIndex(RIGHT));
-    node_stack.push(root.getNeighborIndex(LEFT));
-  }
-
-  while (!node_stack.empty()) {
-    const Index node_index = node_stack.top();
-    node_stack.pop();
-    const NumSeqsType node_vec = node_index.getVectorIndex();
-    PhyloNode& node = nodes[node_vec];
-
-    // only consider internal branches
-    if (node.isInternal()) {
-      // add its children into node_stack for further traversal
-      node_stack.push(node.getNeighborIndex(RIGHT));
-      node_stack.push(node.getNeighborIndex(LEFT));
-
-      // only compute the aLRT for internal non-zero branches
-      if (node.getUpperLength() > 0) {
-        node_lhs[node.getNodelhIndex()].set_aLRT_SH(
-            replicate_inverse *
-            count_aRLT_SH_branch<num_states>(site_lh_contributions,
-                                             site_lh_root, node, LT1));
-
-        // print out the aLRT (for debugging only)
-        // std::cout << std::setprecision(3) << "aLRT-SH (node_vec: " <<
-        // node_vec << "): " << node_lhs[node.getNodelhIndex()].get_aLRT_SH() <<
-        // std::endl;
-      }
-      // return zero for zero-length internal branches
-      else {
-        node_lhs[node.getNodelhIndex()].set_aLRT_SH(0);
-        // print out the aLRT (for debugging only)
-        // std::cout << std::setprecision(3) << "aLRT-SH (node_vec: " <<
-        // node_vec << "): 0 (*zero-length branch)" << std::endl;
-      }
-    }
-  }
-}
-
-template <const StateType num_states>
-bool cmaple::Tree::calculateNNILh(std::stack<Index>& node_stack_aLRT,
-                                  RealNumType& lh_diff,
-                                  PhyloNode& current_node,
-                                  PhyloNode& child_1,
-                                  PhyloNode& child_2,
-                                  PhyloNode& sibling,
-                                  PhyloNode& parent,
-                                  const Index parent_index,
-                                  RealNumType& lh_at_root,
-                                  const bool allow_replacing_ML_tree) {
-  // 1. recompute the lowerlh at the parent node after swaping child_1 and
-  // sibling
-  std::unique_ptr<SeqRegions> parent_new_lower_lh = nullptr;
-  RealNumType child_2_new_blength = child_2.getUpperLength();
-
-  if (child_2_new_blength > 0) {
-    if (current_node.getUpperLength() > 0) {
-      child_2_new_blength += current_node.getUpperLength();
-    }
-  } else {
-    child_2_new_blength = current_node.getUpperLength();
-  }
-  child_2.getPartialLh(TOP)->mergeTwoLowers<num_states>(
-      parent_new_lower_lh, child_2_new_blength, *(sibling.getPartialLh(TOP)),
-      sibling.getUpperLength(), aln, model, cumulative_rate,
-      params->threshold_prob, false);
-
-  // if the (old) parent is root
-  // for more information, pls see https://tinyurl.com/5n8m5c8y
-  if (root_vector_index == parent_index.getVectorIndex()) {
-    return calculateNNILhRoot<num_states>(
-        node_stack_aLRT, lh_diff, parent_new_lower_lh, child_2_new_blength,
-        current_node, child_1, child_2, sibling, parent, parent_index,
-        lh_at_root, allow_replacing_ML_tree);
-  }
-  // otherwise, the (old) parent node is non-root
-  // for more information, pls see https://tinyurl.com/ymr49jy8
-  else {
-    return calculateNNILhNonRoot<num_states>(
-        node_stack_aLRT, lh_diff, parent_new_lower_lh, child_2_new_blength,
-        current_node, child_1, child_2, sibling, parent, parent_index,
-        lh_at_root, allow_replacing_ML_tree);
-  }
-
-  return true;
-}
-
-template <const StateType num_states>
-bool cmaple::Tree::calculateNNILhRoot(
-    std::stack<Index>& node_stack_aLRT,
-    RealNumType& lh_diff,
-    std::unique_ptr<SeqRegions>& parent_new_lower_lh,
-    const RealNumType& child_2_new_blength,
-    PhyloNode& current_node,
-    PhyloNode& child_1,
-    PhyloNode& child_2,
-    PhyloNode& sibling,
-    PhyloNode& parent,
-    const Index parent_index,
-    RealNumType& lh_at_root,
-    const bool allow_replacing_ML_tree) {
-  const RealNumType threshold_prob = params->threshold_prob;
-  const RealNumType child_1_blength =
-      child_1.getUpperLength();  // ~new_branch_length
-  const std::unique_ptr<SeqRegions>& child_1_lower_regions =
-      child_1.getPartialLh(TOP);  // ~subtree_regions
-  const std::unique_ptr<SeqRegions>& sibling_lower_lh =
-      sibling.getPartialLh(TOP);
-  const std::unique_ptr<SeqRegions>& child_2_lower_lh =
-      child_2.getPartialLh(TOP);
-  std::unique_ptr<SeqRegions> new_parent_new_lower_lh = nullptr;
-
-  // 2. estimate x ~ the length of the new branch connecting the parent and the
-  // new_parent nodes
-  RealNumType parent_new_blength = default_blength;
-  // merge 2 lower vector into one
-  // NHANLT: avoid null
-  if (!parent_new_lower_lh) {
-    lh_diff = MIN_NEGATIVE;
+    else
+        calSiteLhDiffNonRoot<num_states>(site_lh_diff, site_lh_root_diff, site_lh_root, parent_new_lower_lh, child_2_new_blength, current_node, child_1, child_2, sibling, parent, parent_index);
+}
+
+void findTwoLargest(const RealNumType a, const RealNumType b, const RealNumType c, RealNumType& largest, RealNumType& second_largest) {
+    // only consider a and b
+    largest = a;
+    second_largest = b;
+    
+    if (b > largest) {
+        largest = b;
+        second_largest = a;
+    }
+    
+    // take into account c
+    if (c > largest) {
+        second_largest = largest;
+        largest = c;
+    } else if (c > second_largest) {
+        second_largest = c;
+    }
+}
+
+template <const StateType num_states>
+PositionType cmaple::Tree::count_aRLT_SH_branch(std::vector<RealNumType>& site_lh_contributions, std::vector<RealNumType>& site_lh_root, PhyloNode& node, const RealNumType& LT1)
+{
+    // caculate aLRT
+    const Index child_1_index = node.getNeighborIndex(RIGHT);
+    const Index child_2_index = node.getNeighborIndex(LEFT);
+    PhyloNode& child_1 = nodes[child_1_index.getVectorIndex()];
+    PhyloNode& child_2 = nodes[child_2_index.getVectorIndex()];
+    const Index parent_index = node.getNeighborIndex(TOP);
+    PhyloNode& parent = nodes[parent_index.getVectorIndex()];
+    const Index sibling_index = parent.getNeighborIndex(parent_index.getFlipMiniIndex());
+    PhyloNode& sibling = nodes[sibling_index.getVectorIndex()];
+    PositionType sh_count{0};
+    const PositionType seq_length = aln->ref_seq.size();
+    const NodeLh& nodelh = node_lhs[node.getNodelhIndex()];
+    const RealNumType LT2 = LT1 + nodelh.getLhDiff2();
+    const RealNumType LT3 = LT1 + nodelh.getLhDiff3();
+    
+    // debug
+    /*if (!child_1.isInternal() && (aln->data[child_1.getSeqNameIndex()].seq_name == "52"))
+        std::cout << "sfdfds " <<std::endl;
+    
+    if (!child_2.isInternal() && (aln->data[child_2.getSeqNameIndex()].seq_name == "52"))
+        std::cout << "sfdfds " <<std::endl;*/
+    
+    // calculate site_lh differences
+    // neighbor 2
+    std::vector<RealNumType> site_lh_diff_2(seq_length, 0);
+    std::vector<RealNumType> site_lh_root_diff_2(seq_length, 0);
+    calSiteLhDiff<num_states>(site_lh_diff_2, site_lh_root_diff_2, site_lh_root, node, child_1, child_2, sibling, parent, parent_index);
+    // neighbor 3
+    std::vector<RealNumType> site_lh_diff_3(seq_length, 0);
+    std::vector<RealNumType> site_lh_root_diff_3(seq_length, 0);
+    calSiteLhDiff<num_states>(site_lh_diff_3, site_lh_root_diff_3, site_lh_root, node, child_2, child_1, sibling, parent, parent_index);
+    
+    // validate the results
+    RealNumType lh_diff_2{0}, lh_diff_3{0};
+    for (PositionType j = 0; j < seq_length; ++j)
+    {
+        lh_diff_2 += site_lh_diff_2[j];
+        lh_diff_2 += site_lh_root_diff_2[j];
+        
+        lh_diff_3 += site_lh_diff_3[j];
+        lh_diff_3 += site_lh_root_diff_3[j];
+    }
+    ASSERT(isinf(lh_diff_2) || fabs(lh_diff_2 - nodelh.getLhDiff2()) < 1e-3);
+    ASSERT(isinf(lh_diff_3) || fabs(lh_diff_3 - nodelh.getLhDiff3()) < 1e-3);
+    
+    // iterate a number of replicates
+    #pragma omp parallel reduction(+:sh_count)
+    {
+      std::vector<PositionType> selected_sites(seq_length);
+      int thread_id = 0;
+      #ifdef _OPENMP
+      thread_id = omp_get_thread_num();
+      #endif
+
+      // init random generators
+      std::default_random_engine gen(params->ran_seed + thread_id);
+      std::uniform_int_distribution<> rng_distrib(0, seq_length - 1);
+      #pragma omp for
+      for (PositionType i = 0; i < params->aLRT_SH_replicates; ++i)
+      {
+        // reset all LTX*
+        RealNumType LT1_star{0}, LT2_star{0}, LT3_star{0};
+        
+        // generate a vector of sampled sites
+        for (PositionType j = 0; j < seq_length; ++j)
+            selected_sites[j] = rng_distrib(gen);
+        
+        // compute LT1*, LT2*, LT3*
+        // NOTES: LT2*, LT3* are now the lh differences between the actual LT2*, LT3* and LT1*
+        for (PositionType j = 0; j < seq_length; ++j)
+        {
+            const PositionType site_index = selected_sites[j];
+            
+            LT1_star += site_lh_contributions[site_index];
+            LT1_star += site_lh_root[site_index];
+            
+            LT2_star += site_lh_diff_2[site_index];
+            LT2_star += site_lh_root_diff_2[site_index];
+            
+            LT3_star += site_lh_diff_3[site_index];
+            LT3_star += site_lh_root_diff_3[site_index];
+        }
+        
+        // compute the actual LT2* and LT3*
+        LT2_star += LT1_star;
+        LT3_star += LT1_star;
+        
+        // compute the centered sums CS1*, CS2*, CS3*
+        // where CSX* = LTX* - LTX
+        const RealNumType CS1 = LT1_star - LT1;
+        const RealNumType CS2 = LT2_star - LT2;
+        const RealNumType CS3 = LT3_star - LT3;
+        
+        // find CS_first and CS_second which are the highest and the second highest among CSX* values
+        RealNumType CS_first, CS_second;
+        findTwoLargest(CS1, CS2, CS3, CS_first, CS_second);
+        
+        // increase sh_count if the condition (aLRT > 2(CS_first - CS_second) + epsilon) is satisfied
+        // <=> half_aLRT > CS_first - CS_second + half_epsilon
+        if (nodelh.getHalf_aLRT() > (CS_first - CS_second + params->aLRT_SH_half_epsilon))
+            ++sh_count;
+      } // for aLRT_SH_replicates
+    } // omp parallel
+    
+    return sh_count;
+}
+
+template <const StateType num_states>
+void cmaple::Tree::calculate_aRLT_SH(std::vector<RealNumType>& site_lh_contributions, std::vector<RealNumType>& site_lh_root, const RealNumType& LT1)
+{
+    const RealNumType replicate_inverse = 100.0 / params->aLRT_SH_replicates;
+    
+    // traverse tree to calculate aLRT-SH for each internal branch
+    PhyloNode& root = nodes[root_vector_index];
+    
+    // aLRT-SH at root branch is zero
+    node_lhs[root.getNodelhIndex()].set_aLRT_SH(0);
+    
+    std::stack<Index> node_stack;
+    if (root.isInternal())
+    {
+        node_stack.push(root.getNeighborIndex(RIGHT));
+        node_stack.push(root.getNeighborIndex(LEFT));
+    }
+    
+    while (!node_stack.empty())
+    {
+        const Index node_index = node_stack.top();
+        node_stack.pop();
+        const NumSeqsType node_vec = node_index.getVectorIndex();
+        PhyloNode& node = nodes[node_vec];
+        
+        // only consider internal branches
+        if (node.isInternal())
+        {
+            // add its children into node_stack for further traversal
+            node_stack.push(node.getNeighborIndex(RIGHT));
+            node_stack.push(node.getNeighborIndex(LEFT));
+            
+            // only compute the aLRT for internal non-zero branches
+            if (node.getUpperLength() > 0)
+            {
+                node_lhs[node.getNodelhIndex()].set_aLRT_SH(replicate_inverse * count_aRLT_SH_branch<num_states>(site_lh_contributions, site_lh_root, node, LT1));
+                
+                // print out the aLRT (for debugging only)
+                // std::cout << std::setprecision(3) << "aLRT-SH (node_vec: " << node_vec << "): " << node_lhs[node.getNodelhIndex()].get_aLRT_SH() << std::endl;
+            }
+            // return zero for zero-length internal branches
+            else
+            {
+                node_lhs[node.getNodelhIndex()].set_aLRT_SH(0);
+                // print out the aLRT (for debugging only)
+                // std::cout << std::setprecision(3) << "aLRT-SH (node_vec: " << node_vec << "): 0 (*zero-length branch)" << std::endl;
+            }
+        }
+    }
+}
+
+template <const StateType num_states>
+bool cmaple::Tree::calculateNNILh(std::stack<Index>& node_stack_aLRT, RealNumType& lh_diff, PhyloNode& current_node, PhyloNode& child_1, PhyloNode& child_2, PhyloNode& sibling, PhyloNode& parent, const Index parent_index, RealNumType& lh_at_root, const bool allow_replacing_ML_tree)
+{
+    // 1. recompute the lowerlh at the parent node after swaping child_1 and sibling
+    std::unique_ptr<SeqRegions> parent_new_lower_lh = nullptr;
+    RealNumType child_2_new_blength = child_2.getUpperLength();
+    
+    if (child_2_new_blength > 0)
+    {
+        if (current_node.getUpperLength() > 0)
+            child_2_new_blength += current_node.getUpperLength();
+    }
+    else
+        child_2_new_blength = current_node.getUpperLength();
+    child_2.getPartialLh(TOP)->mergeTwoLowers<num_states>(parent_new_lower_lh, child_2_new_blength, *(sibling.getPartialLh(TOP)), sibling.getUpperLength(), aln, model, cumulative_rate, params->threshold_prob, false);
+    
+    // if the (old) parent is root
+    // for more information, pls see https://tinyurl.com/5n8m5c8y
+    if (root_vector_index == parent_index.getVectorIndex())
+    {
+        return calculateNNILhRoot<num_states>(node_stack_aLRT, lh_diff, parent_new_lower_lh, child_2_new_blength, current_node, child_1, child_2, sibling, parent, parent_index, lh_at_root, allow_replacing_ML_tree);
+    }
+    // otherwise, the (old) parent node is non-root
+    // for more information, pls see https://tinyurl.com/ymr49jy8
+    else
+    {
+        return calculateNNILhNonRoot<num_states>(node_stack_aLRT, lh_diff, parent_new_lower_lh, child_2_new_blength, current_node, child_1, child_2, sibling, parent, parent_index, lh_at_root, allow_replacing_ML_tree);
+    }
+    
     return true;
-  }
-  RealNumType best_parent_lh = parent_new_lower_lh->mergeTwoLowers<num_states>(
-      new_parent_new_lower_lh, parent_new_blength, *child_1_lower_regions,
-      child_1_blength, aln, model, cumulative_rate, threshold_prob, true);
-  best_parent_lh +=
-      new_parent_new_lower_lh->computeAbsoluteLhAtRoot<num_states>(
-          model, cumulative_base);
-  // Try shorter branch lengths at root
-  tryShorterBranchAtRoot<num_states>(
-      child_1_lower_regions, parent_new_lower_lh, new_parent_new_lower_lh,
-      parent_new_blength, best_parent_lh, child_1_blength);
-
-  // 3. estimate the length of the new branch connecting child_1 to the
-  // new_parent node
-  RealNumType child_1_new_blength = child_1_blength;
-  estimateLengthNewBranchAtRoot<num_states>(
-      child_1_lower_regions, parent_new_lower_lh, new_parent_new_lower_lh,
-      child_1_new_blength, best_parent_lh, parent_new_blength,
-      double_min_blength, child_1_blength <= 0);
-
-  // 4. compute the new lower_lh of the new_parent node
-  parent_new_lower_lh->mergeTwoLowers<num_states>(
-      new_parent_new_lower_lh, parent_new_blength, *child_1_lower_regions,
-      child_1_new_blength, aln, model, cumulative_rate, threshold_prob, false);
-
-  // 5. compute the new upper_left/right lh for the parent and the new parent
-  // nodes 5.1. for the new parent node
-  std::unique_ptr<SeqRegions> new_parent_new_upper_lr_1 = nullptr;
-  child_1_lower_regions->computeTotalLhAtRoot<num_states>(
-      new_parent_new_upper_lr_1, model, child_1_new_blength);
-  std::unique_ptr<SeqRegions> new_parent_new_upper_lr_2 = nullptr;
-  parent_new_lower_lh->computeTotalLhAtRoot<num_states>(
-      new_parent_new_upper_lr_2, model, parent_new_blength);
-  // 5.2. for the parent node
-  // NHANLT: avoid null
-  if (!new_parent_new_upper_lr_1) {
-    lh_diff = MIN_NEGATIVE;
+}
+
+template <const StateType num_states>
+bool cmaple::Tree::calculateNNILhRoot(std::stack<Index>& node_stack_aLRT, RealNumType& lh_diff, std::unique_ptr<SeqRegions>& parent_new_lower_lh, const RealNumType& child_2_new_blength, PhyloNode& current_node, PhyloNode& child_1, PhyloNode& child_2, PhyloNode& sibling, PhyloNode& parent, const Index parent_index, RealNumType& lh_at_root, const bool allow_replacing_ML_tree)
+{
+    const RealNumType threshold_prob = params->threshold_prob;
+    const RealNumType child_1_blength = child_1.getUpperLength(); // ~new_branch_length
+    const std::unique_ptr<SeqRegions>& child_1_lower_regions = child_1.getPartialLh(TOP); // ~subtree_regions
+    const std::unique_ptr<SeqRegions>& sibling_lower_lh = sibling.getPartialLh(TOP);
+    const std::unique_ptr<SeqRegions>& child_2_lower_lh = child_2.getPartialLh(TOP);
+    std::unique_ptr<SeqRegions> new_parent_new_lower_lh = nullptr;
+    
+    // 2. estimate x ~ the length of the new branch connecting the parent and the new_parent nodes
+    RealNumType parent_new_blength = default_blength;
+    // merge 2 lower vector into one
+    // NHANLT: avoid null
+    if (!parent_new_lower_lh)
+    {
+        lh_diff = MIN_NEGATIVE;
+        return true;
+    }
+    RealNumType best_parent_lh = parent_new_lower_lh->mergeTwoLowers<num_states>(new_parent_new_lower_lh, parent_new_blength, *child_1_lower_regions, child_1_blength, aln, model, cumulative_rate, threshold_prob, true);
+    best_parent_lh += new_parent_new_lower_lh->computeAbsoluteLhAtRoot<num_states>(model, cumulative_base);
+    // Try shorter branch lengths at root
+    tryShorterBranchAtRoot<num_states>(child_1_lower_regions, parent_new_lower_lh, new_parent_new_lower_lh, parent_new_blength, best_parent_lh, child_1_blength);
+    
+    // 3. estimate the length of the new branch connecting child_1 to the new_parent node
+    RealNumType child_1_new_blength = child_1_blength;
+    estimateLengthNewBranchAtRoot<num_states>(child_1_lower_regions, parent_new_lower_lh, new_parent_new_lower_lh, child_1_new_blength, best_parent_lh, parent_new_blength, double_min_blength, child_1_blength <= 0);
+    
+    // 4. compute the new lower_lh of the new_parent node
+    parent_new_lower_lh->mergeTwoLowers<num_states>(new_parent_new_lower_lh, parent_new_blength, *child_1_lower_regions, child_1_new_blength, aln, model, cumulative_rate, threshold_prob, false);
+    
+    // 5. compute the new upper_left/right lh for the parent and the new parent nodes
+    // 5.1. for the new parent node
+    std::unique_ptr<SeqRegions> new_parent_new_upper_lr_1 = nullptr;
+    child_1_lower_regions->computeTotalLhAtRoot<num_states>(new_parent_new_upper_lr_1, model, child_1_new_blength);
+    std::unique_ptr<SeqRegions> new_parent_new_upper_lr_2 = nullptr;
+    parent_new_lower_lh->computeTotalLhAtRoot<num_states>(new_parent_new_upper_lr_2, model, parent_new_blength);
+    // 5.2. for the parent node
+    // NHANLT: avoid null
+    if (!new_parent_new_upper_lr_1)
+    {
+        lh_diff = MIN_NEGATIVE;
+        return true;
+    }
+    std::unique_ptr<SeqRegions> parent_new_upper_lr_1 = nullptr;
+    new_parent_new_upper_lr_1->mergeUpperLower<num_states>(parent_new_upper_lr_1, parent_new_blength, *sibling_lower_lh, sibling.getUpperLength(), aln, model, threshold_prob);
+    std::unique_ptr<SeqRegions> parent_new_upper_lr_2 = nullptr;
+    new_parent_new_upper_lr_1->mergeUpperLower<num_states>(parent_new_upper_lr_2, parent_new_blength, *child_2_lower_lh, child_2_new_blength, aln, model, threshold_prob);
+    
+    // 6. re-optimize the lengths of the upper branches of
+    // 6.1. child_2
+    const RealNumType child_2_best_blength = estimateBranchLengthWithCheck<num_states>(parent_new_upper_lr_1, child_2_lower_lh, child_2_new_blength);
+    // 6.2. sibling
+    const RealNumType sibling_best_blength = estimateBranchLengthWithCheck<num_states>(parent_new_upper_lr_2, sibling_lower_lh, sibling.getUpperLength());
+    // 6.3. parent
+    const RealNumType parent_best_blength = estimateBranchLengthWithCheck<num_states>(new_parent_new_upper_lr_1, parent_new_lower_lh, parent_new_blength);
+    // 6.4. child_1
+    const RealNumType child_1_best_blength = estimateBranchLengthWithCheck<num_states>(new_parent_new_upper_lr_2, child_1_lower_regions, child_1_new_blength);
+    
+    // 7. caculate the likelihood contribution changed at
+    // 7.1. the parent node
+    // NHANLT: avoid null
+    if (!child_2_lower_lh)
+    {
+        lh_diff = MIN_NEGATIVE;
+        return true;
+    }
+    lh_diff += child_2_lower_lh->mergeTwoLowers<num_states>(parent_new_lower_lh, child_2_best_blength, *sibling_lower_lh, sibling_best_blength, aln, model, cumulative_rate, threshold_prob, true) - node_lhs[current_node.getNodelhIndex()].getLhContribution();
+    // 7.2. the new_parent node
+    // NHANLT: avoid null
+    if (!parent_new_lower_lh)
+    {
+        lh_diff = MIN_NEGATIVE;
+        return true;
+    }
+    lh_diff += parent_new_lower_lh->mergeTwoLowers<num_states>(new_parent_new_lower_lh, parent_best_blength, *child_1_lower_regions, child_1_best_blength, aln, model, cumulative_rate, threshold_prob, true) - node_lhs[parent.getNodelhIndex()].getLhContribution();
+    // 7.3 the absolute likelihood at root
+    lh_diff += new_parent_new_lower_lh->computeAbsoluteLhAtRoot<num_states>(model, cumulative_base) - lh_at_root;
+    
+    // if we found an NNI neighbor with higher lh => replace the ML tree
+    if (lh_diff > 0)
+    {
+        // Check if we could replace the ML tree
+        if (allow_replacing_ML_tree)
+        {
+            if (cmaple::verbose_mode >= cmaple::VB_DEBUG)
+                std::cout << std::setprecision(10) << "Replace the ML tree by a newly found NNI neighbor tree (root), improving tree loglh by: " << lh_diff << std::endl;
+            // std::cout << "Tree lh (before replacing): " << calculateTreeLh() << std::endl;
+            replaceMLTreebyNNIRoot<num_states>(node_stack_aLRT, lh_diff, current_node, child_1, child_2, sibling, parent, lh_at_root, child_1_best_blength, child_2_best_blength, sibling_best_blength, parent_best_blength);
+            // std::cout << "Tree lh (after replacing): " << calculateTreeLh() << std::endl;
+            
+            // return false to let us know that we found a new ML tree
+            return false;
+        }
+        else if (cmaple::verbose_mode >= cmaple::VB_MED)
+            outWarning("Found an NNI neighbor tree with a higher likelihood (by " + convertDoubleToString(lh_diff) + ") than the current ML tree");
+    }
+    
     return true;
-  }
-  std::unique_ptr<SeqRegions> parent_new_upper_lr_1 = nullptr;
-  new_parent_new_upper_lr_1->mergeUpperLower<num_states>(
-      parent_new_upper_lr_1, parent_new_blength, *sibling_lower_lh,
-      sibling.getUpperLength(), aln, model, threshold_prob);
-  std::unique_ptr<SeqRegions> parent_new_upper_lr_2 = nullptr;
-  new_parent_new_upper_lr_1->mergeUpperLower<num_states>(
-      parent_new_upper_lr_2, parent_new_blength, *child_2_lower_lh,
-      child_2_new_blength, aln, model, threshold_prob);
-
-  // 6. re-optimize the lengths of the upper branches of
-  // 6.1. child_2
-  const RealNumType child_2_best_blength =
-      estimateBranchLengthWithCheck<num_states>(
-          parent_new_upper_lr_1, child_2_lower_lh, child_2_new_blength);
-  // 6.2. sibling
-  const RealNumType sibling_best_blength =
-      estimateBranchLengthWithCheck<num_states>(
-          parent_new_upper_lr_2, sibling_lower_lh, sibling.getUpperLength());
-  // 6.3. parent
-  const RealNumType parent_best_blength =
-      estimateBranchLengthWithCheck<num_states>(
-          new_parent_new_upper_lr_1, parent_new_lower_lh, parent_new_blength);
-  // 6.4. child_1
-  const RealNumType child_1_best_blength =
-      estimateBranchLengthWithCheck<num_states>(new_parent_new_upper_lr_2,
-                                                child_1_lower_regions,
-                                                child_1_new_blength);
-
-  // 7. caculate the likelihood contribution changed at
-  // 7.1. the parent node
-  // NHANLT: avoid null
-  if (!child_2_lower_lh) {
-    lh_diff = MIN_NEGATIVE;
-    return true;
-  }
-  lh_diff += child_2_lower_lh->mergeTwoLowers<num_states>(
-                 parent_new_lower_lh, child_2_best_blength, *sibling_lower_lh,
-                 sibling_best_blength, aln, model, cumulative_rate,
-                 threshold_prob, true) -
-             node_lhs[current_node.getNodelhIndex()].getLhContribution();
-  // 7.2. the new_parent node
-  // NHANLT: avoid null
-  if (!parent_new_lower_lh) {
-    lh_diff = MIN_NEGATIVE;
-    return true;
-  }
-  lh_diff += parent_new_lower_lh->mergeTwoLowers<num_states>(
-                 new_parent_new_lower_lh, parent_best_blength,
-                 *child_1_lower_regions, child_1_best_blength, aln, model,
-                 cumulative_rate, threshold_prob, true) -
-             node_lhs[parent.getNodelhIndex()].getLhContribution();
-  // 7.3 the absolute likelihood at root
-  lh_diff += new_parent_new_lower_lh->computeAbsoluteLhAtRoot<num_states>(
-                 model, cumulative_base) -
-             lh_at_root;
-
-  // if we found an NNI neighbor with higher lh => replace the ML tree
-  if (lh_diff > 0) {
-    // Check if we could replace the ML tree
-    if (allow_replacing_ML_tree) {
-      if (cmaple::verbose_mode >= cmaple::VB_DEBUG) {
-        std::cout << std::setprecision(10)
-                  << "Replace the ML tree by a newly found NNI neighbor tree "
-                     "(root), improving tree loglh by: "
-                  << lh_diff << std::endl;
-      }
-      // std::cout << "Tree lh (before replacing): " << calculateTreeLh() <<
-      // std::endl;
-      replaceMLTreebyNNIRoot<num_states>(
-          node_stack_aLRT, lh_diff, current_node, child_1, child_2, sibling,
-          parent, lh_at_root, child_1_best_blength, child_2_best_blength,
-          sibling_best_blength, parent_best_blength);
-      // std::cout << "Tree lh (after replacing): " << calculateTreeLh() <<
-      // std::endl;
-
-      // return false to let us know that we found a new ML tree
-      return false;
-    } else if (cmaple::verbose_mode >= cmaple::VB_MED) {
-      outWarning("Found an NNI neighbor tree with a higher likelihood (by " +
-                 convertDoubleToString(lh_diff) + ") than the current ML tree");
-    }
-  }
-
-  return true;
 }
 
 // NHANLT: Debug aLRT
@@ -8004,8 +5944,8 @@
         {
             if (tmp_stack.top().getVectorIndex() == 3185)
             {
-                std::cout << "Found 3185 " << (nodes[3185].isOutdated() ?
-"Outdated" : "Updated") << std::endl; break;
+                std::cout << "Found 3185 " << (nodes[3185].isOutdated() ? "Outdated" : "Updated") << std::endl;
+                break;
             }
             tmp_stack.pop();
         }
@@ -8014,35 +5954,31 @@
         RealNumType tree_total_lh = 0;
         PhyloNode& tmp_node = nodes[3185];
             // show the likelihood contribution at this branch/node
-            // std::cout << "Lh contribution of node (node_vec) " << node_vec <<
-" : " << node_lhs[node.getNodelhIndex()].lh_contribution_ << std::endl;
-
+            // std::cout << "Lh contribution of node (node_vec) " << node_vec << " : " << node_lhs[node.getNodelhIndex()].lh_contribution_ << std::endl;
+            
             // caculate aLRT
             PhyloNode& child_1 = nodes[2841];
             PhyloNode& child_2 = nodes[3186];
             const Index parent_index = tmp_node.getNeighborIndex(TOP);
             PhyloNode& parent = nodes[parent_index.getVectorIndex()];
-            const Index sibling_index =
-parent.getNeighborIndex(parent_index.getFlipMiniIndex()); PhyloNode& sibling =
-nodes[sibling_index.getVectorIndex()];
-
-            // compute the likelihood differences between each nni neighbor and
-the current tree RealNumType neighbor_2_lh_diff = 0, neighbor_3_lh_diff = 0;
-            // if calculateNNILh return false => the current tree was replaced
-by a newly found ML tree if (!calculateNNILh<4>(node_stack, neighbor_2_lh_diff,
-tmp_node, child_1, child_2, sibling, parent, parent_index, lh_at_root))
+            const Index sibling_index = parent.getNeighborIndex(parent_index.getFlipMiniIndex());
+            PhyloNode& sibling = nodes[sibling_index.getVectorIndex()];
+            
+            // compute the likelihood differences between each nni neighbor and the current tree
+            RealNumType neighbor_2_lh_diff = 0, neighbor_3_lh_diff = 0;
+            // if calculateNNILh return false => the current tree was replaced by a newly found ML tree
+            if (!calculateNNILh<4>(node_stack, neighbor_2_lh_diff, tmp_node, child_1, child_2, sibling, parent, parent_index, lh_at_root))
             {
                 tree_total_lh += neighbor_2_lh_diff;
                 //continue;
             }
-            // if calculateNNILh return false => the current tree was replaced
-by a newly found ML tree if (!calculateNNILh<4>(node_stack, neighbor_3_lh_diff,
-tmp_node, child_2, child_1, sibling, parent, parent_index, lh_at_root))
+            // if calculateNNILh return false => the current tree was replaced by a newly found ML tree
+            if (!calculateNNILh<4>(node_stack, neighbor_3_lh_diff, tmp_node, child_2, child_1, sibling, parent, parent_index, lh_at_root))
             {
                 tree_total_lh += neighbor_3_lh_diff;
                 //continue;
             }
-
+            
             // record neighbor_2_lh_diff, neighbor_2_lh_diff
             NodeLh& node_lh = node_lhs[tmp_node.getNodelhIndex()];
         if ( fabs(neighbor_2_lh_diff -  node_lh.getLhDiff2()) > 1e-3)
@@ -8050,1704 +5986,1371 @@
             // node_lh.setLhDiff2(neighbor_2_lh_diff);
             // node_lh.setLhDiff3(neighbor_3_lh_diff);
             if (!nodes[3185].isOutdated())
-                std::cout << neighbor_2_lh_diff << " " << node_lh.getLhDiff2()
-<< std::endl;
+                std::cout << neighbor_2_lh_diff << " " << node_lh.getLhDiff2() << std::endl;
         }
     }
 }*/
 
 template <const StateType num_states>
-bool cmaple::Tree::calculateNNILhNonRoot(
-    std::stack<Index>& node_stack_aLRT,
-    RealNumType& lh_diff,
-    std::unique_ptr<SeqRegions>& parent_new_lower_lh,
-    const RealNumType& child_2_new_blength,
-    PhyloNode& current_node,
-    PhyloNode& child_1,
-    PhyloNode& child_2,
-    PhyloNode& sibling,
-    PhyloNode& parent,
-    const Index parent_index,
-    RealNumType& lh_at_root,
-    const bool allow_replacing_ML_tree) {
-  // dummy variables
-  const RealNumType threshold_prob = params->threshold_prob;
-  const RealNumType child_1_blength =
-      child_1.getUpperLength();  // ~new_branch_length
-  const std::unique_ptr<SeqRegions>& child_1_lower_regions =
-      child_1.getPartialLh(TOP);  // ~subtree_regions
-  const std::unique_ptr<SeqRegions>& sibling_lower_lh =
-      sibling.getPartialLh(TOP);
-  const std::unique_ptr<SeqRegions>& child_2_lower_lh =
-      child_2.getPartialLh(TOP);
-  std::unique_ptr<SeqRegions> new_parent_new_lower_lh = nullptr;
-
-  const std::unique_ptr<SeqRegions>& grand_parent_upper_lr =
-      getPartialLhAtNode(parent.getNeighborIndex(TOP));
-
-  // NHANLT: avoid null
-  if (!grand_parent_upper_lr) {
-    lh_diff = MIN_NEGATIVE;
+bool cmaple::Tree::calculateNNILhNonRoot(std::stack<Index>& node_stack_aLRT, RealNumType& lh_diff, std::unique_ptr<SeqRegions>& parent_new_lower_lh, const RealNumType& child_2_new_blength, PhyloNode& current_node, PhyloNode& child_1, PhyloNode& child_2, PhyloNode& sibling, PhyloNode& parent, const Index parent_index, RealNumType& lh_at_root, const bool allow_replacing_ML_tree)
+{
+    // dummy variables
+    const RealNumType threshold_prob = params->threshold_prob;
+    const RealNumType child_1_blength = child_1.getUpperLength(); // ~new_branch_length
+    const std::unique_ptr<SeqRegions>& child_1_lower_regions = child_1.getPartialLh(TOP); // ~subtree_regions
+    const std::unique_ptr<SeqRegions>& sibling_lower_lh = sibling.getPartialLh(TOP);
+    const std::unique_ptr<SeqRegions>& child_2_lower_lh = child_2.getPartialLh(TOP);
+    std::unique_ptr<SeqRegions> new_parent_new_lower_lh = nullptr;
+    
+    const std::unique_ptr<SeqRegions>& grand_parent_upper_lr = getPartialLhAtNode(parent.getNeighborIndex(TOP));
+    
+    // NHANLT: avoid null
+    if (!grand_parent_upper_lr)
+    {
+        lh_diff = MIN_NEGATIVE;
+        return true;
+    }
+    
+    std::unique_ptr<SeqRegions> best_parent_regions = nullptr;
+    RealNumType parent_blength = parent.getUpperLength();
+    // update parent_blength if it's <= 0
+    if (parent_blength <= 0)
+    {
+        // dummy variables
+        RealNumType best_lh = MIN_NEGATIVE;
+        bool blength_changed = false;
+        optimizeBlengthBeforeSeekingSPR<num_states>(parent, parent_blength, best_lh, blength_changed, grand_parent_upper_lr, parent_new_lower_lh);
+    }
+    // because mid_branch_lh is outdated! => compute a new one
+    const RealNumType parent_mid_blength = 0.5 * parent_blength;
+    std::unique_ptr<SeqRegions> parent_new_mid_branch_lh = nullptr;
+    grand_parent_upper_lr->mergeUpperLower<num_states>(parent_new_mid_branch_lh, parent_mid_blength, *parent_new_lower_lh, parent_mid_blength, aln, model, threshold_prob);
+    RealNumType best_parent_lh = calculateSubTreePlacementCost<num_states>(parent_new_mid_branch_lh, child_1_lower_regions, child_1_blength);
+    RealNumType best_parent_blength_split = parent_mid_blength;
+    
+    // 2. estimate x (~the position) to regraft child_1 in the branch connecting the parent and grand parent nodes
+    // try with a shorter split
+    bool found_new_split = tryShorterBranch<num_states, &cmaple::Tree::calculateSubTreePlacementCost<num_states>>(parent_blength, best_parent_regions, child_1_lower_regions, grand_parent_upper_lr, parent_new_lower_lh, best_parent_lh, best_parent_blength_split, child_1_blength, false);
+    // try with a longer split
+    if (!found_new_split)
+    {
+        // try on the second half of the branch
+        found_new_split = tryShorterBranch<num_states, &cmaple::Tree::calculateSubTreePlacementCost<num_states>>(parent_blength, best_parent_regions, child_1_lower_regions, grand_parent_upper_lr, parent_new_lower_lh, best_parent_lh, best_parent_blength_split, child_1_blength, true);
+        
+        if (found_new_split)
+            best_parent_blength_split = parent_blength - best_parent_blength_split;
+    }
+    
+    // Delay cloning SeqRegions
+    if (!best_parent_regions)
+        best_parent_regions = std::make_unique<SeqRegions>(SeqRegions(parent_new_mid_branch_lh));
+    
+    // 3. estimate new l5 ~ the length for the new branch re-connecting child_1 to the tree
+    RealNumType child_1_new_blength = child_1_blength;
+    estimateLengthNewBranch<&cmaple::Tree::calculateSubTreePlacementCost<num_states>>(best_parent_lh, best_parent_regions, child_1_lower_regions, child_1_new_blength, child_1_blength * 10, double_min_blength, (child_1_blength <= 0));
+    
+    // finalize x and (l_0 -x)
+    RealNumType parent_new_blength = best_parent_blength_split;
+    RealNumType new_parent_new_blength = parent_blength - parent_new_blength;
+    if (best_parent_blength_split <= 0)
+    {
+        parent_new_blength = -1;
+        new_parent_new_blength = parent_blength;
+    }
+    
+    // 4. recompute the lower_lh of the new_parent
+    // NHANLT: avoid null
+    if (!parent_new_lower_lh)
+    {
+        lh_diff = MIN_NEGATIVE;
+        return true;
+    }
+    parent_new_lower_lh->mergeTwoLowers<num_states>(new_parent_new_lower_lh, parent_new_blength, *child_1_lower_regions, child_1_new_blength, aln, model, cumulative_rate, params->threshold_prob, false);
+    
+    // 5. compute the new upper_left/right lh for the parent and the new parent nodes
+    // 5.1. for the new parent node
+    std::unique_ptr<SeqRegions> new_parent_new_upper_lr_1 = nullptr;
+    grand_parent_upper_lr->mergeUpperLower<num_states>(new_parent_new_upper_lr_1, new_parent_new_blength, *child_1_lower_regions, child_1_new_blength, aln, model, threshold_prob);
+    std::unique_ptr<SeqRegions> new_parent_new_upper_lr_2 = nullptr;
+    grand_parent_upper_lr->mergeUpperLower<num_states>(new_parent_new_upper_lr_2, new_parent_new_blength, *parent_new_lower_lh, parent_new_blength, aln, model, threshold_prob);
+    // 5.2. for the parent node
+    // NHANLT: avoid null
+    if (!new_parent_new_upper_lr_1)
+    {
+        lh_diff = MIN_NEGATIVE;
+        return true;
+    }
+    std::unique_ptr<SeqRegions> parent_new_upper_lr_1 = nullptr;
+    new_parent_new_upper_lr_1->mergeUpperLower<num_states>(parent_new_upper_lr_1, parent_new_blength, *sibling_lower_lh, sibling.getUpperLength(), aln, model, threshold_prob);
+    std::unique_ptr<SeqRegions> parent_new_upper_lr_2 = nullptr;
+    new_parent_new_upper_lr_1->mergeUpperLower<num_states>(parent_new_upper_lr_2, parent_new_blength, *child_2_lower_lh, child_2_new_blength, aln, model, threshold_prob);
+    
+    // 6. re-optimize the lengths of the upper branches of
+    // 6.1. child_2
+    const RealNumType child_2_best_blength = estimateBranchLengthWithCheck<num_states>(parent_new_upper_lr_1, child_2_lower_lh, child_2_new_blength);
+    // 6.2. sibling
+    const RealNumType sibling_best_blength = estimateBranchLengthWithCheck<num_states>(parent_new_upper_lr_2, sibling_lower_lh, sibling.getUpperLength());
+    // 6.3. parent
+    const RealNumType parent_best_blength = estimateBranchLengthWithCheck<num_states>(new_parent_new_upper_lr_1, parent_new_lower_lh, parent_new_blength);
+    // 6.4. child_1
+    const RealNumType child_1_best_blength = estimateBranchLengthWithCheck<num_states>(new_parent_new_upper_lr_2, child_1_lower_regions, child_1_new_blength);
+    // 6.5. new_parent
+    const RealNumType new_parent_best_blength = estimateBranchLengthWithCheck<num_states>(grand_parent_upper_lr, new_parent_new_lower_lh, new_parent_new_blength);
+    
+    // 7. caculate the likelihood contribution changed at
+    // 7.1. the parent node
+    // std::cout << "lh_contribution (before): " << node_lhs[current_node.getNodelhIndex()].getLhContribution() << std::endl;
+    // NHANLT: avoid null
+    if (!child_2_lower_lh)
+    {
+        lh_diff = MIN_NEGATIVE;
+        return true;
+    }
+    lh_diff += child_2_lower_lh->mergeTwoLowers<num_states>(parent_new_lower_lh, child_2_best_blength, *sibling_lower_lh, sibling_best_blength, aln, model, cumulative_rate, threshold_prob, true) - node_lhs[current_node.getNodelhIndex()].getLhContribution();
+    // std::cout << "lh_contribution (after): " << child_2_lower_lh->mergeTwoLowers<num_states>(parent_new_lower_lh, child_2_best_blength, *sibling_lower_lh, sibling_best_blength, aln, model, threshold_prob, true) << std::endl;
+    // 7.2. the new_parent node
+    // NHANLT: avoid null
+    if (!parent_new_lower_lh)
+    {
+        lh_diff = MIN_NEGATIVE;
+        return true;
+    }
+    RealNumType prev_lh_diff = parent_new_lower_lh->mergeTwoLowers<num_states>(new_parent_new_lower_lh, parent_best_blength, *child_1_lower_regions, child_1_best_blength, aln, model, cumulative_rate, threshold_prob, true) - node_lhs[parent.getNodelhIndex()].getLhContribution();
+    // 7.3. other ancestors on the path from the new_parent to root (stop when the change is insignificant)
+    const PositionType seq_length = aln->ref_seq.size();
+    
+    NumSeqsType node_vec = parent_index.getVectorIndex();
+    std::unique_ptr<SeqRegions> new_lower_lh = std::move(new_parent_new_lower_lh);
+    std::unique_ptr<SeqRegions> tmp_new_lower_lh = nullptr;
+    RealNumType tmp_blength = new_parent_best_blength;
+    while (true)
+    {
+        PhyloNode& node = nodes[node_vec];
+    
+        // if new_lower_lh == null -> bad NNI -> stop
+        if (!new_lower_lh)
+        {
+            lh_diff = MIN_NEGATIVE;
+            break;
+        }
+        
+        // if the new lower lh is different from the old one -> traverse upward further
+        if (node.getPartialLh(TOP)->areDiffFrom(new_lower_lh, seq_length, num_states, *params) || fabs(prev_lh_diff) > threshold_prob)
+        {
+            // update lh_diff
+            // std::cout << "lh_contribution (before): " << node_lhs[node.getNodelhIndex()].getLhContribution() << std::endl;
+            lh_diff += prev_lh_diff;
+            // std::cout << "lh_contribution (after): " << node_lhs[node.getNodelhIndex()].getLhContribution() + prev_lh_diff << std::endl;
+            
+            // cases when node is non-root
+            if (root_vector_index != node_vec)
+            {
+                // re-caculate the lower likelihood (likelihood contribution) at the grand-parent node
+                const Index tmp_parent_index = node.getNeighborIndex(TOP);
+                const NumSeqsType tmp_parent_vec = tmp_parent_index.getVectorIndex();
+                PhyloNode& tmp_parent = nodes[tmp_parent_vec];
+                PhyloNode& tmp_sibling = nodes[tmp_parent.getNeighborIndex(tmp_parent_index.getFlipMiniIndex()).getVectorIndex()];
+                
+                prev_lh_diff = new_lower_lh->mergeTwoLowers<num_states>(tmp_new_lower_lh, tmp_blength, *(tmp_sibling.getPartialLh(TOP)), tmp_sibling.getUpperLength(), aln, model, cumulative_rate, params->threshold_prob, true) - node_lhs[tmp_parent.getNodelhIndex()].getLhContribution();
+                
+                // move a step upwards
+                node_vec = tmp_parent_vec;
+                tmp_blength = tmp_parent.getUpperLength();
+                new_lower_lh = std::move(tmp_new_lower_lh);
+            }
+            // case when node is root
+            else
+            {
+                // re-calculate likelihood at root
+                // std::cout << "lh at root (before): " << lh_at_root << std::endl;
+                lh_diff += new_lower_lh->computeAbsoluteLhAtRoot<num_states>(model, cumulative_base) - lh_at_root;
+                // std::cout << "lh at root (after): " << new_lower_lh->computeAbsoluteLhAtRoot(num_states, model) << std::endl;
+                
+                // stop traversing further
+                break;
+            }
+        }
+        // otherwise, stop traversing further
+        else
+            break;
+    }
+    
+    // if we found an NNI neighbor with higher lh => replace the ML tree
+    if (lh_diff > 0)
+    {
+        // Check if we can replace the ML tree
+        if (allow_replacing_ML_tree)
+        {
+            // NHANLT: Debug aLRT
+            // log_current(node_stack_aLRT);
+            if (cmaple::verbose_mode >= cmaple::VB_DEBUG)
+                std::cout << "Replace the ML tree by a newly found NNI neighbor tree (non-root), improving tree loglh by: " << lh_diff << std::endl;
+            // std::cout << "Tree lh (before replacing): " <<  std::setprecision(20)<< calculateTreeLh() << std::endl;
+            replaceMLTreebyNNINonRoot<num_states>(node_stack_aLRT, lh_diff, current_node, child_1, child_2, sibling, parent, lh_at_root, child_1_best_blength, child_2_best_blength, sibling_best_blength, parent_best_blength, new_parent_best_blength);
+            // std::cout << "Tree lh (after replacing): " <<  std::setprecision(20)<< calculateTreeLh() << std::endl;
+            
+            // NHANLT: Debug aLRT
+            // log_current(node_stack_aLRT);
+            
+            // return false to let us know that we found a new ML tree
+            return false;
+        }
+        else if (cmaple::verbose_mode >= cmaple::VB_MED)
+            outWarning("Found an NNI neighbor tree with a higher likelihood (by " + convertDoubleToString(lh_diff) + ") than the current ML tree");
+    }
+    
     return true;
-  }
-
-  std::unique_ptr<SeqRegions> best_parent_regions = nullptr;
-  RealNumType parent_blength = parent.getUpperLength();
-  // update parent_blength if it's <= 0
-  if (parent_blength <= 0) {
+}
+
+template <const StateType num_states>
+void cmaple::Tree::replaceMLTreebyNNIRoot(std::stack<Index>& node_stack_aLRT, RealNumType& lh_diff, PhyloNode& current_node, PhyloNode& child_1, PhyloNode& child_2, PhyloNode& sibling, PhyloNode& parent, RealNumType& lh_at_root, const RealNumType child_1_best_blength, const RealNumType child_2_best_blength, const RealNumType sibling_best_blength, const RealNumType parent_best_blength)
+{
+    // get index of related nodes
+    const RealNumType threshold_prob = params->threshold_prob;
+    const Index current_node_index = child_1.getNeighborIndex(TOP);
+    const MiniIndex current_node_mini = current_node_index.getMiniIndex();
+    const Index child_1_index = current_node.getNeighborIndex(current_node_mini);
+    const Index child_2_index = current_node.getNeighborIndex(current_node_index.getFlipMiniIndex());
+    const Index parent_index = sibling.getNeighborIndex(TOP);
+    const MiniIndex parent_mini = parent_index.getMiniIndex();
+    const Index sibling_index = parent.getNeighborIndex(parent_mini);
+    const std::unique_ptr<SeqRegions>& child_1_lower_lh = child_1.getPartialLh(TOP);
+    const std::unique_ptr<SeqRegions>& child_2_lower_lh = child_2.getPartialLh(TOP);
+    const std::unique_ptr<SeqRegions>& sibling_lower_lh = sibling.getPartialLh(TOP);
+    
+    // move child_1 to parent
+    child_1.setNeighborIndex(TOP, parent_index);
+    parent.setNeighborIndex(parent_mini, child_1_index);
+    
+    // move sibling to current_node
+    sibling.setNeighborIndex(TOP, current_node_index);
+    current_node.setNeighborIndex(current_node_mini, sibling_index);
+    
+    // update 5 blengths
+    // recompute aLRT of child_2 if we change its blength from zero to non-zero => don't need to do so because child_2 should be added before, only need to set it outdated
+    child_2.setOutdated(true);
+    updateBlengthReplaceMLTree<num_states>(node_stack_aLRT, lh_diff, child_2, child_2_index, child_2_best_blength);
+    updateBlengthReplaceMLTree<num_states>(node_stack_aLRT, lh_diff, sibling, sibling_index, sibling_best_blength);
+    // we don't need to add current_node to node_stack_aLRT since they will be added later
+    current_node.setUpperLength(parent_best_blength);
+    // we don't need to add child_1 to node_stack_aLRT because child_1 should be added before, only need to set it outdated
+    child_1.setOutdated(true);
+    updateBlengthReplaceMLTree<num_states>(node_stack_aLRT, lh_diff, child_1, child_1_index, child_1_best_blength);
+    
+    // stack to update upper_lr_lh later
+    std::stack<Index> node_stack_update_upper_lr;
+    node_stack_update_upper_lr.push(child_2_index);
+    node_stack_update_upper_lr.push(sibling_index);
+    
+    // update lower_lh of the current node
+    std::unique_ptr<SeqRegions>& current_node_lower_lh = current_node.getPartialLh(TOP);
+    node_lhs[current_node.getNodelhIndex()].setLhContribution(child_2_lower_lh->mergeTwoLowers<num_states>(current_node_lower_lh, child_2_best_blength, *sibling_lower_lh, sibling_best_blength, aln, model, cumulative_rate, threshold_prob, true));
+    // because the lower_lh of the current node was updated
+    // => we need to re-compute aLRT of that node
+    current_node.setOutdated(true);
+    node_stack_aLRT.push(Index(current_node_index.getVectorIndex(), TOP));
+    // => we need to re-compute aLRT of its sibling
+    sibling.setOutdated(true);
+    node_stack_aLRT.push(Index(sibling_index.getVectorIndex(), TOP));
+    // => we need to re-compute aLRT of its parent node
+    parent.setOutdated(true);
+    node_stack_aLRT.push(Index(parent_index.getVectorIndex(), TOP));
+    // => we need to re-compute aLRT of its sibling node => but in this case, no need to add its sibling because child_1 has been added before
+    /*child_1.setOutdated(true);
+    node_stack_aLRT.push(child_1_index);*/
+    // => we need to update the upper_lr of its sibling
+    node_stack_update_upper_lr.push(child_1_index);
+    
+    // update the upper_lr of the parent node
+    const MiniIndex parent_current_node_mini = current_node.getNeighborIndex(TOP).getMiniIndex();
+    std::unique_ptr<SeqRegions>& parent_current_node_upper_lr = parent.getPartialLh(parent_current_node_mini);
+    child_1_lower_lh->computeTotalLhAtRoot<num_states>(parent_current_node_upper_lr, model, child_1_best_blength);
+    current_node_lower_lh->computeTotalLhAtRoot<num_states>(parent.getPartialLh(child_1.getNeighborIndex(TOP).getMiniIndex()), model, current_node.getUpperLength());
+    // the upper_lr of the parent node is changed -> the aLRT of all its grand_children will be computed later '
+    // the parent node has two children: child_1 and the current node
+    // recompute aLRT of the children of child_1
+    recompute_aLRT_GrandChildren(child_1, node_stack_aLRT);
+    // recompute aLRT of the children of the current node -> will be done later (don't need to explicitly add here)
+    // update the upper_lr of the current node
+    const MiniIndex current_node_child_2_mini = child_2.getNeighborIndex(TOP).getMiniIndex();
+    parent_current_node_upper_lr->mergeUpperLower<num_states>(current_node.getPartialLh(current_node_child_2_mini), current_node.getUpperLength(), *sibling_lower_lh, sibling_best_blength, aln, model, threshold_prob);
+    const MiniIndex current_node_sibling_mini = sibling.getNeighborIndex(TOP).getMiniIndex();
+    parent_current_node_upper_lr->mergeUpperLower<num_states>(current_node.getPartialLh(current_node_sibling_mini), current_node.getUpperLength(), *child_2_lower_lh, child_2_best_blength, aln, model, threshold_prob);
+    // because upper_lr of the current node is changed -> we need to recompute aLRT of its grand_children
+    // current node has two children: child_2 and sibling (after applying NNI)
+    // recompute aLRT of the children of child_2
+    recompute_aLRT_GrandChildren(child_2, node_stack_aLRT);
+    // recompute aLRT of the children of sibling
+    recompute_aLRT_GrandChildren(sibling, node_stack_aLRT);
+    
+    // update the lower_lh of the parent node
+    std::unique_ptr<SeqRegions>& parent_new_lower = parent.getPartialLh(TOP);
+    node_lhs[parent.getNodelhIndex()].setLhContribution(current_node.getPartialLh(TOP)->mergeTwoLowers<num_states>(parent_new_lower, current_node.getUpperLength(), *child_1_lower_lh, child_1_best_blength, aln, model, cumulative_rate, threshold_prob, true));
+    // update the absolute likelihood at root
+    lh_at_root = parent_new_lower->computeAbsoluteLhAtRoot<num_states>(model, cumulative_base);
+    
+    // traverse downward to update the upper_left/right_region until the changes is insignificant
+    updateUpperLR<num_states>(node_stack_update_upper_lr, node_stack_aLRT);
+}
+
+template <const StateType num_states>
+void cmaple::Tree::replaceMLTreebyNNINonRoot(std::stack<Index>& node_stack_aLRT, RealNumType& lh_diff, PhyloNode& current_node, PhyloNode& child_1, PhyloNode& child_2, PhyloNode& sibling, PhyloNode& parent, RealNumType& lh_at_root, const RealNumType child_1_best_blength, const RealNumType child_2_best_blength, const RealNumType sibling_best_blength, const RealNumType parent_best_blength, const RealNumType new_parent_best_blength)
+{
+    // get index of related nodes
+    const RealNumType threshold_prob = params->threshold_prob;
+    const Index current_node_index = child_1.getNeighborIndex(TOP);
+    const MiniIndex current_node_mini = current_node_index.getMiniIndex();
+    const Index child_1_index = current_node.getNeighborIndex(current_node_mini);
+    const Index child_2_index = current_node.getNeighborIndex(current_node_index.getFlipMiniIndex());
+    const Index parent_index = sibling.getNeighborIndex(TOP);
+    const MiniIndex parent_mini = parent_index.getMiniIndex();
+    const Index sibling_index = parent.getNeighborIndex(parent_mini);
+    const std::unique_ptr<SeqRegions>& child_1_lower_lh = child_1.getPartialLh(TOP);
+    const std::unique_ptr<SeqRegions>& child_2_lower_lh = child_2.getPartialLh(TOP);
+    const std::unique_ptr<SeqRegions>& sibling_lower_lh = sibling.getPartialLh(TOP);
+    const PositionType seq_length = aln->ref_seq.size();
+    
+    // move child_1 to parent
+    child_1.setNeighborIndex(TOP, parent_index);
+    parent.setNeighborIndex(parent_mini, child_1_index);
+    
+    // move sibling to current_node
+    sibling.setNeighborIndex(TOP, current_node_index);
+    current_node.setNeighborIndex(current_node_mini, sibling_index);
+    
+    // update 5 blengths
+    // recompute aLRT of child_2 if we change its blength from zero to non-zero => don't need to do so because child_2 should be added before, only need to set it outdated
+    child_2.setOutdated(true);
+    updateBlengthReplaceMLTree<num_states>(node_stack_aLRT, lh_diff, child_2, child_2_index, child_2_best_blength);
+    updateBlengthReplaceMLTree<num_states>(node_stack_aLRT, lh_diff, sibling, sibling_index, sibling_best_blength);
+    // we don't need to add current_node and parent to node_stack_aLRT since they will be added later
+    current_node.setUpperLength(parent_best_blength);
+    parent.setUpperLength(new_parent_best_blength);
+    // we don't need to add child_1 to node_stack_aLRT because child_1 should be added before, only need to set it outdated
+    child_1.setOutdated(true);
+    updateBlengthReplaceMLTree<num_states>(node_stack_aLRT, lh_diff, child_1, child_1_index, child_1_best_blength);
+    
+    // stack to update upper_lr_lh later
+    std::stack<Index> node_stack_update_upper_lr;
+    node_stack_update_upper_lr.push(child_2_index);
+    node_stack_update_upper_lr.push(sibling_index);
+    
+    // update lower_lh of the current node
+    std::unique_ptr<SeqRegions>& current_node_lower_lh = current_node.getPartialLh(TOP);
+    // std::cout << "lh_contribution (before): " << node_lhs[current_node.getNodelhIndex()].getLhContribution() << std::endl;
+    node_lhs[current_node.getNodelhIndex()].setLhContribution(child_2_lower_lh->mergeTwoLowers<num_states>(current_node_lower_lh, child_2_best_blength, *sibling_lower_lh, sibling_best_blength, aln, model, cumulative_rate, threshold_prob, true));
+    // std::cout << "lh_contribution (after): " << node_lhs[current_node.getNodelhIndex()].getLhContribution() << std::endl;
+    // because the lower_lh of the current node was updated
+    // => we need to re-compute aLRT of that node
+    current_node.setOutdated(true);
+    node_stack_aLRT.push(Index(current_node_index.getVectorIndex(), TOP));
+    // => we need to re-compute aLRT of the sibling
+    sibling.setOutdated(true);
+    node_stack_aLRT.push(Index(sibling_index.getVectorIndex(), TOP));
+    // => we need to re-compute aLRT of its parent node
+    parent.setOutdated(true);
+    node_stack_aLRT.push(Index(parent_index.getVectorIndex(), TOP));
+    // => we need to re-compute aLRT of its sibling node => but in this case, no need to add its sibling because child_1 has been added before
+    /*child_1.setOutdated(true);
+    node_stack_aLRT.push(child_1_index);*/
+    // => we need to update the upper_lr of its sibling
+    node_stack_update_upper_lr.push(child_1_index);
+    
+    // update the upper_lr of the parent node
+    const std::unique_ptr<SeqRegions>& grand_parent_upper_lr = getPartialLhAtNode(parent.getNeighborIndex(TOP));
+    const MiniIndex parent_current_node_mini = current_node.getNeighborIndex(TOP).getMiniIndex();
+    std::unique_ptr<SeqRegions>& parent_current_node_upper_lr = parent.getPartialLh(parent_current_node_mini);
+    grand_parent_upper_lr->mergeUpperLower<num_states>(parent_current_node_upper_lr, parent.getUpperLength(), *child_1_lower_lh, child_1_best_blength, aln, model, threshold_prob);
+    grand_parent_upper_lr->mergeUpperLower<num_states>(parent.getPartialLh(child_1.getNeighborIndex(TOP).getMiniIndex()), parent.getUpperLength(), *current_node_lower_lh, current_node.getUpperLength(), aln, model, threshold_prob);
+    // the upper_lr of the parent node is changed -> the aLRT of all its grand_children will be computed later '
+    // the parent node has two children: child_1 and the current node
+    // recompute aLRT of the children of child_1
+    recompute_aLRT_GrandChildren(child_1, node_stack_aLRT);
+    // recompute aLRT of the children of the current node -> will be done later (don't need to explicitly add here)
+    // update the upper_lr of the current node
+    const MiniIndex current_node_child_2_mini = child_2.getNeighborIndex(TOP).getMiniIndex();
+    parent_current_node_upper_lr->mergeUpperLower<num_states>(current_node.getPartialLh(current_node_child_2_mini), current_node.getUpperLength(), *sibling_lower_lh, sibling_best_blength, aln, model, threshold_prob);
+    const MiniIndex current_node_sibling_mini = sibling.getNeighborIndex(TOP).getMiniIndex();
+    parent_current_node_upper_lr->mergeUpperLower<num_states>(current_node.getPartialLh(current_node_sibling_mini), current_node.getUpperLength(), *child_2_lower_lh, child_2_best_blength, aln, model, threshold_prob);
+    // because upper_lr of the current node is changed -> we need to recompute aLRT of its grand_children
+    // current node has two children: child_2 and sibling (after applying NNI)
+    // recompute aLRT of the children of child_2
+    recompute_aLRT_GrandChildren(child_2, node_stack_aLRT);
+    // recompute aLRT of the children of sibling
+    recompute_aLRT_GrandChildren(sibling, node_stack_aLRT);
+    
+    // update the lower_lh of the parent node
+    std::unique_ptr<SeqRegions> new_lower_lh = nullptr;
+    RealNumType new_lh_contribution = current_node_lower_lh->mergeTwoLowers<num_states>(new_lower_lh, current_node.getUpperLength(), *child_1_lower_lh, child_1_best_blength, aln, model, cumulative_rate, threshold_prob, true);
+    
+    // parent and other nodes on the path to root
+    NumSeqsType node_vec = parent_index.getVectorIndex();
+    while (true)
+    {
+        PhyloNode& node = nodes[node_vec];
+        
+        // if the new lower lh is different from the old one -> traverse upward further
+        if (node.getPartialLh(TOP)->areDiffFrom(new_lower_lh, seq_length, num_states, *params) || fabs(new_lh_contribution - node_lhs[node.getNodelhIndex()].getLhContribution()) > threshold_prob)
+        {
+            // update new_lower_lh
+            node.setPartialLh(TOP, std::move(new_lower_lh));
+            // std::cout << "lh_contribution (before): " << node_lhs[node.getNodelhIndex()].getLhContribution() << std::endl;
+            node_lhs[node.getNodelhIndex()].setLhContribution(new_lh_contribution);
+            // std::cout << "lh_contribution (after): " << node_lhs[node.getNodelhIndex()].getLhContribution() << std::endl;
+            
+            // cases when node is non-root
+            if (root_vector_index != node_vec)
+            {
+                // re-caculate the lower likelihood (likelihood contribution) at the parent node
+                const Index tmp_parent_index = node.getNeighborIndex(TOP);
+                const NumSeqsType tmp_parent_vec = tmp_parent_index.getVectorIndex();
+                PhyloNode& tmp_parent = nodes[tmp_parent_vec];
+                const MiniIndex parent_sibling_mini = tmp_parent_index.getFlipMiniIndex();
+                const Index sibling_index = tmp_parent.getNeighborIndex(parent_sibling_mini);
+                PhyloNode& tmp_sibling = nodes[sibling_index.getVectorIndex()];
+                const std::unique_ptr<SeqRegions>& node_lower_lh = node.getPartialLh(TOP);
+                
+                new_lh_contribution = node_lower_lh->mergeTwoLowers<num_states>(new_lower_lh, node.getUpperLength(), *(tmp_sibling.getPartialLh(TOP)), tmp_sibling.getUpperLength(), aln, model, cumulative_rate, params->threshold_prob, true);
+                
+                // move a step upwards
+                node_vec = tmp_parent_vec;
+                
+                // because the lower_lh of the current node was updated
+                // => we need to re-compute aLRT of that node => in this case, no need to add the current node because it should be added by its child before
+                // => we need to re-compute aLRT of its parent node
+                tmp_parent.setOutdated(true);
+                node_stack_aLRT.push(Index(tmp_parent_vec, TOP));
+                // => we need to re-compute aLRT of its sibling node
+                tmp_sibling.setOutdated(true);
+                node_stack_aLRT.push(sibling_index);
+                // => we need to update the upper_lr of its sibling
+                node_stack_update_upper_lr.push(sibling_index);
+                // => we need to update the upper_lr of its parent (we can do it immediately)
+                std::unique_ptr<SeqRegions> new_upper_lr = nullptr;
+                std::unique_ptr<SeqRegions>& old_upper_lr = tmp_parent.getPartialLh(parent_sibling_mini);
+                // if parent is root
+                if (root_vector_index == tmp_parent_vec)
+                {
+                    node_lower_lh->computeTotalLhAtRoot<num_states>(new_upper_lr, model, node.getUpperLength());
+                }
+                // if parent is non-root
+                else
+                {
+                    const std::unique_ptr<SeqRegions>& grand_parent_upper_lr = getPartialLhAtNode(tmp_parent.getNeighborIndex(TOP));
+                    grand_parent_upper_lr->mergeUpperLower<num_states>(new_upper_lr, tmp_parent.getUpperLength(), *node_lower_lh, node.getUpperLength(), aln, model, threshold_prob);
+                }
+                // update the upper_lr of its parent if it's been changed
+                if (!old_upper_lr || old_upper_lr->areDiffFrom(new_upper_lr, seq_length, num_states, *params))
+                {
+                    old_upper_lr = std::move(new_upper_lr);
+                    
+                    // recompute aLRT of the grand_children of the parent node
+                    recompute_aLRT_GrandChildren(tmp_sibling, node_stack_aLRT);
+                }
+            }
+            // case when node is root
+            else
+            {
+                // re-calculate likelihood at root
+                // std::cout << "lh at root (before): " << lh_at_root << std::endl;
+                lh_at_root = node.getPartialLh(TOP)->computeAbsoluteLhAtRoot<num_states>(model, cumulative_base);
+                // std::cout << "lh at root (after): " << lh_at_root << std::endl;
+                
+                // stop traversing further
+                break;
+            }
+        }
+        // otherwise, stop traversing further
+        else
+            break;
+    }
+    
+    // traverse downward to update the upper_left/right_region until the changes is insignificant
+    updateUpperLR<num_states>(node_stack_update_upper_lr, node_stack_aLRT);
+}
+
+template <const StateType num_states>
+RealNumType cmaple::Tree::estimateBranchLengthWithCheck(const std::unique_ptr<SeqRegions>& upper_lr_regions, const std::unique_ptr<SeqRegions>& lower_regions, const RealNumType current_blength)
+{
+    // try to estimate a better blength
+    RealNumType new_blength = estimateBranchLength<num_states>(upper_lr_regions, lower_regions);
+    if (new_blength > 0 || current_blength > 0)
+    {
+        RealNumType diff_thresh = 0.01 * new_blength;
+        if (new_blength <= 0 || current_blength <= 0 || (current_blength > (new_blength + diff_thresh)) || (current_blength < (new_blength - diff_thresh)))
+            return new_blength;
+    }
+    
+    // if not found, return the current blength
+    return current_blength;
+}
+
+template <const StateType num_states>
+void cmaple::Tree::updateUpperLR(std::stack<Index>& node_stack, std::stack<Index>& node_stack_aLRT)
+{
+    const RealNumType threshold_prob = params->threshold_prob;
+    const PositionType seq_length = aln->ref_seq.size();
+    
+    while (!node_stack.empty())
+    {
+        const Index node_index = node_stack.top();
+        node_stack.pop();
+        PhyloNode& node = nodes[node_index.getVectorIndex()];
+        if (node.isInternal())
+        {
+            const Index& left_child_index = node.getNeighborIndex(LEFT);
+            const Index& right_child_index = node.getNeighborIndex(RIGHT);
+            PhyloNode& left_child = nodes[left_child_index.getVectorIndex()];
+            PhyloNode& right_child = nodes[right_child_index.getVectorIndex()];
+            
+            const std::unique_ptr<SeqRegions>& parent_upper_lr = getPartialLhAtNode(node.getNeighborIndex(TOP));
+            std::unique_ptr<SeqRegions> tmp_upper_lr = nullptr;
+            parent_upper_lr->mergeUpperLower<num_states>(tmp_upper_lr, node.getUpperLength(), *(left_child.getPartialLh(TOP)), left_child.getUpperLength(), aln, model, threshold_prob);
+            
+            // if upper_lr_lh of a node is changed -> we need to re-compute aLRT of that child and the grand-children
+            if (updateNewPartialIfDifferent(node, RIGHT, tmp_upper_lr, node_stack, seq_length) && right_child.isInternal())
+            {
+                // re-compute aLRT of that child
+                right_child.setOutdated(true);
+                node_stack_aLRT.push(right_child_index);
+                
+                // re-compute aLRT of the grand-children
+                recompute_aLRT_GrandChildren(right_child, node_stack_aLRT);
+            }
+            
+            parent_upper_lr->mergeUpperLower<num_states>(tmp_upper_lr, node.getUpperLength(), *(right_child.getPartialLh(TOP)), right_child.getUpperLength(), aln, model, threshold_prob);
+            
+            // if upper_lr_lh of a node is changed -> we need to re-compute aLRT of that child and the grand-children
+            if (updateNewPartialIfDifferent(node, LEFT, tmp_upper_lr, node_stack, seq_length) && left_child.isInternal())
+            {
+                // re-compute aLRT of that child
+                left_child.setOutdated(true);
+                node_stack_aLRT.push(left_child_index);
+                
+                // re-compute aLRT of the grand-children
+                recompute_aLRT_GrandChildren(left_child, node_stack_aLRT);
+            }
+        }
+    }
+}
+
+void cmaple::Tree::recompute_aLRT_GrandChildren(PhyloNode& parent, std::stack<Index>& node_stack_aLRT)
+{
+    const Index grand_child_1_index = parent.getNeighborIndex(LEFT);
+    const Index grand_child_2_index = parent.getNeighborIndex(RIGHT);
+    PhyloNode& grand_child_1 = nodes[grand_child_1_index.getVectorIndex()];
+    PhyloNode& grand_child_2 = nodes[grand_child_2_index.getVectorIndex()];
+    
+    grand_child_1.setOutdated(true);
+    node_stack_aLRT.push(grand_child_1_index);
+    grand_child_2.setOutdated(true);
+    node_stack_aLRT.push(grand_child_2_index);
+}
+
+template <const StateType num_states>
+RealNumType cmaple::Tree::calculateSiteLhs(std::vector<RealNumType>& site_lh_contributions, std::vector<RealNumType>& site_lh_root)
+{
+    // initialize the total_lh by the likelihood from root
+    const PositionType seq_length = aln->ref_seq.size();
+    const RealNumType threshold_prob = params->threshold_prob;
+    if (site_lh_contributions.size() != seq_length)
+    {
+        site_lh_contributions.resize(seq_length, 0);
+        site_lh_root.resize(seq_length, 0);
+    }
+    RealNumType total_lh = nodes[root_vector_index].getPartialLh(TOP)->computeSiteLhAtRoot<num_states>(site_lh_root, model, cumulative_base);
+
+    // start from root
+    Index node_index = Index(root_vector_index, TOP);
+    Index last_node_index;
+    
+    // traverse to the deepest tip, calculate the likelihoods upward from the tips
+    while (node_index.getMiniIndex() != UNDEFINED) //node)
+    {
+        PhyloNode& node = nodes[node_index.getVectorIndex()];
+        // we reach a top node by a downward traversing
+        if (node_index.getMiniIndex() == TOP) //node->is_top)
+        {
+            // if the current node is a leaf -> we reach the deepest tip -> traversing upward to calculate the lh of its parent
+            if (!node.isInternal()) // node->isLeave())
+            {
+                /*last_node = node;
+                 node = node->neighbor;*/
+                last_node_index = node_index;
+                node_index = node.getNeighborIndex(TOP);
+            }
+            // otherwise, keep traversing downward to find the deepest tip
+            else
+                // node = node->next->neighbor;
+                node_index = node.getNeighborIndex(RIGHT);
+        }
+        // we reach the current node by an upward traversing from its children
+        else
+        {
+            // if we reach the current node by an upward traversing from its first children -> traversing downward to its second children
+            if (node.getNeighborIndex(RIGHT) == last_node_index) // node->getTopNode()->next->neighbor == last_node)
+            {
+                // node = node->getTopNode()->next->next->neighbor;
+                node_index = node.getNeighborIndex(LEFT);
+            }
+            // otherwise, all children of the current node are updated -> update the lower lh of the current node
+            else
+            {
+                // calculate the new lower lh of the current node from its children
+                /*Node* top_node = node->getTopNode();
+                 Node* next_node_1 = top_node->next;
+                 Node* next_node_2 = next_node_1->next;*/
+                Index neighbor_1_index = node.getNeighborIndex(RIGHT);
+                Index neighbor_2_index = node.getNeighborIndex(LEFT);
+                PhyloNode& neighbor_1 = nodes[neighbor_1_index.getVectorIndex()];
+                PhyloNode& neighbor_2 = nodes[neighbor_2_index.getVectorIndex()];
+                
+                std::unique_ptr<SeqRegions> new_lower_lh = nullptr;
+                const std::unique_ptr<SeqRegions>& lower_lh_1 = neighbor_1.getPartialLh(TOP); // next_node_1->neighbor->getPartialLhAtNode(aln, model, params->threshold_prob);
+                const std::unique_ptr<SeqRegions>& lower_lh_2 = neighbor_2.getPartialLh(TOP); // next_node_2->neighbor->getPartialLhAtNode(aln, model, params->threshold_prob);
+                
+                total_lh += lower_lh_1->calculateSiteLhContributions<num_states>(site_lh_contributions, new_lower_lh, neighbor_1.getUpperLength(), *lower_lh_2, neighbor_2.getUpperLength(), aln, model, cumulative_rate, threshold_prob);
+                
+                // if new_lower_lh is NULL
+                if (!new_lower_lh)
+                    throw std::logic_error("Strange, inconsistent lower genome list creation in calculateTreeLh(); old list, and children lists");
+                // otherwise, everything is good -> update the lower lh of the current node
+                else if (new_lower_lh->areDiffFrom(node.getPartialLh(TOP), seq_length, num_states, *params))
+                {
+                    // ("Strange, while calculating tree likelihood encountered non-updated lower likelihood!");
+                    // non-updated lower likelihood may be due to a replacement of ML tree by an NNI neighbor
+                    node.setPartialLh(TOP, std::move(new_lower_lh));
+                }
+                
+                last_node_index = Index(node_index.getVectorIndex(), TOP);
+                node_index = node.getNeighborIndex(TOP);
+            }
+        }
+    }
+    
+    return total_lh;
+}
+
+NumSeqsType cmaple::Tree::parseFile(std::istream &infile, char& ch, RealNumType& branch_len, PositionType& in_line, PositionType& in_column, const std::map<std::string, NumSeqsType>& map_seqname_index, bool& missing_blengths)
+{
+    int maxlen = 1000;
+    string seqname;
+    int seqlen;
+    RealNumType brlen = -1;
+
+    // create new node
+    NumSeqsType tmp_root_vec;
+    // start with "(" -> an internal node
+    if (ch == '(')
+    {
+        createAnInternalNode();
+        tmp_root_vec = nodes.size() - 1;
+    }
+    // otherwise, it's a leaf
+    else
+    {
+        createALeafNode(0);
+        tmp_root_vec = nodes.size() - 1;
+    }
+    
+    // start with "(" -> an internal node
+    if (ch == '(')
+    {
+        MiniIndex child_mini = RIGHT;
+        
+        ch = readNextChar(infile, in_line, in_column);
+        while (ch != ')' && !infile.eof())
+        {
+            const NumSeqsType tmp_node_vec = parseFile(infile, ch, brlen, in_line, in_column, map_seqname_index, missing_blengths);
+            
+            if (child_mini == UNDEFINED)
+            {
+                if (cmaple::verbose_mode > cmaple::VB_QUIET)
+                    std::cout << "Converting a mutifurcating to a bifurcating tree" << std::endl;
+                
+                // create a new parent node
+                createAnInternalNode();
+                const NumSeqsType new_tmp_root_vec = nodes.size() - 1;
+                // connect the current root node to the new parent node
+                nodes[new_tmp_root_vec].setNeighborIndex(RIGHT, Index(tmp_root_vec, TOP));
+                PhyloNode& current_root = nodes[tmp_root_vec];
+                current_root.setNeighborIndex(TOP, Index(new_tmp_root_vec, RIGHT));
+                current_root.setUpperLength(0);
+                
+                // the new parent becomes the current root node -> new child will be added as the left child of the (new) root node
+                tmp_root_vec = new_tmp_root_vec;
+                child_mini = LEFT;
+            }
+            
+            PhyloNode& node = nodes[tmp_node_vec];
+            nodes[tmp_root_vec].setNeighborIndex(child_mini, Index(tmp_node_vec, TOP));
+            node.setNeighborIndex(TOP, Index(tmp_root_vec, child_mini));
+            // If the branch length is not specify -> set it to default_blength and mark the tree with missing blengths so that we can re-estimate the blengths later
+            if (brlen == -1)
+            {
+                brlen = default_blength;
+                missing_blengths = true;
+            }
+            node.setUpperLength(brlen);
+            
+            // change to the second child
+            child_mini = (child_mini == RIGHT) ? LEFT : UNDEFINED;
+                
+            if (infile.eof())
+                throw "Expecting ')', but end of file instead";
+            if (ch == ',')
+                ch = readNextChar(infile, in_line, in_column);
+            else if (ch != ')') {
+                string err = "Expecting ')', but found '";
+                err += ch;
+                err += "' instead";
+                throw err;
+            }
+        }
+        if (!infile.eof()) ch = readNextChar(infile, in_line, in_column);
+    }
+    
+    // now read the node name
+    seqlen = 0;
+    char end_ch = 0;
+    if (ch == '\'' || ch == '"') end_ch = ch;
+    seqname = "";
+
+    while (!infile.eof() && seqlen < maxlen)
+    {
+        if (end_ch == 0) {
+            if (is_newick_token(ch) || controlchar(ch)) break;
+        }
+        seqname += ch;
+        seqlen++;
+        ch = infile.get();
+        in_column++;
+        if (end_ch != 0 && ch == end_ch) {
+            seqname += ch;
+            seqlen++;
+            break;
+        }
+    }
+    if ((controlchar(ch) || ch == '[' || ch == end_ch) && !infile.eof())
+        ch = readNextChar(infile, in_line, in_column, ch);
+    if (seqlen == maxlen)
+        throw "Too long name ( > 1000)";
+    PhyloNode& tmp_root = nodes[tmp_root_vec];
+    if (!tmp_root.isInternal())
+        renameString(seqname);
+//    seqname[seqlen] = 0;
+    if (seqlen == 0 && !tmp_root.isInternal())
+        throw "Redundant double-bracket ‘((…))’ with closing bracket ending at";
+    if (seqlen > 0 && !tmp_root.isInternal())
+    {
+        auto it = map_seqname_index.find(seqname);
+        if (it == map_seqname_index.end())
+            throw "Leaf " + seqname + " is not found in the alignment. Please check and try again!";
+        else
+        {
+            const NumSeqsType sequence_index = it->second;
+            tmp_root.setSeqNameIndex(sequence_index);
+            tmp_root.setPartialLh(TOP, aln->data[sequence_index].getLowerLhVector(aln->ref_seq.size(), aln->num_states, aln->getSeqType()));
+            
+            // mark the sequece as added (to the tree)
+            sequence_added[sequence_index] = true;
+        }        
+    }
+    /*if (!tmp_root.isInternal()) {
+        // is a leaf, assign its ID
+        if (leafNum == 0)
+            cmaple::Tree::root_vector_index = root;
+    }*/
+
+    if (ch == ';' || infile.eof())
+        return tmp_root_vec;
+    // parse branch length
+    if (ch == ':')
+    {
+        // string saved_comment = in_comment;
+        ch = readNextChar(infile, in_line, in_column);
+        /*if (in_comment.empty())
+            in_comment = saved_comment;*/
+        seqlen = 0;
+        seqname = "";
+        while (!is_newick_token(ch) && !controlchar(ch) && !infile.eof() && seqlen < maxlen)
+        {
+//            seqname[seqlen] = ch;
+            seqname += ch;
+            seqlen++;
+            ch = infile.get();
+            in_column++;
+        }
+        if ((controlchar(ch) || ch == '[') && !infile.eof())
+            ch = readNextChar(infile, in_line, in_column, ch);
+        if (seqlen == maxlen || infile.eof())
+            throw "branch length format error.";
+        branch_len = convert_real_number(seqname.c_str());
+    }
+    // handle the case of multiple-length branches but lack of the average branch length
+    // e.g A[0.1/0.2/0.3/0.4] instead of A[0.1/0.2/0.3/0.4]:0.25
+    /*else if (in_comment.length())
+    {
+        // set default average branch length at 0
+        string default_avg_length = "0";
+        parseBranchLength(default_avg_length, branch_len);
+    }*/
+    
+    return tmp_root_vec;
+}
+
+const char cmaple::Tree::readNextChar(std::istream& in, PositionType& in_line, PositionType& in_column, const char& current_ch) const
+{
+    char ch;
+    if (current_ch == '[')
+        ch = current_ch;
+    else {
+        in.get(ch);
+        in_column++;
+        
+        if (ch == 10)
+        {
+            in_line++;
+            in_column = 1;
+        }
+    }
+    // check if ch is a control character (ascii <= 32)
+    while (controlchar(ch) && !in.eof())
+    {
+        in.get(ch);
+        in_column++;
+        
+        if (ch == 10)
+        {
+            in_line++;
+            in_column = 1;
+        }
+    }
+    string in_comment = "";
+    // ignore comment
+    while (ch=='[' && !in.eof()) {
+        while (ch!=']' && !in.eof()) {
+            in.get(ch);
+            if (ch != ']')
+                in_comment += ch;
+            in_column++;
+            if (ch == 10) {
+                in_line++;
+                in_column = 1;
+            }
+        }
+        if (ch != ']') throw "Comments not ended with ]";
+        in_column++;
+        in.get(ch);
+        if (ch == 10) {
+            in_line++;
+            in_column = 1;
+        }
+        while (controlchar(ch) && !in.eof()) {
+            in_column++;
+            in.get(ch);
+            if (ch == 10) {
+                in_line++;
+                in_column = 1;
+            }
+        }
+        if (in_comment.length() && cmaple::verbose_mode > cmaple::VB_QUIET)
+            std::cout << "Ignore [" + in_comment +"]" << std::endl;
+    }
+    return ch;
+}
+
+std::map<std::string, NumSeqsType> cmaple::Tree::initMapSeqNameIndex()
+{
+    ASSERT(aln);
+    
+    // create the map
+    std::map<std::string, NumSeqsType> map_seqname_index;
+    const std::vector<Sequence>& sequences = aln->data;
+    for (NumSeqsType i = 0; i < sequences.size(); ++i)
+        map_seqname_index.emplace(sequences[i].seq_name, i);
+    
+    return map_seqname_index;
+}
+
+NumSeqsType cmaple::Tree::markAnExistingSeq(const std::string& seq_name, const std::map<std::string, NumSeqsType>& map_name_index)
+{
+    NumSeqsType new_seq_index = 0;
+    
+    // Find the sequence name
+    auto iter = map_name_index.find(seq_name);
+    // If it's found -> mark it as added
+    if (iter != map_name_index.end())
+    {
+        sequence_added[iter->second] = true;
+        new_seq_index = iter->second;
+    }
+    // otherwise, return an error
+    else
+        throw std::logic_error("Taxon " + seq_name + " is not found in the new alignment!");
+    
+    // return new_seq_index
+    return new_seq_index;
+}
+
+void cmaple::Tree::remarkExistingSeqs()
+{
+    ASSERT(aln);
+    
+    // init a mapping between sequence names and its index in the alignment
+    std::map<std::string, NumSeqsType> map_name_index = initMapSeqNameIndex();
+    
+    // reset all marked sequences
+    resetSeqAdded();
+    
+    // browse all nodes to mark existing leave as added
+    for (auto i = 0; i < nodes.size(); ++i)
+    {
+        // only consider leave
+        if (!nodes[i].isInternal())
+        {
+            PhyloNode& node = nodes[i];
+            
+            // mark the leaf itself
+            node.setSeqNameIndex(markAnExistingSeq(seq_names[node.getSeqNameIndex()], map_name_index));
+            
+            // mark its less-info sequences
+            std::vector<NumSeqsType>& less_info_seqs = node.getLessInfoSeqs();
+            for (auto j = 0; j < less_info_seqs.size(); ++j)
+                less_info_seqs[j] = markAnExistingSeq(seq_names[less_info_seqs[j]], map_name_index);
+        }
+    }
+}
+
+bool cmaple::Tree::readTree(std::istream& in)
+{
+    // Flag to check whether the tree contains missing branch length
+    bool missing_blengths = false;
+    
+    // create a map between leave and sequences in the alignment
+    std::map<std::string, NumSeqsType> map_seqname_index = initMapSeqNameIndex();
+    
+    if (cmaple::verbose_mode >= cmaple::VB_MED)
+        std::cout << "Reading a tree" << std::endl;
+    
+    // Read tree from the stream
+    PositionType in_line = 1;
+    PositionType in_column = 1;
+    //std::string in_comment{};
+    
+    try {
+        char ch;
+        ch = readNextChar(in, in_line, in_column);
+        if (ch != '(') {
+            cout << in.rdbuf() << endl;
+            throw "Tree file does not start with an opening-bracket '('";
+        }
+
+        RealNumType branch_len;
+        const NumSeqsType tmp_node_vec = parseFile(in, ch, branch_len, in_line, in_column, map_seqname_index, missing_blengths);
+        
+        // set root
+        if (nodes[tmp_node_vec].isInternal())
+            root_vector_index = tmp_node_vec;
+        else
+        {
+            for (NumSeqsType i = 0; i < nodes.size(); ++i)
+                if (nodes[i].isInternal())
+                {
+                    root_vector_index = i;
+                    break;
+                }
+        }
+        // 2018-01-05: assuming rooted tree if root node has two children
+        /*if (is_rooted || (branch_len != 0.0) || node->degree() == 2) {
+            if (branch_len == -1.0) branch_len = 0.0;
+            if (branch_len < 0.0)
+                throw ERR_NEG_BRANCH;
+            root = newNode(leafNum, ROOT_NAME);
+            root->addNeighbor(node, branch_len);
+            node->addNeighbor(root, branch_len);
+            leafNum++;
+            rooted = true;
+            
+            // parse key/value from comment
+            string KEYWORD="&";
+            bool in_comment_contains_key_value = in_comment.length() > KEYWORD.length()
+                                                  && !in_comment.substr(0, KEYWORD.length()).compare(KEYWORD);
+            if (in_comment_contains_key_value)
+                parseKeyValueFromComment(in_comment, root, node);
+            
+            
+        } else { // assign root to one of the neighbor of node, if any
+            FOR_NEIGHBOR_IT(node, NULL, it)
+            if ((*it)->node->isLeaf()) {
+                root = (*it)->node;
+                break;
+            }
+        }
+        // make sure that root is a leaf
+        ASSERT(root->isLeaf());*/
+
+        if (in.eof() || ch != ';')
+            throw "Tree file must be ended with a semi-colon ';'";
+    } catch (bad_alloc) {
+        throw std::bad_alloc();
+    } catch (const char *str) {
+         std::string err_msg(str);
+         throw std::invalid_argument(err_msg + " (line " + convertIntToString(in_line) + " column " + convertIntToString(in_column - 1) + ")");
+    } catch (string str) {
+        throw std::invalid_argument(str + " (line " + convertIntToString(in_line) + " column " + convertIntToString(in_column - 1) + ")");
+    } catch (...) {
+        // anything else
+        std::string err_msg(ERR_READ_ANY);
+        throw std::invalid_argument(err_msg + " (line " + convertIntToString(in_line) + " column " + convertIntToString(in_column - 1) + ")");
+    }
+    
+    if (cmaple::verbose_mode >= cmaple::VB_DEBUG)
+        std::cout << "Collapsing zero-branch-length leaves into its sibling's vector of less-info-seqs..." << std::endl;
+    collapseAllZeroLeave();
+    
+    return missing_blengths;
+}
+
+void cmaple::Tree::collapseAllZeroLeave()
+{
+    // count the number of collapsed nodes -> to make sure we have reseved enough space to store all nodes when we expand (i.e., adding less-informative sequences back to) the tree
+    NumSeqsType num_collapsed_nodes = 0;
+    
+    // the default min_blength in CMaple is not small enough -> I set it at min_blength * 0.1 for a higher accuracy when calculating aLRT-SH
+    const RealNumType new_min_blength = (params->fixed_min_blength == -1) ? min_blength * 0.1 : min_blength;
+    
+    // start from root
+    Index node_index = Index(root_vector_index, TOP);
+    Index last_node_index;
+    
+    // traverse to the deepest tip
+    while (node_index.getMiniIndex() != UNDEFINED)
+    {
+        PhyloNode& node = nodes[node_index.getVectorIndex()];
+        // we reach a top node by a downward traversing
+        if (node_index.getMiniIndex() == TOP)
+        {
+            // if the current node is a leaf -> we reach the deepest tip -> traversing upward
+            if (!node.isInternal())
+            {
+                last_node_index = node_index;
+                node_index = node.getNeighborIndex(TOP);
+            }
+            // otherwise, keep traversing downward to find the deepest tip
+            else
+                node_index = node.getNeighborIndex(RIGHT);
+        }
+        // we reach the current node by an upward traversing from its children
+        else
+        {
+            // if we reach the current node by an upward traversing from its first children -> traversing downward to its second children
+            if (node.getNeighborIndex(RIGHT) == last_node_index)
+            {
+                node_index = node.getNeighborIndex(LEFT);
+            }
+            // otherwise, all children of the current node are updated
+            else
+            {
+                // calculate the new lower lh of the current node from its children
+                Index neighbor_1_index = node.getNeighborIndex(RIGHT);
+                Index neighbor_2_index = node.getNeighborIndex(LEFT);
+                PhyloNode& neighbor_1 = nodes[neighbor_1_index.getVectorIndex()];
+                PhyloNode& neighbor_2 = nodes[neighbor_2_index.getVectorIndex()];
+                
+                if (neighbor_2.getUpperLength() <= 0 && neighbor_1.getUpperLength() <= 0)
+                {
+                    // only consider collapsing zero-branch-length leave into its sibling's less-info-seqs if they're both leave
+                    if (!neighbor_1.isInternal() && !neighbor_2.isInternal())
+                    {
+                        if (root_vector_index == node_index.getVectorIndex() || node.getUpperLength() <= 0)
+                        {
+                            collapseOneZeroLeaf(node, node_index, neighbor_1, neighbor_1_index, neighbor_2);
+                            ++num_collapsed_nodes;
+                        }
+                    }
+                    // NHANLT - temporarily solution to keep writing and re-reading tree consistently - need more testing
+                    /*else
+                    {
+                        if (cmaple::verbose_mode >= cmaple::VB_DEBUG)
+                            std::cout << "Detect two zero-length branches connecting to an internal node. Reset one of those branches at the minmimum branch length " + convertDoubleToString(new_min_blength) + " to avoid potential error" << std::endl;
+                        neighbor_1.setUpperLength(new_min_blength);
+                    }*/
+                }
+                
+                last_node_index = Index(node_index.getVectorIndex(), TOP);
+                node_index = node.getNeighborIndex(TOP);
+            }
+        }
+    }
+    
+    // update the capacity of nodes
+    nodes.reserve(nodes.capacity() + num_collapsed_nodes + num_collapsed_nodes);
+}
+
+void cmaple::Tree::collapseOneZeroLeaf(PhyloNode& node, Index& node_index, PhyloNode& neighbor_1, const Index neighbor_1_index, PhyloNode& neighbor_2)
+{
+    if (cmaple::verbose_mode >= cmaple::VB_DEBUG)
+        std::cout << "Collapse " << seq_names[neighbor_2.getSeqNameIndex()] << " into the vector of less-info_seqs of " << seq_names[neighbor_1.getSeqNameIndex()]  << std::endl;
+    
+    // add neighbor_2 and its less-info-seqs into that of neigbor_1
+    neighbor_1.addLessInfoSeqs(neighbor_2.getSeqNameIndex());
+    std::vector<NumSeqsType>& neighbor_1_vector = neighbor_1.getLessInfoSeqs();
+    std::vector<NumSeqsType>& neighbor_2_vector = neighbor_2.getLessInfoSeqs();
+    neighbor_1_vector.insert(neighbor_1_vector.end(), neighbor_2_vector.begin(), neighbor_2_vector.end());
+    
+    // if node is root -> neighbor_1 becomes the new root
+    if (root_vector_index == node_index.getVectorIndex())
+        root_vector_index = neighbor_1_index.getVectorIndex();
+    // otherwise connect child_1 to the parent of node (~the grandparent of child_1)
+    else
+    {
+        // the length of the new branch (child_1 - its grandparent) = sum(child_1->upperlength + node->upperlength)
+        RealNumType new_blength = neighbor_1.getUpperLength();
+        if (node.getUpperLength() > 0)
+            new_blength = new_blength > 0 ? new_blength + node.getUpperLength() : node.getUpperLength();
+        
+        // connect child_1 and its grandparent
+        const Index parent_index = node.getNeighborIndex(TOP);
+        const MiniIndex parent_mini = parent_index.getMiniIndex();
+        nodes[parent_index.getVectorIndex()].setNeighborIndex(parent_mini, neighbor_1_index);
+        neighbor_1.setNeighborIndex(TOP, parent_index);
+        neighbor_1.setUpperLength(new_blength);
+    }
+    
+    node_index = neighbor_1_index;
+}
+
+template <const StateType num_states>
+void cmaple::Tree::updateModelParams()
+{
+    // perform a DFS -> at each leaf, update the pesudoCount of the model based on the sequence of that leaf
+    performDFSAtLeave<&cmaple::Tree::updatePesudoCountModel<num_states>>();
+    
+    // update model params based on the pseudo count
+    if (model->updateMutationMatEmpirical(aln))
+        computeCumulativeRate();
+}
+
+template <const StateType num_states>
+void cmaple::Tree::updatePesudoCountModel(PhyloNode& node, const Index node_index, const Index parent_index)
+{
+    std::unique_ptr<SeqRegions>& upper_lr_regions = getPartialLhAtNode(parent_index);
+    std::unique_ptr<SeqRegions>& lower_regions = node.getPartialLh(TOP);
+    if (upper_lr_regions && lower_regions)
+        model->updatePesudoCount(aln, *upper_lr_regions, *lower_regions);
+}
+
+template <const StateType num_states>
+void cmaple::Tree::expandTreeByOneLessInfoSeq(PhyloNode& node, const Index node_index, const Index parent_index)
+{
+    // don't expand the tree if the internal branch length is zero or this node doesn't have less-info-sequences
+    if (node.getLessInfoSeqs().empty() || node.getUpperLength() <= 0 || parent_index.getMiniIndex() == UNDEFINED) return;
+    std::vector<NumSeqsType>& less_info_seqs = node.getLessInfoSeqs();
+    const NumSeqsType seq_name_index = less_info_seqs.back();
+    less_info_seqs.pop_back();
+    
+    // debug
+    if (cmaple::verbose_mode >= cmaple::VB_DEBUG)
+        std::cout << "Add less-info-seq " + seq_names[seq_name_index] + " into the tree" << std::endl;
+    
     // dummy variables
-    RealNumType best_lh = MIN_NEGATIVE;
-    bool blength_changed = false;
-    optimizeBlengthBeforeSeekingSPR<num_states>(
-        parent, parent_blength, best_lh, blength_changed, grand_parent_upper_lr,
-        parent_new_lower_lh);
-  }
-  // because mid_branch_lh is outdated! => compute a new one
-  const RealNumType parent_mid_blength = 0.5 * parent_blength;
-  std::unique_ptr<SeqRegions> parent_new_mid_branch_lh = nullptr;
-  grand_parent_upper_lr->mergeUpperLower<num_states>(
-      parent_new_mid_branch_lh, parent_mid_blength, *parent_new_lower_lh,
-      parent_mid_blength, aln, model, threshold_prob);
-  RealNumType best_parent_lh = calculateSubTreePlacementCost<num_states>(
-      parent_new_mid_branch_lh, child_1_lower_regions, child_1_blength);
-  RealNumType best_parent_blength_split = parent_mid_blength;
-
-  // 2. estimate x (~the position) to regraft child_1 in the branch connecting
-  // the parent and grand parent nodes try with a shorter split
-  bool found_new_split = tryShorterBranch<
-      num_states, &cmaple::Tree::calculateSubTreePlacementCost<num_states>>(
-      parent_blength, best_parent_regions, child_1_lower_regions,
-      grand_parent_upper_lr, parent_new_lower_lh, best_parent_lh,
-      best_parent_blength_split, child_1_blength, false);
-  // try with a longer split
-  if (!found_new_split) {
-    // try on the second half of the branch
-    found_new_split = tryShorterBranch<
-        num_states, &cmaple::Tree::calculateSubTreePlacementCost<num_states>>(
-        parent_blength, best_parent_regions, child_1_lower_regions,
-        grand_parent_upper_lr, parent_new_lower_lh, best_parent_lh,
-        best_parent_blength_split, child_1_blength, true);
-
-    if (found_new_split) {
-      best_parent_blength_split = parent_blength - best_parent_blength_split;
-    }
-  }
-
-  // Delay cloning SeqRegions
-  if (!best_parent_regions) {
-    best_parent_regions =
-        std::make_unique<SeqRegions>(SeqRegions(parent_new_mid_branch_lh));
-  }
-
-  // 3. estimate new l5 ~ the length for the new branch re-connecting child_1 to
-  // the tree
-  RealNumType child_1_new_blength = child_1_blength;
-  estimateLengthNewBranch<
-      &cmaple::Tree::calculateSubTreePlacementCost<num_states>>(
-      best_parent_lh, best_parent_regions, child_1_lower_regions,
-      child_1_new_blength, child_1_blength * 10, double_min_blength,
-      (child_1_blength <= 0));
-
-  // finalize x and (l_0 -x)
-  RealNumType parent_new_blength = best_parent_blength_split;
-  RealNumType new_parent_new_blength = parent_blength - parent_new_blength;
-  if (best_parent_blength_split <= 0) {
-    parent_new_blength = -1;
-    new_parent_new_blength = parent_blength;
-  }
-
-  // 4. recompute the lower_lh of the new_parent
-  // NHANLT: avoid null
-  if (!parent_new_lower_lh) {
-    lh_diff = MIN_NEGATIVE;
+    std::unique_ptr<SeqRegions> lower_regions = aln->data[seq_name_index].getLowerLhVector(aln->ref_seq.size(), num_states, aln->getSeqType());
+    const std::unique_ptr<SeqRegions>& upper_left_right_regions = getPartialLhAtNode(parent_index);
+    std::unique_ptr<SeqRegions> best_child_regions = nullptr;
+    const RealNumType top_distance = node.getUpperLength();
+    upper_left_right_regions->mergeUpperLower<num_states>(best_child_regions, top_distance, *(node.getPartialLh(TOP)), 0, aln, model, params->threshold_prob);
+    
+    // add a new node representing the less-info-seq
+    // the default min_blength in CMaple is not small enough -> I set it at min_blength * 0.1 for a higher accuracy when calculating aLRT-SH
+    const RealNumType new_min_blength = (params->fixed_min_blength == -1) ? min_blength * 0.1 : min_blength;
+    connectNewSample2Branch<num_states>(lower_regions, seq_name_index, node_index, node, top_distance, 0, new_min_blength, best_child_regions, upper_left_right_regions);
+}
+
+template <void(cmaple::Tree::*task)(PhyloNode&, const Index, const Index)>
+void cmaple::Tree::performDFSAtLeave()
+{
+    // start from root
+    Index node_index = Index(root_vector_index, TOP);
+    Index last_node_index;
+    
+    // traverse to the deepest tip
+    while (node_index.getMiniIndex() != UNDEFINED)
+    {
+        PhyloNode& node = nodes[node_index.getVectorIndex()];
+        // we reach a top node by a downward traversing
+        if (node_index.getMiniIndex() == TOP)
+        {
+            // if the current node is a leaf -> we reach the deepest tip -> traversing upward
+            if (!node.isInternal())
+            {
+                // do some tasks at a leaf
+                const Index parent_index = node.getNeighborIndex(TOP);
+                (this->*task)(node, node_index, parent_index);
+                
+                last_node_index = node_index;
+                node_index = parent_index;
+            }
+            // otherwise, keep traversing downward to find the deepest tip
+            else
+                node_index = node.getNeighborIndex(RIGHT);
+        }
+        // we reach the current node by an upward traversing from its children
+        else
+        {
+            // if we reach the current node by an upward traversing from its first children -> traversing downward to its second children
+            if (node.getNeighborIndex(RIGHT) == last_node_index)
+            {
+                node_index = node.getNeighborIndex(LEFT);
+            }
+            // otherwise, all children of the current node are reached
+            else
+            {
+                // traverse upward
+                last_node_index = Index(node_index.getVectorIndex(), TOP);
+                node_index = node.getNeighborIndex(TOP);
+            }
+        }
+    }
+}
+
+template <const StateType num_states>
+void cmaple::Tree::updateBlengthReplaceMLTree(std::stack<Index>& node_stack_aLRT, RealNumType& lh_diff, PhyloNode& node, const Index node_index, const RealNumType best_blength)
+{
+    RealNumType old_blength = node.getUpperLength();
+    
+    // update blength
+    node.setUpperLength(best_blength);
+    
+    if (!node.isInternal() && old_blength <= 0 && best_blength > 0 && !node.getLessInfoSeqs().empty())
+        addLessInfoSeqReplacingMLTree<num_states>(node_stack_aLRT, lh_diff, node, node_index, node.getNeighborIndex(TOP));
+}
+
+template <const StateType num_states>
+void cmaple::Tree::addLessInfoSeqReplacingMLTree(std::stack<Index>& node_stack_aLRT, RealNumType& lh_diff, PhyloNode& node, const Index node_index, const Index parent_index)
+{
+    // add one less-info-seq of the current leaf into the tree
+    expandTreeByOneLessInfoSeq<num_states>(node, node_index, parent_index);
+    
+    const Index new_internal_from_node_index = node.getNeighborIndex(TOP);
+    const NumSeqsType new_internal_vec = new_internal_from_node_index.getVectorIndex();
+    PhyloNode& new_internal = nodes[new_internal_vec];
+    const Index sibling_index = new_internal.getNeighborIndex(new_internal_from_node_index.getFlipMiniIndex());
+    PhyloNode& sibling = nodes[sibling_index.getVectorIndex()];
+    
+    // compute the likelihood contribution at the new_internal and update the total_lh
+    std::unique_ptr<SeqRegions> new_lower_lh = nullptr;
+    computeLhContribution<num_states>(lh_diff, new_lower_lh, new_internal, node.getPartialLh(TOP), sibling.getPartialLh(TOP), node_index, node, sibling_index, sibling, aln->ref_seq.size());
+    
+    // add newly created internal node to the queue to compute the aLRT later
+    new_internal.setOutdated(true);
+    node_stack_aLRT.push(Index(new_internal_vec, TOP));
+}
+
+void cmaple::Tree::resetSPRFlags(const bool n_SPR_applied, const bool update_outdated, const bool n_outdated)
+{
+    // browse all nodes
+    for (auto i = 0; i < nodes.size(); ++i)
+    {
+        PhyloNode& node = nodes[i];
+        
+        // update SPR_applied
+        node.setSPRCount(0);
+        
+        // update outdated if necessary
+        if (update_outdated)
+            node.setOutdated(n_outdated);
+    }
+}
+
+bool cmaple::Tree::isComplete()
+{
+    // make sure aln is not null
+    if (aln)
+    {
+        // browse sequences in the alignment one by one
+        for (auto i = 0; i < aln->data.size(); ++i)
+            // if any of sequence has yet added -> this tree is incomplete
+            if (!sequence_added[i])
+                return false;
+    }
+    
+    // Return complete (by default)
     return true;
-  }
-  parent_new_lower_lh->mergeTwoLowers<num_states>(
-      new_parent_new_lower_lh, parent_new_blength, *child_1_lower_regions,
-      child_1_new_blength, aln, model, cumulative_rate, params->threshold_prob,
-      false);
-
-  // 5. compute the new upper_left/right lh for the parent and the new parent
-  // nodes 5.1. for the new parent node
-  std::unique_ptr<SeqRegions> new_parent_new_upper_lr_1 = nullptr;
-  grand_parent_upper_lr->mergeUpperLower<num_states>(
-      new_parent_new_upper_lr_1, new_parent_new_blength, *child_1_lower_regions,
-      child_1_new_blength, aln, model, threshold_prob);
-  std::unique_ptr<SeqRegions> new_parent_new_upper_lr_2 = nullptr;
-  grand_parent_upper_lr->mergeUpperLower<num_states>(
-      new_parent_new_upper_lr_2, new_parent_new_blength, *parent_new_lower_lh,
-      parent_new_blength, aln, model, threshold_prob);
-  // 5.2. for the parent node
-  // NHANLT: avoid null
-  if (!new_parent_new_upper_lr_1) {
-    lh_diff = MIN_NEGATIVE;
-    return true;
-  }
-  std::unique_ptr<SeqRegions> parent_new_upper_lr_1 = nullptr;
-  new_parent_new_upper_lr_1->mergeUpperLower<num_states>(
-      parent_new_upper_lr_1, parent_new_blength, *sibling_lower_lh,
-      sibling.getUpperLength(), aln, model, threshold_prob);
-  std::unique_ptr<SeqRegions> parent_new_upper_lr_2 = nullptr;
-  new_parent_new_upper_lr_1->mergeUpperLower<num_states>(
-      parent_new_upper_lr_2, parent_new_blength, *child_2_lower_lh,
-      child_2_new_blength, aln, model, threshold_prob);
-
-  // 6. re-optimize the lengths of the upper branches of
-  // 6.1. child_2
-  const RealNumType child_2_best_blength =
-      estimateBranchLengthWithCheck<num_states>(
-          parent_new_upper_lr_1, child_2_lower_lh, child_2_new_blength);
-  // 6.2. sibling
-  const RealNumType sibling_best_blength =
-      estimateBranchLengthWithCheck<num_states>(
-          parent_new_upper_lr_2, sibling_lower_lh, sibling.getUpperLength());
-  // 6.3. parent
-  const RealNumType parent_best_blength =
-      estimateBranchLengthWithCheck<num_states>(
-          new_parent_new_upper_lr_1, parent_new_lower_lh, parent_new_blength);
-  // 6.4. child_1
-  const RealNumType child_1_best_blength =
-      estimateBranchLengthWithCheck<num_states>(new_parent_new_upper_lr_2,
-                                                child_1_lower_regions,
-                                                child_1_new_blength);
-  // 6.5. new_parent
-  const RealNumType new_parent_best_blength =
-      estimateBranchLengthWithCheck<num_states>(grand_parent_upper_lr,
-                                                new_parent_new_lower_lh,
-                                                new_parent_new_blength);
-
-  // 7. caculate the likelihood contribution changed at
-  // 7.1. the parent node
-  // std::cout << "lh_contribution (before): " <<
-  // node_lhs[current_node.getNodelhIndex()].getLhContribution() << std::endl;
-  // NHANLT: avoid null
-  if (!child_2_lower_lh) {
-    lh_diff = MIN_NEGATIVE;
-    return true;
-  }
-  lh_diff += child_2_lower_lh->mergeTwoLowers<num_states>(
-                 parent_new_lower_lh, child_2_best_blength, *sibling_lower_lh,
-                 sibling_best_blength, aln, model, cumulative_rate,
-                 threshold_prob, true) -
-             node_lhs[current_node.getNodelhIndex()].getLhContribution();
-  // std::cout << "lh_contribution (after): " <<
-  // child_2_lower_lh->mergeTwoLowers<num_states>(parent_new_lower_lh,
-  // child_2_best_blength, *sibling_lower_lh, sibling_best_blength, aln, model,
-  // threshold_prob, true) << std::endl; 7.2. the new_parent node NHANLT: avoid
-  // null
-  if (!parent_new_lower_lh) {
-    lh_diff = MIN_NEGATIVE;
-    return true;
-  }
-  RealNumType prev_lh_diff =
-      parent_new_lower_lh->mergeTwoLowers<num_states>(
-          new_parent_new_lower_lh, parent_best_blength, *child_1_lower_regions,
-          child_1_best_blength, aln, model, cumulative_rate, threshold_prob,
-          true) -
-      node_lhs[parent.getNodelhIndex()].getLhContribution();
-  // 7.3. other ancestors on the path from the new_parent to root (stop when the
-  // change is insignificant)
-  const PositionType seq_length = aln->ref_seq.size();
-
-  NumSeqsType node_vec = parent_index.getVectorIndex();
-  std::unique_ptr<SeqRegions> new_lower_lh = std::move(new_parent_new_lower_lh);
-  std::unique_ptr<SeqRegions> tmp_new_lower_lh = nullptr;
-  RealNumType tmp_blength = new_parent_best_blength;
-  while (true) {
-    PhyloNode& node = nodes[node_vec];
-
-    // if new_lower_lh == null -> bad NNI -> stop
-    if (!new_lower_lh) {
-      lh_diff = MIN_NEGATIVE;
-      break;
-    }
-
-    // if the new lower lh is different from the old one -> traverse upward
-    // further
-    if (node.getPartialLh(TOP)->areDiffFrom(new_lower_lh, seq_length,
-                                            num_states, *params) ||
-        fabs(prev_lh_diff) > threshold_prob) {
-      // update lh_diff
-      // std::cout << "lh_contribution (before): " <<
-      // node_lhs[node.getNodelhIndex()].getLhContribution() << std::endl;
-      lh_diff += prev_lh_diff;
-      // std::cout << "lh_contribution (after): " <<
-      // node_lhs[node.getNodelhIndex()].getLhContribution() + prev_lh_diff <<
-      // std::endl;
-
-      // cases when node is non-root
-      if (root_vector_index != node_vec) {
-        // re-caculate the lower likelihood (likelihood contribution) at the
-        // grand-parent node
-        const Index tmp_parent_index = node.getNeighborIndex(TOP);
-        const NumSeqsType tmp_parent_vec = tmp_parent_index.getVectorIndex();
-        PhyloNode& tmp_parent = nodes[tmp_parent_vec];
-        PhyloNode& tmp_sibling =
-            nodes[tmp_parent
-                      .getNeighborIndex(tmp_parent_index.getFlipMiniIndex())
-                      .getVectorIndex()];
-
-        prev_lh_diff =
-            new_lower_lh->mergeTwoLowers<num_states>(
-                tmp_new_lower_lh, tmp_blength, *(tmp_sibling.getPartialLh(TOP)),
-                tmp_sibling.getUpperLength(), aln, model, cumulative_rate,
-                params->threshold_prob, true) -
-            node_lhs[tmp_parent.getNodelhIndex()].getLhContribution();
-
-        // move a step upwards
-        node_vec = tmp_parent_vec;
-        tmp_blength = tmp_parent.getUpperLength();
-        new_lower_lh = std::move(tmp_new_lower_lh);
-      }
-      // case when node is root
-      else {
-        // re-calculate likelihood at root
-        // std::cout << "lh at root (before): " << lh_at_root << std::endl;
-        lh_diff += new_lower_lh->computeAbsoluteLhAtRoot<num_states>(
-                       model, cumulative_base) -
-                   lh_at_root;
-        // std::cout << "lh at root (after): " <<
-        // new_lower_lh->computeAbsoluteLhAtRoot(num_states, model) <<
-        // std::endl;
-
-        // stop traversing further
-        break;
-      }
-    }
-    // otherwise, stop traversing further
-    else {
-      break;
-    }
-  }
-
-  // if we found an NNI neighbor with higher lh => replace the ML tree
-  if (lh_diff > 0) {
-    // Check if we can replace the ML tree
-    if (allow_replacing_ML_tree) {
-      // NHANLT: Debug aLRT
-      // log_current(node_stack_aLRT);
-      if (cmaple::verbose_mode >= cmaple::VB_DEBUG) {
-        std::cout << "Replace the ML tree by a newly found NNI neighbor tree "
-                     "(non-root), improving tree loglh by: "
-                  << lh_diff << std::endl;
-      }
-      // std::cout << "Tree lh (before replacing): " <<  std::setprecision(20)<<
-      // calculateTreeLh() << std::endl;
-      replaceMLTreebyNNINonRoot<num_states>(
-          node_stack_aLRT, lh_diff, current_node, child_1, child_2, sibling,
-          parent, lh_at_root, child_1_best_blength, child_2_best_blength,
-          sibling_best_blength, parent_best_blength, new_parent_best_blength);
-      // std::cout << "Tree lh (after replacing): " <<  std::setprecision(20)<<
-      // calculateTreeLh() << std::endl;
-
-      // NHANLT: Debug aLRT
-      // log_current(node_stack_aLRT);
-
-      // return false to let us know that we found a new ML tree
-      return false;
-    } else if (cmaple::verbose_mode >= cmaple::VB_MED) {
-      outWarning("Found an NNI neighbor tree with a higher likelihood (by " +
-                 convertDoubleToString(lh_diff) + ") than the current ML tree");
-    }
-  }
-
-  return true;
-}
-
-template <const StateType num_states>
-void cmaple::Tree::replaceMLTreebyNNIRoot(
-    std::stack<Index>& node_stack_aLRT,
-    RealNumType& lh_diff,
-    PhyloNode& current_node,
-    PhyloNode& child_1,
-    PhyloNode& child_2,
-    PhyloNode& sibling,
-    PhyloNode& parent,
-    RealNumType& lh_at_root,
-    const RealNumType child_1_best_blength,
-    const RealNumType child_2_best_blength,
-    const RealNumType sibling_best_blength,
-    const RealNumType parent_best_blength) {
-  // get index of related nodes
-  const RealNumType threshold_prob = params->threshold_prob;
-  const Index current_node_index = child_1.getNeighborIndex(TOP);
-  const MiniIndex current_node_mini = current_node_index.getMiniIndex();
-  const Index child_1_index = current_node.getNeighborIndex(current_node_mini);
-  const Index child_2_index =
-      current_node.getNeighborIndex(current_node_index.getFlipMiniIndex());
-  const Index parent_index = sibling.getNeighborIndex(TOP);
-  const MiniIndex parent_mini = parent_index.getMiniIndex();
-  const Index sibling_index = parent.getNeighborIndex(parent_mini);
-  const std::unique_ptr<SeqRegions>& child_1_lower_lh =
-      child_1.getPartialLh(TOP);
-  const std::unique_ptr<SeqRegions>& child_2_lower_lh =
-      child_2.getPartialLh(TOP);
-  const std::unique_ptr<SeqRegions>& sibling_lower_lh =
-      sibling.getPartialLh(TOP);
-
-  // move child_1 to parent
-  child_1.setNeighborIndex(TOP, parent_index);
-  parent.setNeighborIndex(parent_mini, child_1_index);
-
-  // move sibling to current_node
-  sibling.setNeighborIndex(TOP, current_node_index);
-  current_node.setNeighborIndex(current_node_mini, sibling_index);
-
-  // update 5 blengths
-  // recompute aLRT of child_2 if we change its blength from zero to non-zero =>
-  // don't need to do so because child_2 should be added before, only need to
-  // set it outdated
-  child_2.setOutdated(true);
-  updateBlengthReplaceMLTree<num_states>(node_stack_aLRT, lh_diff, child_2,
-                                         child_2_index, child_2_best_blength);
-  updateBlengthReplaceMLTree<num_states>(node_stack_aLRT, lh_diff, sibling,
-                                         sibling_index, sibling_best_blength);
-  // we don't need to add current_node to node_stack_aLRT since they will be
-  // added later
-  current_node.setUpperLength(parent_best_blength);
-  // we don't need to add child_1 to node_stack_aLRT because child_1 should be
-  // added before, only need to set it outdated
-  child_1.setOutdated(true);
-  updateBlengthReplaceMLTree<num_states>(node_stack_aLRT, lh_diff, child_1,
-                                         child_1_index, child_1_best_blength);
-
-  // stack to update upper_lr_lh later
-  std::stack<Index> node_stack_update_upper_lr;
-  node_stack_update_upper_lr.push(child_2_index);
-  node_stack_update_upper_lr.push(sibling_index);
-
-  // update lower_lh of the current node
-  std::unique_ptr<SeqRegions>& current_node_lower_lh =
-      current_node.getPartialLh(TOP);
-  node_lhs[current_node.getNodelhIndex()].setLhContribution(
-      child_2_lower_lh->mergeTwoLowers<num_states>(
-          current_node_lower_lh, child_2_best_blength, *sibling_lower_lh,
-          sibling_best_blength, aln, model, cumulative_rate, threshold_prob,
-          true));
-  // because the lower_lh of the current node was updated
-  // => we need to re-compute aLRT of that node
-  current_node.setOutdated(true);
-  node_stack_aLRT.push(Index(current_node_index.getVectorIndex(), TOP));
-  // => we need to re-compute aLRT of its sibling
-  sibling.setOutdated(true);
-  node_stack_aLRT.push(Index(sibling_index.getVectorIndex(), TOP));
-  // => we need to re-compute aLRT of its parent node
-  parent.setOutdated(true);
-  node_stack_aLRT.push(Index(parent_index.getVectorIndex(), TOP));
-  // => we need to re-compute aLRT of its sibling node => but in this case, no
-  // need to add its sibling because child_1 has been added before
-  /*child_1.setOutdated(true);
-  node_stack_aLRT.push(child_1_index);*/
-  // => we need to update the upper_lr of its sibling
-  node_stack_update_upper_lr.push(child_1_index);
-
-  // update the upper_lr of the parent node
-  const MiniIndex parent_current_node_mini =
-      current_node.getNeighborIndex(TOP).getMiniIndex();
-  std::unique_ptr<SeqRegions>& parent_current_node_upper_lr =
-      parent.getPartialLh(parent_current_node_mini);
-  child_1_lower_lh->computeTotalLhAtRoot<num_states>(
-      parent_current_node_upper_lr, model, child_1_best_blength);
-  current_node_lower_lh->computeTotalLhAtRoot<num_states>(
-      parent.getPartialLh(child_1.getNeighborIndex(TOP).getMiniIndex()), model,
-      current_node.getUpperLength());
-  // the upper_lr of the parent node is changed -> the aLRT of all its
-  // grand_children will be computed later ' the parent node has two children:
-  // child_1 and the current node recompute aLRT of the children of child_1
-  recompute_aLRT_GrandChildren(child_1, node_stack_aLRT);
-  // recompute aLRT of the children of the current node -> will be done later
-  // (don't need to explicitly add here) update the upper_lr of the current node
-  const MiniIndex current_node_child_2_mini =
-      child_2.getNeighborIndex(TOP).getMiniIndex();
-  parent_current_node_upper_lr->mergeUpperLower<num_states>(
-      current_node.getPartialLh(current_node_child_2_mini),
-      current_node.getUpperLength(), *sibling_lower_lh, sibling_best_blength,
-      aln, model, threshold_prob);
-  const MiniIndex current_node_sibling_mini =
-      sibling.getNeighborIndex(TOP).getMiniIndex();
-  parent_current_node_upper_lr->mergeUpperLower<num_states>(
-      current_node.getPartialLh(current_node_sibling_mini),
-      current_node.getUpperLength(), *child_2_lower_lh, child_2_best_blength,
-      aln, model, threshold_prob);
-  // because upper_lr of the current node is changed -> we need to recompute
-  // aLRT of its grand_children current node has two children: child_2 and
-  // sibling (after applying NNI) recompute aLRT of the children of child_2
-  recompute_aLRT_GrandChildren(child_2, node_stack_aLRT);
-  // recompute aLRT of the children of sibling
-  recompute_aLRT_GrandChildren(sibling, node_stack_aLRT);
-
-  // update the lower_lh of the parent node
-  std::unique_ptr<SeqRegions>& parent_new_lower = parent.getPartialLh(TOP);
-  node_lhs[parent.getNodelhIndex()].setLhContribution(
-      current_node.getPartialLh(TOP)->mergeTwoLowers<num_states>(
-          parent_new_lower, current_node.getUpperLength(), *child_1_lower_lh,
-          child_1_best_blength, aln, model, cumulative_rate, threshold_prob,
-          true));
-  // update the absolute likelihood at root
-  lh_at_root = parent_new_lower->computeAbsoluteLhAtRoot<num_states>(
-      model, cumulative_base);
-
-  // traverse downward to update the upper_left/right_region until the changes
-  // is insignificant
-  updateUpperLR<num_states>(node_stack_update_upper_lr, node_stack_aLRT);
-}
-
-template <const StateType num_states>
-void cmaple::Tree::replaceMLTreebyNNINonRoot(
-    std::stack<Index>& node_stack_aLRT,
-    RealNumType& lh_diff,
-    PhyloNode& current_node,
-    PhyloNode& child_1,
-    PhyloNode& child_2,
-    PhyloNode& sibling,
-    PhyloNode& parent,
-    RealNumType& lh_at_root,
-    const RealNumType child_1_best_blength,
-    const RealNumType child_2_best_blength,
-    const RealNumType sibling_best_blength,
-    const RealNumType parent_best_blength,
-    const RealNumType new_parent_best_blength) {
-  // get index of related nodes
-  const RealNumType threshold_prob = params->threshold_prob;
-  const Index current_node_index = child_1.getNeighborIndex(TOP);
-  const MiniIndex current_node_mini = current_node_index.getMiniIndex();
-  const Index child_1_index = current_node.getNeighborIndex(current_node_mini);
-  const Index child_2_index =
-      current_node.getNeighborIndex(current_node_index.getFlipMiniIndex());
-  const Index parent_index = sibling.getNeighborIndex(TOP);
-  const MiniIndex parent_mini = parent_index.getMiniIndex();
-  const Index sibling_index = parent.getNeighborIndex(parent_mini);
-  const std::unique_ptr<SeqRegions>& child_1_lower_lh =
-      child_1.getPartialLh(TOP);
-  const std::unique_ptr<SeqRegions>& child_2_lower_lh =
-      child_2.getPartialLh(TOP);
-  const std::unique_ptr<SeqRegions>& sibling_lower_lh =
-      sibling.getPartialLh(TOP);
-  const PositionType seq_length = aln->ref_seq.size();
-
-  // move child_1 to parent
-  child_1.setNeighborIndex(TOP, parent_index);
-  parent.setNeighborIndex(parent_mini, child_1_index);
-
-  // move sibling to current_node
-  sibling.setNeighborIndex(TOP, current_node_index);
-  current_node.setNeighborIndex(current_node_mini, sibling_index);
-
-  // update 5 blengths
-  // recompute aLRT of child_2 if we change its blength from zero to non-zero =>
-  // don't need to do so because child_2 should be added before, only need to
-  // set it outdated
-  child_2.setOutdated(true);
-  updateBlengthReplaceMLTree<num_states>(node_stack_aLRT, lh_diff, child_2,
-                                         child_2_index, child_2_best_blength);
-  updateBlengthReplaceMLTree<num_states>(node_stack_aLRT, lh_diff, sibling,
-                                         sibling_index, sibling_best_blength);
-  // we don't need to add current_node and parent to node_stack_aLRT since they
-  // will be added later
-  current_node.setUpperLength(parent_best_blength);
-  parent.setUpperLength(new_parent_best_blength);
-  // we don't need to add child_1 to node_stack_aLRT because child_1 should be
-  // added before, only need to set it outdated
-  child_1.setOutdated(true);
-  updateBlengthReplaceMLTree<num_states>(node_stack_aLRT, lh_diff, child_1,
-                                         child_1_index, child_1_best_blength);
-
-  // stack to update upper_lr_lh later
-  std::stack<Index> node_stack_update_upper_lr;
-  node_stack_update_upper_lr.push(child_2_index);
-  node_stack_update_upper_lr.push(sibling_index);
-
-  // update lower_lh of the current node
-  std::unique_ptr<SeqRegions>& current_node_lower_lh =
-      current_node.getPartialLh(TOP);
-  // std::cout << "lh_contribution (before): " <<
-  // node_lhs[current_node.getNodelhIndex()].getLhContribution() << std::endl;
-  node_lhs[current_node.getNodelhIndex()].setLhContribution(
-      child_2_lower_lh->mergeTwoLowers<num_states>(
-          current_node_lower_lh, child_2_best_blength, *sibling_lower_lh,
-          sibling_best_blength, aln, model, cumulative_rate, threshold_prob,
-          true));
-  // std::cout << "lh_contribution (after): " <<
-  // node_lhs[current_node.getNodelhIndex()].getLhContribution() << std::endl;
-  // because the lower_lh of the current node was updated
-  // => we need to re-compute aLRT of that node
-  current_node.setOutdated(true);
-  node_stack_aLRT.push(Index(current_node_index.getVectorIndex(), TOP));
-  // => we need to re-compute aLRT of the sibling
-  sibling.setOutdated(true);
-  node_stack_aLRT.push(Index(sibling_index.getVectorIndex(), TOP));
-  // => we need to re-compute aLRT of its parent node
-  parent.setOutdated(true);
-  node_stack_aLRT.push(Index(parent_index.getVectorIndex(), TOP));
-  // => we need to re-compute aLRT of its sibling node => but in this case, no
-  // need to add its sibling because child_1 has been added before
-  /*child_1.setOutdated(true);
-  node_stack_aLRT.push(child_1_index);*/
-  // => we need to update the upper_lr of its sibling
-  node_stack_update_upper_lr.push(child_1_index);
-
-  // update the upper_lr of the parent node
-  const std::unique_ptr<SeqRegions>& grand_parent_upper_lr =
-      getPartialLhAtNode(parent.getNeighborIndex(TOP));
-  const MiniIndex parent_current_node_mini =
-      current_node.getNeighborIndex(TOP).getMiniIndex();
-  std::unique_ptr<SeqRegions>& parent_current_node_upper_lr =
-      parent.getPartialLh(parent_current_node_mini);
-  grand_parent_upper_lr->mergeUpperLower<num_states>(
-      parent_current_node_upper_lr, parent.getUpperLength(), *child_1_lower_lh,
-      child_1_best_blength, aln, model, threshold_prob);
-  grand_parent_upper_lr->mergeUpperLower<num_states>(
-      parent.getPartialLh(child_1.getNeighborIndex(TOP).getMiniIndex()),
-      parent.getUpperLength(), *current_node_lower_lh,
-      current_node.getUpperLength(), aln, model, threshold_prob);
-  // the upper_lr of the parent node is changed -> the aLRT of all its
-  // grand_children will be computed later ' the parent node has two children:
-  // child_1 and the current node recompute aLRT of the children of child_1
-  recompute_aLRT_GrandChildren(child_1, node_stack_aLRT);
-  // recompute aLRT of the children of the current node -> will be done later
-  // (don't need to explicitly add here) update the upper_lr of the current node
-  const MiniIndex current_node_child_2_mini =
-      child_2.getNeighborIndex(TOP).getMiniIndex();
-  parent_current_node_upper_lr->mergeUpperLower<num_states>(
-      current_node.getPartialLh(current_node_child_2_mini),
-      current_node.getUpperLength(), *sibling_lower_lh, sibling_best_blength,
-      aln, model, threshold_prob);
-  const MiniIndex current_node_sibling_mini =
-      sibling.getNeighborIndex(TOP).getMiniIndex();
-  parent_current_node_upper_lr->mergeUpperLower<num_states>(
-      current_node.getPartialLh(current_node_sibling_mini),
-      current_node.getUpperLength(), *child_2_lower_lh, child_2_best_blength,
-      aln, model, threshold_prob);
-  // because upper_lr of the current node is changed -> we need to recompute
-  // aLRT of its grand_children current node has two children: child_2 and
-  // sibling (after applying NNI) recompute aLRT of the children of child_2
-  recompute_aLRT_GrandChildren(child_2, node_stack_aLRT);
-  // recompute aLRT of the children of sibling
-  recompute_aLRT_GrandChildren(sibling, node_stack_aLRT);
-
-  // update the lower_lh of the parent node
-  std::unique_ptr<SeqRegions> new_lower_lh = nullptr;
-  RealNumType new_lh_contribution =
-      current_node_lower_lh->mergeTwoLowers<num_states>(
-          new_lower_lh, current_node.getUpperLength(), *child_1_lower_lh,
-          child_1_best_blength, aln, model, cumulative_rate, threshold_prob,
-          true);
-
-  // parent and other nodes on the path to root
-  NumSeqsType node_vec = parent_index.getVectorIndex();
-  while (true) {
-    PhyloNode& node = nodes[node_vec];
-
-    // if the new lower lh is different from the old one -> traverse upward
-    // further
-    if (node.getPartialLh(TOP)->areDiffFrom(new_lower_lh, seq_length,
-                                            num_states, *params) ||
-        fabs(new_lh_contribution -
-             node_lhs[node.getNodelhIndex()].getLhContribution()) >
-            threshold_prob) {
-      // update new_lower_lh
-      node.setPartialLh(TOP, std::move(new_lower_lh));
-      // std::cout << "lh_contribution (before): " <<
-      // node_lhs[node.getNodelhIndex()].getLhContribution() << std::endl;
-      node_lhs[node.getNodelhIndex()].setLhContribution(new_lh_contribution);
-      // std::cout << "lh_contribution (after): " <<
-      // node_lhs[node.getNodelhIndex()].getLhContribution() << std::endl;
-
-      // cases when node is non-root
-      if (root_vector_index != node_vec) {
-        // re-caculate the lower likelihood (likelihood contribution) at the
-        // parent node
-        const Index tmp_parent_index = node.getNeighborIndex(TOP);
-        const NumSeqsType tmp_parent_vec = tmp_parent_index.getVectorIndex();
-        PhyloNode& tmp_parent = nodes[tmp_parent_vec];
-        const MiniIndex parent_sibling_mini =
-            tmp_parent_index.getFlipMiniIndex();
-        const Index sibling_index =
-            tmp_parent.getNeighborIndex(parent_sibling_mini);
-        PhyloNode& tmp_sibling = nodes[sibling_index.getVectorIndex()];
-        const std::unique_ptr<SeqRegions>& node_lower_lh =
-            node.getPartialLh(TOP);
-
-        new_lh_contribution = node_lower_lh->mergeTwoLowers<num_states>(
-            new_lower_lh, node.getUpperLength(),
-            *(tmp_sibling.getPartialLh(TOP)), tmp_sibling.getUpperLength(), aln,
-            model, cumulative_rate, params->threshold_prob, true);
-
-        // move a step upwards
-        node_vec = tmp_parent_vec;
-
-        // because the lower_lh of the current node was updated
-        // => we need to re-compute aLRT of that node => in this case, no need
-        // to add the current node because it should be added by its child
-        // before
-        // => we need to re-compute aLRT of its parent node
-        tmp_parent.setOutdated(true);
-        node_stack_aLRT.push(Index(tmp_parent_vec, TOP));
-        // => we need to re-compute aLRT of its sibling node
-        tmp_sibling.setOutdated(true);
-        node_stack_aLRT.push(sibling_index);
-        // => we need to update the upper_lr of its sibling
-        node_stack_update_upper_lr.push(sibling_index);
-        // => we need to update the upper_lr of its parent (we can do it
-        // immediately)
-        std::unique_ptr<SeqRegions> new_upper_lr = nullptr;
-        std::unique_ptr<SeqRegions>& old_upper_lr =
-            tmp_parent.getPartialLh(parent_sibling_mini);
-        // if parent is root
-        if (root_vector_index == tmp_parent_vec) {
-          node_lower_lh->computeTotalLhAtRoot<num_states>(
-              new_upper_lr, model, node.getUpperLength());
-        }
-        // if parent is non-root
-        else {
-          const std::unique_ptr<SeqRegions>& grand_parent_upper_lr =
-              getPartialLhAtNode(tmp_parent.getNeighborIndex(TOP));
-          grand_parent_upper_lr->mergeUpperLower<num_states>(
-              new_upper_lr, tmp_parent.getUpperLength(), *node_lower_lh,
-              node.getUpperLength(), aln, model, threshold_prob);
-        }
-        // update the upper_lr of its parent if it's been changed
-        if (!old_upper_lr || old_upper_lr->areDiffFrom(new_upper_lr, seq_length,
-                                                       num_states, *params)) {
-          old_upper_lr = std::move(new_upper_lr);
-
-          // recompute aLRT of the grand_children of the parent node
-          recompute_aLRT_GrandChildren(tmp_sibling, node_stack_aLRT);
-        }
-      }
-      // case when node is root
-      else {
-        // re-calculate likelihood at root
-        // std::cout << "lh at root (before): " << lh_at_root << std::endl;
-        lh_at_root =
-            node.getPartialLh(TOP)->computeAbsoluteLhAtRoot<num_states>(
-                model, cumulative_base);
-        // std::cout << "lh at root (after): " << lh_at_root << std::endl;
-
-        // stop traversing further
-        break;
-      }
-    }
-    // otherwise, stop traversing further
-    else {
-      break;
-    }
-  }
-
-  // traverse downward to update the upper_left/right_region until the changes
-  // is insignificant
-  updateUpperLR<num_states>(node_stack_update_upper_lr, node_stack_aLRT);
-}
-
-template <const StateType num_states>
-auto cmaple::Tree::estimateBranchLengthWithCheck(
-    const std::unique_ptr<SeqRegions>& upper_lr_regions,
-    const std::unique_ptr<SeqRegions>& lower_regions,
-    const RealNumType current_blength) -> RealNumType {
-  // try to estimate a better blength
-  RealNumType new_blength =
-      estimateBranchLength<num_states>(upper_lr_regions, lower_regions);
-  if (new_blength > 0 || current_blength > 0) {
-    RealNumType diff_thresh = 0.01 * new_blength;
-    if (new_blength <= 0 || current_blength <= 0 ||
-        (current_blength > (new_blength + diff_thresh)) ||
-        (current_blength < (new_blength - diff_thresh))) {
-      return new_blength;
-    }
-  }
-
-  // if not found, return the current blength
-  return current_blength;
-}
-
-template <const StateType num_states>
-void cmaple::Tree::updateUpperLR(std::stack<Index>& node_stack,
-                                 std::stack<Index>& node_stack_aLRT) {
-  const RealNumType threshold_prob = params->threshold_prob;
-  const PositionType seq_length = aln->ref_seq.size();
-
-  while (!node_stack.empty()) {
-    const Index node_index = node_stack.top();
-    node_stack.pop();
-    PhyloNode& node = nodes[node_index.getVectorIndex()];
-    if (node.isInternal()) {
-      const Index& left_child_index = node.getNeighborIndex(LEFT);
-      const Index& right_child_index = node.getNeighborIndex(RIGHT);
-      PhyloNode& left_child = nodes[left_child_index.getVectorIndex()];
-      PhyloNode& right_child = nodes[right_child_index.getVectorIndex()];
-
-      const std::unique_ptr<SeqRegions>& parent_upper_lr =
-          getPartialLhAtNode(node.getNeighborIndex(TOP));
-      std::unique_ptr<SeqRegions> tmp_upper_lr = nullptr;
-      parent_upper_lr->mergeUpperLower<num_states>(
-          tmp_upper_lr, node.getUpperLength(), *(left_child.getPartialLh(TOP)),
-          left_child.getUpperLength(), aln, model, threshold_prob);
-
-      // if upper_lr_lh of a node is changed -> we need to re-compute aLRT of
-      // that child and the grand-children
-      if (updateNewPartialIfDifferent(node, RIGHT, tmp_upper_lr, node_stack,
-                                      seq_length) &&
-          right_child.isInternal()) {
-        // re-compute aLRT of that child
-        right_child.setOutdated(true);
-        node_stack_aLRT.push(right_child_index);
-
-        // re-compute aLRT of the grand-children
-        recompute_aLRT_GrandChildren(right_child, node_stack_aLRT);
-      }
-
-      parent_upper_lr->mergeUpperLower<num_states>(
-          tmp_upper_lr, node.getUpperLength(), *(right_child.getPartialLh(TOP)),
-          right_child.getUpperLength(), aln, model, threshold_prob);
-
-      // if upper_lr_lh of a node is changed -> we need to re-compute aLRT of
-      // that child and the grand-children
-      if (updateNewPartialIfDifferent(node, LEFT, tmp_upper_lr, node_stack,
-                                      seq_length) &&
-          left_child.isInternal()) {
-        // re-compute aLRT of that child
-        left_child.setOutdated(true);
-        node_stack_aLRT.push(left_child_index);
-
-        // re-compute aLRT of the grand-children
-        recompute_aLRT_GrandChildren(left_child, node_stack_aLRT);
-      }
-    }
-  }
-}
-
-void cmaple::Tree::recompute_aLRT_GrandChildren(
-    PhyloNode& parent,
-    std::stack<Index>& node_stack_aLRT) {
-  const Index grand_child_1_index = parent.getNeighborIndex(LEFT);
-  const Index grand_child_2_index = parent.getNeighborIndex(RIGHT);
-  PhyloNode& grand_child_1 = nodes[grand_child_1_index.getVectorIndex()];
-  PhyloNode& grand_child_2 = nodes[grand_child_2_index.getVectorIndex()];
-
-  grand_child_1.setOutdated(true);
-  node_stack_aLRT.push(grand_child_1_index);
-  grand_child_2.setOutdated(true);
-  node_stack_aLRT.push(grand_child_2_index);
-}
-
-template <const StateType num_states>
-RealNumType cmaple::Tree::calculateSiteLhs(
-    std::vector<RealNumType>& site_lh_contributions,
-    std::vector<RealNumType>& site_lh_root) {
-  // initialize the total_lh by the likelihood from root
-  const PositionType seq_length = aln->ref_seq.size();
-  const RealNumType threshold_prob = params->threshold_prob;
-  if (site_lh_contributions.size() != seq_length) {
-    site_lh_contributions.resize(seq_length, 0);
-    site_lh_root.resize(seq_length, 0);
-  }
-  RealNumType total_lh = nodes[root_vector_index]
-                             .getPartialLh(TOP)
-                             ->computeSiteLhAtRoot<num_states>(
-                                 site_lh_root, model, cumulative_base);
-
-  // start from root
-  Index node_index = Index(root_vector_index, TOP);
-  Index last_node_index;
-
-  // traverse to the deepest tip, calculate the likelihoods upward from the tips
-  while (node_index.getMiniIndex() != UNDEFINED)  // node)
-  {
-    PhyloNode& node = nodes[node_index.getVectorIndex()];
-    // we reach a top node by a downward traversing
-    if (node_index.getMiniIndex() == TOP)  // node->is_top)
-    {
-      // if the current node is a leaf -> we reach the deepest tip -> traversing
-      // upward to calculate the lh of its parent
-      if (!node.isInternal())  // node->isLeave())
-      {
-        /*last_node = node;
-         node = node->neighbor;*/
-        last_node_index = node_index;
-        node_index = node.getNeighborIndex(TOP);
-      }
-      // otherwise, keep traversing downward to find the deepest tip
-      else {
-        // node = node->next->neighbor;
-        node_index = node.getNeighborIndex(RIGHT);
-      }
-    }
-    // we reach the current node by an upward traversing from its children
-    else {
-      // if we reach the current node by an upward traversing from its first
-      // children -> traversing downward to its second children
-      if (node.getNeighborIndex(RIGHT) ==
-          last_node_index)  // node->getTopNode()->next->neighbor == last_node)
-      {
-        // node = node->getTopNode()->next->next->neighbor;
-        node_index = node.getNeighborIndex(LEFT);
-      }
-      // otherwise, all children of the current node are updated -> update the
-      // lower lh of the current node
-      else {
-        // calculate the new lower lh of the current node from its children
-        /*Node* top_node = node->getTopNode();
-         Node* next_node_1 = top_node->next;
-         Node* next_node_2 = next_node_1->next;*/
-        Index neighbor_1_index = node.getNeighborIndex(RIGHT);
-        Index neighbor_2_index = node.getNeighborIndex(LEFT);
-        PhyloNode& neighbor_1 = nodes[neighbor_1_index.getVectorIndex()];
-        PhyloNode& neighbor_2 = nodes[neighbor_2_index.getVectorIndex()];
-
-        std::unique_ptr<SeqRegions> new_lower_lh = nullptr;
-        const std::unique_ptr<SeqRegions>& lower_lh_1 = neighbor_1.getPartialLh(
-            TOP);  // next_node_1->neighbor->getPartialLhAtNode(aln,
-                   // model, params->threshold_prob);
-        const std::unique_ptr<SeqRegions>& lower_lh_2 = neighbor_2.getPartialLh(
-            TOP);  // next_node_2->neighbor->getPartialLhAtNode(aln,
-                   // model, params->threshold_prob);
-
-        total_lh += lower_lh_1->calculateSiteLhContributions<num_states>(
-            site_lh_contributions, new_lower_lh, neighbor_1.getUpperLength(),
-            *lower_lh_2, neighbor_2.getUpperLength(), aln, model,
-            cumulative_rate, threshold_prob);
-
-        // if new_lower_lh is NULL
-        if (!new_lower_lh) {
-          throw std::logic_error(
-              "Strange, inconsistent lower genome list creation in "
-              "calculateTreeLh(); old list, and children lists");
-          // otherwise, everything is good -> update the lower lh of the current
-          // node
-        } else if (new_lower_lh->areDiffFrom(node.getPartialLh(TOP), seq_length,
-                                             num_states, *params)) {
-          // ("Strange, while calculating tree likelihood encountered
-          // non-updated lower likelihood!"); non-updated lower likelihood may
-          // be due to a replacement of ML tree by an NNI neighbor
-          node.setPartialLh(TOP, std::move(new_lower_lh));
-        }
-
-        last_node_index = Index(node_index.getVectorIndex(), TOP);
-        node_index = node.getNeighborIndex(TOP);
-      }
-    }
-  }
-
-  return total_lh;
-}
-
-auto cmaple::Tree::parseFile(
-    std::istream& infile,
-    char& ch,
-    RealNumType& branch_len,
-    PositionType& in_line,
-    PositionType& in_column,
-    const std::map<std::string, NumSeqsType>& map_seqname_index,
-    bool& missing_blengths) -> NumSeqsType {
-  int maxlen = 1000;
-  string seqname;
-  int seqlen;
-  RealNumType brlen = -1;
-
-  // create new node
-  NumSeqsType tmp_root_vec;
-  // start with "(" -> an internal node
-  if (ch == '(') {
-    createAnInternalNode();
-    tmp_root_vec = nodes.size() - 1;
-  }
-  // otherwise, it's a leaf
-  else {
-    createALeafNode(0);
-    tmp_root_vec = nodes.size() - 1;
-  }
-
-  // start with "(" -> an internal node
-  if (ch == '(') {
-    MiniIndex child_mini = RIGHT;
-
-    ch = readNextChar(infile, in_line, in_column);
-    while (ch != ')' && !infile.eof()) {
-      const NumSeqsType tmp_node_vec =
-          parseFile(infile, ch, brlen, in_line, in_column, map_seqname_index,
-                    missing_blengths);
-
-      if (child_mini == UNDEFINED) {
-        if (cmaple::verbose_mode > cmaple::VB_QUIET) {
-          std::cout << "Converting a mutifurcating to a bifurcating tree"
-                    << std::endl;
-        }
-
-        // create a new parent node
-        createAnInternalNode();
-        const NumSeqsType new_tmp_root_vec = nodes.size() - 1;
-        // connect the current root node to the new parent node
-        nodes[new_tmp_root_vec].setNeighborIndex(RIGHT,
-                                                 Index(tmp_root_vec, TOP));
-        PhyloNode& current_root = nodes[tmp_root_vec];
-        current_root.setNeighborIndex(TOP, Index(new_tmp_root_vec, RIGHT));
-        current_root.setUpperLength(0);
-
-        // the new parent becomes the current root node -> new child will be
-        // added as the left child of the (new) root node
-        tmp_root_vec = new_tmp_root_vec;
-        child_mini = LEFT;
-      }
-
-      PhyloNode& node = nodes[tmp_node_vec];
-      nodes[tmp_root_vec].setNeighborIndex(child_mini,
-                                           Index(tmp_node_vec, TOP));
-      node.setNeighborIndex(TOP, Index(tmp_root_vec, child_mini));
-      // If the branch length is not specify -> set it to default_blength and
-      // mark the tree with missing blengths so that we can re-estimate the
-      // blengths later
-      if (brlen == -1) {
-        brlen = default_blength;
-        missing_blengths = true;
-      }
-      node.setUpperLength(brlen);
-
-      // change to the second child
-      child_mini = (child_mini == RIGHT) ? LEFT : UNDEFINED;
-
-      if (infile.eof()) {
-        throw "Expecting ')', but end of file instead";
-      }
-      if (ch == ',') {
-        ch = readNextChar(infile, in_line, in_column);
-      } else if (ch != ')') {
-        string err = "Expecting ')', but found '";
-        err += ch;
-        err += "' instead";
-        throw err;
-      }
-    }
-    if (!infile.eof()) {
-      ch = readNextChar(infile, in_line, in_column);
-    }
-  }
-
-  // now read the node name
-  seqlen = 0;
-  char end_ch = 0;
-  if (ch == '\'' || ch == '"') {
-    end_ch = ch;
-  }
-  seqname = "";
-
-  while (!infile.eof() && seqlen < maxlen) {
-    if (end_ch == 0) {
-      if (is_newick_token(ch) || controlchar(ch)) {
-        break;
-      }
-    }
-    seqname += ch;
-    seqlen++;
-    ch = infile.get();
-    in_column++;
-    if (end_ch != 0 && ch == end_ch) {
-      seqname += ch;
-      seqlen++;
-      break;
-    }
-  }
-  if ((controlchar(ch) || ch == '[' || ch == end_ch) && !infile.eof()) {
-    ch = readNextChar(infile, in_line, in_column, ch);
-  }
-  if (seqlen == maxlen) {
-    throw "Too long name ( > 1000)";
-  }
-  PhyloNode& tmp_root = nodes[tmp_root_vec];
-  if (!tmp_root.isInternal()) {
-    renameString(seqname);
-  }
-  //    seqname[seqlen] = 0;
-  if (seqlen == 0 && !tmp_root.isInternal()) {
-    throw "Redundant double-bracket ‘((…))’ with closing bracket ending at";
-  }
-  if (seqlen > 0 && !tmp_root.isInternal()) {
-    auto it = map_seqname_index.find(seqname);
-    if (it == map_seqname_index.end()) {
-      throw "Leaf " + seqname +
-          " is not found in the alignment. Please check and try again!";
-    } else {
-      const NumSeqsType sequence_index = it->second;
-      tmp_root.setSeqNameIndex(sequence_index);
-      tmp_root.setPartialLh(
-          TOP, aln->data[sequence_index].getLowerLhVector(
-                   aln->ref_seq.size(), aln->num_states, aln->getSeqType()));
-
-      // mark the sequece as added (to the tree)
-      sequence_added[sequence_index] = true;
-    }
-  }
-  /*if (!tmp_root.isInternal()) {
-      // is a leaf, assign its ID
-      if (leafNum == 0)
-          cmaple::Tree::root_vector_index = root;
-  }*/
-
-  if (ch == ';' || infile.eof()) {
-    return tmp_root_vec;
-  }
-  // parse branch length
-  if (ch == ':') {
-    // string saved_comment = in_comment;
-    ch = readNextChar(infile, in_line, in_column);
-    /*if (in_comment.empty())
-        in_comment = saved_comment;*/
-    seqlen = 0;
-    seqname = "";
-    while (!is_newick_token(ch) && !controlchar(ch) && !infile.eof() &&
-           seqlen < maxlen) {
-      //            seqname[seqlen] = ch;
-      seqname += ch;
-      seqlen++;
-      ch = infile.get();
-      in_column++;
-    }
-    if ((controlchar(ch) || ch == '[') && !infile.eof()) {
-      ch = readNextChar(infile, in_line, in_column, ch);
-    }
-    if (seqlen == maxlen || infile.eof()) {
-      throw "branch length format error.";
-    }
-    branch_len = convert_real_number(seqname.c_str());
-  }
-  // handle the case of multiple-length branches but lack of the average branch
-  // length e.g A[0.1/0.2/0.3/0.4] instead of A[0.1/0.2/0.3/0.4]:0.25
-  /*else if (in_comment.length())
-  {
-      // set default average branch length at 0
-      string default_avg_length = "0";
-      parseBranchLength(default_avg_length, branch_len);
-  }*/
-
-  return tmp_root_vec;
-}
-
-auto cmaple::Tree::readNextChar(std::istream& in,
-                                PositionType& in_line,
-                                PositionType& in_column,
-                                const char& current_ch) const -> const char {
-  char ch;
-  if (current_ch == '[') {
-    ch = current_ch;
-  } else {
-    in.get(ch);
-    in_column++;
-
-    if (ch == 10) {
-      in_line++;
-      in_column = 1;
-    }
-  }
-  // check if ch is a control character (ascii <= 32)
-  while (controlchar(ch) && !in.eof()) {
-    in.get(ch);
-    in_column++;
-
-    if (ch == 10) {
-      in_line++;
-      in_column = 1;
-    }
-  }
-  string in_comment = "";
-  // ignore comment
-  while (ch == '[' && !in.eof()) {
-    while (ch != ']' && !in.eof()) {
-      in.get(ch);
-      if (ch != ']') {
-        in_comment += ch;
-      }
-      in_column++;
-      if (ch == 10) {
-        in_line++;
-        in_column = 1;
-      }
-    }
-    if (ch != ']') {
-      throw "Comments not ended with ]";
-    }
-    in_column++;
-    in.get(ch);
-    if (ch == 10) {
-      in_line++;
-      in_column = 1;
-    }
-    while (controlchar(ch) && !in.eof()) {
-      in_column++;
-      in.get(ch);
-      if (ch == 10) {
-        in_line++;
-        in_column = 1;
-      }
-    }
-    if (in_comment.length() && cmaple::verbose_mode > cmaple::VB_QUIET) {
-      std::cout << "Ignore [" + in_comment + "]" << std::endl;
-    }
-  }
-  return ch;
-}
-
-std::map<std::string, NumSeqsType> cmaple::Tree::initMapSeqNameIndex() {
-  ASSERT(aln);
-
-  // create the map
-  std::map<std::string, NumSeqsType> map_seqname_index;
-  const std::vector<Sequence>& sequences = aln->data;
-  for (NumSeqsType i = 0; i < sequences.size(); ++i) {
-    map_seqname_index.emplace(sequences[i].seq_name, i);
-  }
-
-  return map_seqname_index;
-}
-
-auto cmaple::Tree::markAnExistingSeq(
-    const std::string& seq_name,
-    const std::map<std::string, NumSeqsType>& map_name_index) -> NumSeqsType {
-  NumSeqsType new_seq_index = 0;
-
-  // Find the sequence name
-  auto iter = map_name_index.find(seq_name);
-  // If it's found -> mark it as added
-  if (iter != map_name_index.end()) {
-    sequence_added[iter->second] = true;
-    new_seq_index = iter->second;
-  }
-  // otherwise, return an error
-  else {
-    throw std::logic_error("Taxon " + seq_name +
-                           " is not found in the new alignment!");
-  }
-
-  // return new_seq_index
-  return new_seq_index;
-}
-
-void cmaple::Tree::remarkExistingSeqs() {
-  ASSERT(aln);
-
-  // init a mapping between sequence names and its index in the alignment
-  std::map<std::string, NumSeqsType> map_name_index = initMapSeqNameIndex();
-
-  // reset all marked sequences
-  resetSeqAdded();
-
-  // browse all nodes to mark existing leave as added
-  for (auto i = 0; i < nodes.size(); ++i) {
-    // only consider leave
-    if (!nodes[i].isInternal()) {
-      PhyloNode& node = nodes[i];
-
-      // mark the leaf itself
-      node.setSeqNameIndex(
-          markAnExistingSeq(seq_names[node.getSeqNameIndex()], map_name_index));
-
-      // mark its less-info sequences
-      std::vector<NumSeqsType>& less_info_seqs = node.getLessInfoSeqs();
-      for (auto j = 0; j < less_info_seqs.size(); ++j) {
-        less_info_seqs[j] =
-            markAnExistingSeq(seq_names[less_info_seqs[j]], map_name_index);
-      }
-    }
-  }
-}
-
-auto cmaple::Tree::readTree(std::istream& in) -> bool {
-  // Flag to check whether the tree contains missing branch length
-  bool missing_blengths = false;
-
-  // create a map between leave and sequences in the alignment
-  std::map<std::string, NumSeqsType> map_seqname_index = initMapSeqNameIndex();
-
-  if (cmaple::verbose_mode >= cmaple::VB_MED) {
-    std::cout << "Reading a tree" << std::endl;
-  }
-
-  // Read tree from the stream
-  PositionType in_line = 1;
-  PositionType in_column = 1;
-  // std::string in_comment{};
-
-  try {
-    char ch;
-    ch = readNextChar(in, in_line, in_column);
-    if (ch != '(') {
-      cout << in.rdbuf() << endl;
-      throw "Tree file does not start with an opening-bracket '('";
-    }
-
-    RealNumType branch_len;
-    const NumSeqsType tmp_node_vec =
-        parseFile(in, ch, branch_len, in_line, in_column, map_seqname_index,
-                  missing_blengths);
-
-    // set root
-    if (nodes[tmp_node_vec].isInternal()) {
-      root_vector_index = tmp_node_vec;
-    } else {
-      for (NumSeqsType i = 0; i < nodes.size(); ++i) {
-        if (nodes[i].isInternal()) {
-          root_vector_index = i;
-          break;
-        }
-      }
-    }
-    // 2018-01-05: assuming rooted tree if root node has two children
-    /*if (is_rooted || (branch_len != 0.0) || node->degree() == 2) {
-        if (branch_len == -1.0) branch_len = 0.0;
-        if (branch_len < 0.0)
-            throw ERR_NEG_BRANCH;
-        root = newNode(leafNum, ROOT_NAME);
-        root->addNeighbor(node, branch_len);
-        node->addNeighbor(root, branch_len);
-        leafNum++;
-        rooted = true;
-
-        // parse key/value from comment
-        string KEYWORD="&";
-        bool in_comment_contains_key_value = in_comment.length() >
-    KEYWORD.length()
-                                              && !in_comment.substr(0,
-    KEYWORD.length()).compare(KEYWORD); if (in_comment_contains_key_value)
-            parseKeyValueFromComment(in_comment, root, node);
-
-
-    } else { // assign root to one of the neighbor of node, if any
-        FOR_NEIGHBOR_IT(node, NULL, it)
-        if ((*it)->node->isLeaf()) {
-            root = (*it)->node;
+}
+
+cmaple::Tree::TreeSearchType cmaple::Tree::parseTreeSearchType(const string& n_tree_search_type)
+{
+    // convert tree_search_type to uppercase
+    std::string tree_search_type(n_tree_search_type);
+    transform(tree_search_type.begin(), tree_search_type.end(), tree_search_type.begin(), ::toupper);
+    if (tree_search_type == "FAST") // || tree_search_type == "NO")
+        return cmaple::Tree::FAST_TREE_SEARCH;
+    if (tree_search_type == "NORMAL") // || tree_search_type == "PARTIAL")
+        return cmaple::Tree::NORMAL_TREE_SEARCH;
+    if (tree_search_type == "MORE_ACCURATE") // tree_search_type == "COMPLETE")
+        return cmaple::Tree::MORE_ACCURATE_TREE_SEARCH;
+    return UNKNOWN_TREE_SEARCH;
+}
+
+std::string cmaple::Tree::getTreeSearchStr(const cmaple::Tree::TreeSearchType tree_search_type)
+{
+    switch (tree_search_type) {
+        case cmaple::Tree::FAST_TREE_SEARCH:
+            return "FAST";
             break;
-        }
-    }
-    // make sure that root is a leaf
-    ASSERT(root->isLeaf());*/
-
-    if (in.eof() || ch != ';') {
-      throw "Tree file must be ended with a semi-colon ';'";
-    }
-  } catch (bad_alloc) {
-    throw std::bad_alloc();
-  } catch (const char* str) {
-    std::string err_msg(str);
-    throw std::invalid_argument(err_msg + " (line " +
-                                convertIntToString(in_line) + " column " +
-                                convertIntToString(in_column - 1) + ")");
-  } catch (string str) {
-    throw std::invalid_argument(str + " (line " + convertIntToString(in_line) +
-                                " column " + convertIntToString(in_column - 1) +
-                                ")");
-  } catch (...) {
-    // anything else
-    std::string err_msg(ERR_READ_ANY);
-    throw std::invalid_argument(err_msg + " (line " +
-                                convertIntToString(in_line) + " column " +
-                                convertIntToString(in_column - 1) + ")");
-  }
-
-  if (cmaple::verbose_mode >= cmaple::VB_DEBUG) {
-    std::cout << "Collapsing zero-branch-length leaves into its sibling's "
-                 "vector of less-info-seqs..."
-              << std::endl;
-  }
-  collapseAllZeroLeave();
-
-  return missing_blengths;
-}
-
-void cmaple::Tree::collapseAllZeroLeave() {
-  // count the number of collapsed nodes -> to make sure we have reseved enough
-  // space to store all nodes when we expand (i.e., adding less-informative
-  // sequences back to) the tree
-  NumSeqsType num_collapsed_nodes = 0;
-
-  // the default min_blength in CMaple is not small enough -> I set it at
-  // min_blength * 0.1 for a higher accuracy when calculating aLRT-SH
-  const RealNumType new_min_blength =
-      (params->fixed_min_blength == -1) ? min_blength * 0.1 : min_blength;
-
-  // start from root
-  Index node_index = Index(root_vector_index, TOP);
-  Index last_node_index;
-
-  // traverse to the deepest tip
-  while (node_index.getMiniIndex() != UNDEFINED) {
-    PhyloNode& node = nodes[node_index.getVectorIndex()];
-    // we reach a top node by a downward traversing
-    if (node_index.getMiniIndex() == TOP) {
-      // if the current node is a leaf -> we reach the deepest tip -> traversing
-      // upward
-      if (!node.isInternal()) {
-        last_node_index = node_index;
-        node_index = node.getNeighborIndex(TOP);
-      }
-      // otherwise, keep traversing downward to find the deepest tip
-      else {
-        node_index = node.getNeighborIndex(RIGHT);
-      }
-    }
-    // we reach the current node by an upward traversing from its children
-    else {
-      // if we reach the current node by an upward traversing from its first
-      // children -> traversing downward to its second children
-      if (node.getNeighborIndex(RIGHT) == last_node_index) {
-        node_index = node.getNeighborIndex(LEFT);
-      }
-      // otherwise, all children of the current node are updated
-      else {
-        // calculate the new lower lh of the current node from its children
-        Index neighbor_1_index = node.getNeighborIndex(RIGHT);
-        Index neighbor_2_index = node.getNeighborIndex(LEFT);
-        PhyloNode& neighbor_1 = nodes[neighbor_1_index.getVectorIndex()];
-        PhyloNode& neighbor_2 = nodes[neighbor_2_index.getVectorIndex()];
-
-        if (neighbor_2.getUpperLength() <= 0 &&
-            neighbor_1.getUpperLength() <= 0) {
-          // only consider collapsing zero-branch-length leave into its
-          // sibling's less-info-seqs if they're both leave
-          if (!neighbor_1.isInternal() && !neighbor_2.isInternal()) {
-            if (root_vector_index == node_index.getVectorIndex() ||
-                node.getUpperLength() <= 0) {
-              collapseOneZeroLeaf(node, node_index, neighbor_1,
-                                  neighbor_1_index, neighbor_2);
-              ++num_collapsed_nodes;
-            }
-          }
-          // NHANLT - temporarily solution to keep writing and re-reading tree
-          // consistently - need more testing
-          /*else
-          {
-              if (cmaple::verbose_mode >= cmaple::VB_DEBUG)
-                  std::cout << "Detect two zero-length branches connecting to an
-          internal node. Reset one of those branches at the minmimum branch
-          length " + convertDoubleToString(new_min_blength) + " to avoid
-          potential error" << std::endl;
-              neighbor_1.setUpperLength(new_min_blength);
-          }*/
-        }
-
-        last_node_index = Index(node_index.getVectorIndex(), TOP);
-        node_index = node.getNeighborIndex(TOP);
-      }
-    }
-  }
-
-  // update the capacity of nodes
-  nodes.reserve(nodes.capacity() + num_collapsed_nodes + num_collapsed_nodes);
-}
-
-void cmaple::Tree::collapseOneZeroLeaf(PhyloNode& node,
-                                       Index& node_index,
-                                       PhyloNode& neighbor_1,
-                                       const Index neighbor_1_index,
-                                       PhyloNode& neighbor_2) {
-  if (cmaple::verbose_mode >= cmaple::VB_DEBUG) {
-    std::cout << "Collapse " << seq_names[neighbor_2.getSeqNameIndex()]
-              << " into the vector of less-info_seqs of "
-              << seq_names[neighbor_1.getSeqNameIndex()] << std::endl;
-  }
-
-  // add neighbor_2 and its less-info-seqs into that of neigbor_1
-  neighbor_1.addLessInfoSeqs(neighbor_2.getSeqNameIndex());
-  std::vector<NumSeqsType>& neighbor_1_vector = neighbor_1.getLessInfoSeqs();
-  std::vector<NumSeqsType>& neighbor_2_vector = neighbor_2.getLessInfoSeqs();
-  neighbor_1_vector.insert(neighbor_1_vector.end(), neighbor_2_vector.begin(),
-                           neighbor_2_vector.end());
-
-  // if node is root -> neighbor_1 becomes the new root
-  if (root_vector_index == node_index.getVectorIndex()) {
-    root_vector_index = neighbor_1_index.getVectorIndex();
-    // otherwise connect child_1 to the parent of node (~the grandparent of
-    // child_1)
-  } else {
-    // the length of the new branch (child_1 - its grandparent) =
-    // sum(child_1->upperlength + node->upperlength)
-    RealNumType new_blength = neighbor_1.getUpperLength();
-    if (node.getUpperLength() > 0) {
-      new_blength = new_blength > 0 ? new_blength + node.getUpperLength()
-                                    : node.getUpperLength();
-    }
-
-    // connect child_1 and its grandparent
-    const Index parent_index = node.getNeighborIndex(TOP);
-    const MiniIndex parent_mini = parent_index.getMiniIndex();
-    nodes[parent_index.getVectorIndex()].setNeighborIndex(parent_mini,
-                                                          neighbor_1_index);
-    neighbor_1.setNeighborIndex(TOP, parent_index);
-    neighbor_1.setUpperLength(new_blength);
-  }
-
-  node_index = neighbor_1_index;
-}
-
-template <const StateType num_states>
-void cmaple::Tree::updateModelParams() {
-  // perform a DFS -> at each leaf, update the pesudoCount of the model based on
-  // the sequence of that leaf
-  performDFSAtLeave<&cmaple::Tree::updatePesudoCountModel<num_states>>();
-
-  // update model params based on the pseudo count
-  if (model->updateMutationMatEmpirical(aln)) {
-    computeCumulativeRate();
-  }
-}
-
-template <const StateType num_states>
-void cmaple::Tree::updatePesudoCountModel(PhyloNode& node,
-                                          const Index node_index,
-                                          const Index parent_index) {
-  std::unique_ptr<SeqRegions>& upper_lr_regions =
-      getPartialLhAtNode(parent_index);
-  std::unique_ptr<SeqRegions>& lower_regions = node.getPartialLh(TOP);
-  if (upper_lr_regions && lower_regions) {
-    model->updatePesudoCount(aln, *upper_lr_regions, *lower_regions);
-  }
-}
-
-template <const StateType num_states>
-void cmaple::Tree::expandTreeByOneLessInfoSeq(PhyloNode& node,
-                                              const Index node_index,
-                                              const Index parent_index) {
-  // don't expand the tree if the internal branch length is zero or this node
-  // doesn't have less-info-sequences
-  if (node.getLessInfoSeqs().empty() || node.getUpperLength() <= 0 ||
-      parent_index.getMiniIndex() == UNDEFINED) {
-    return;
-  }
-  std::vector<NumSeqsType>& less_info_seqs = node.getLessInfoSeqs();
-  const NumSeqsType seq_name_index = less_info_seqs.back();
-  less_info_seqs.pop_back();
-
-  // debug
-  if (cmaple::verbose_mode >= cmaple::VB_DEBUG) {
-    std::cout << "Add less-info-seq " + seq_names[seq_name_index] +
-                     " into the tree"
-              << std::endl;
-  }
-
-  // dummy variables
-  std::unique_ptr<SeqRegions> lower_regions =
-      aln->data[seq_name_index].getLowerLhVector(aln->ref_seq.size(),
-                                                 num_states, aln->getSeqType());
-  const std::unique_ptr<SeqRegions>& upper_left_right_regions =
-      getPartialLhAtNode(parent_index);
-  std::unique_ptr<SeqRegions> best_child_regions = nullptr;
-  const RealNumType top_distance = node.getUpperLength();
-  upper_left_right_regions->mergeUpperLower<num_states>(
-      best_child_regions, top_distance, *(node.getPartialLh(TOP)), 0, aln,
-      model, params->threshold_prob);
-
-  // add a new node representing the less-info-seq
-  // the default min_blength in CMaple is not small enough -> I set it at
-  // min_blength * 0.1 for a higher accuracy when calculating aLRT-SH
-  const RealNumType new_min_blength =
-      (params->fixed_min_blength == -1) ? min_blength * 0.1 : min_blength;
-  connectNewSample2Branch<num_states>(
-      lower_regions, seq_name_index, node_index, node, top_distance, 0,
-      new_min_blength, best_child_regions, upper_left_right_regions);
-}
-
-template <void (cmaple::Tree::*task)(PhyloNode&, const Index, const Index)>
-void cmaple::Tree::performDFSAtLeave() {
-  // start from root
-  Index node_index = Index(root_vector_index, TOP);
-  Index last_node_index;
-
-  // traverse to the deepest tip
-  while (node_index.getMiniIndex() != UNDEFINED) {
-    PhyloNode& node = nodes[node_index.getVectorIndex()];
-    // we reach a top node by a downward traversing
-    if (node_index.getMiniIndex() == TOP) {
-      // if the current node is a leaf -> we reach the deepest tip -> traversing
-      // upward
-      if (!node.isInternal()) {
-        // do some tasks at a leaf
-        const Index parent_index = node.getNeighborIndex(TOP);
-        (this->*task)(node, node_index, parent_index);
-
-        last_node_index = node_index;
-        node_index = parent_index;
-      }
-      // otherwise, keep traversing downward to find the deepest tip
-      else {
-        node_index = node.getNeighborIndex(RIGHT);
-      }
-    }
-    // we reach the current node by an upward traversing from its children
-    else {
-      // if we reach the current node by an upward traversing from its first
-      // children -> traversing downward to its second children
-      if (node.getNeighborIndex(RIGHT) == last_node_index) {
-        node_index = node.getNeighborIndex(LEFT);
-      }
-      // otherwise, all children of the current node are reached
-      else {
-        // traverse upward
-        last_node_index = Index(node_index.getVectorIndex(), TOP);
-        node_index = node.getNeighborIndex(TOP);
-      }
-    }
-  }
-}
-
-template <const StateType num_states>
-void cmaple::Tree::updateBlengthReplaceMLTree(
-    std::stack<Index>& node_stack_aLRT,
-    RealNumType& lh_diff,
-    PhyloNode& node,
-    const Index node_index,
-    const RealNumType best_blength) {
-  RealNumType old_blength = node.getUpperLength();
-
-  // update blength
-  node.setUpperLength(best_blength);
-
-  if (!node.isInternal() && old_blength <= 0 && best_blength > 0 &&
-      !node.getLessInfoSeqs().empty()) {
-    addLessInfoSeqReplacingMLTree<num_states>(
-        node_stack_aLRT, lh_diff, node, node_index, node.getNeighborIndex(TOP));
-  }
-}
-
-template <const StateType num_states>
-void cmaple::Tree::addLessInfoSeqReplacingMLTree(
-    std::stack<Index>& node_stack_aLRT,
-    RealNumType& lh_diff,
-    PhyloNode& node,
-    const Index node_index,
-    const Index parent_index) {
-  // add one less-info-seq of the current leaf into the tree
-  expandTreeByOneLessInfoSeq<num_states>(node, node_index, parent_index);
-
-  const Index new_internal_from_node_index = node.getNeighborIndex(TOP);
-  const NumSeqsType new_internal_vec =
-      new_internal_from_node_index.getVectorIndex();
-  PhyloNode& new_internal = nodes[new_internal_vec];
-  const Index sibling_index = new_internal.getNeighborIndex(
-      new_internal_from_node_index.getFlipMiniIndex());
-  PhyloNode& sibling = nodes[sibling_index.getVectorIndex()];
-
-  // compute the likelihood contribution at the new_internal and update the
-  // total_lh
-  std::unique_ptr<SeqRegions> new_lower_lh = nullptr;
-  computeLhContribution<num_states>(
-      lh_diff, new_lower_lh, new_internal, node.getPartialLh(TOP),
-      sibling.getPartialLh(TOP), node_index, node, sibling_index, sibling,
-      aln->ref_seq.size());
-
-  // add newly created internal node to the queue to compute the aLRT later
-  new_internal.setOutdated(true);
-  node_stack_aLRT.push(Index(new_internal_vec, TOP));
-}
-
-void cmaple::Tree::resetSPRFlags(const bool n_SPR_applied,
-                                 const bool update_outdated,
-                                 const bool n_outdated) {
-  // browse all nodes
-  for (auto i = 0; i < nodes.size(); ++i) {
-    PhyloNode& node = nodes[i];
-
-    // update SPR_applied
-    node.setSPRCount(0);
-
-    // update outdated if necessary
-    if (update_outdated) {
-      node.setOutdated(n_outdated);
-    }
-  }
-}
-
-auto cmaple::Tree::isComplete() -> bool {
-  // make sure aln is not null
-  if (aln) {
-    // browse sequences in the alignment one by one
-    for (auto i = 0; i < aln->data.size(); ++i) {
-      // if any of sequence has yet added -> this tree is incomplete
-      if (!sequence_added[i]) {
-        return false;
-      }
-    }
-  }
-
-  // Return complete (by default)
-  return true;
-}
-
-auto cmaple::Tree::parseTreeSearchType(const string& n_tree_search_type)
-    -> cmaple::Tree::TreeSearchType {
-  // convert tree_search_type to uppercase
-  std::string tree_search_type(n_tree_search_type);
-  transform(tree_search_type.begin(), tree_search_type.end(),
-            tree_search_type.begin(), ::toupper);
-  if (tree_search_type == "FAST") {  // || tree_search_type == "NO")
-    return cmaple::Tree::FAST_TREE_SEARCH;
-  }
-  if (tree_search_type == "NORMAL") {  // || tree_search_type == "PARTIAL")
-    return cmaple::Tree::NORMAL_TREE_SEARCH;
-  }
-  if (tree_search_type == "MORE_ACCURATE") {  // tree_search_type == "COMPLETE")
-    return cmaple::Tree::MORE_ACCURATE_TREE_SEARCH;
-  }
-  return UNKNOWN_TREE_SEARCH;
-}
-
-std::string cmaple::Tree::getTreeSearchStr(
-    const cmaple::Tree::TreeSearchType tree_search_type) {
-  switch (tree_search_type) {
-    case cmaple::Tree::FAST_TREE_SEARCH:
-      return "FAST";
-      break;
-    case cmaple::Tree::NORMAL_TREE_SEARCH:
-      return "NORMAL";
-      break;
-    case cmaple::Tree::MORE_ACCURATE_TREE_SEARCH:
-      return "MORE_ACCURATE";
-      break;
-    default:
-      break;
-  }
-  return "";
-}
-
-auto cmaple::Tree::parseTreeType(const std::string& n_tree_type_str)
-    -> cmaple::Tree::TreeType {
-  // transform to uppercase
-  string tree_type_str(n_tree_type_str);
-  transform(tree_type_str.begin(), tree_type_str.end(), tree_type_str.begin(),
-            ::toupper);
-  if (tree_type_str == "BIN") {
-    return cmaple::Tree::BIN_TREE;
-  }
-  if (tree_type_str == "MUL") {
-    return cmaple::Tree::MUL_TREE;
-  }
-
-  // default
-  return cmaple::Tree::UNKNOWN_TREE;
-}
-
-void cmaple::Tree::computeCumulativeRate() {
-  ASSERT(aln && model);
-  const PositionType sequence_length = aln->ref_seq.size();
-
-  if (sequence_length <= 0) {
-    throw std::logic_error("Reference genome is empty");
-  }
-
-  // init cumulative_rate
-  if (!cumulative_rate) {
-    cumulative_rate = new RealNumType[sequence_length + 1];
-  }
-
-  // init cumulative_base and cumulative_rate
-  cumulative_base.resize(sequence_length + 1);
-  cumulative_rate[0] = 0;
-  cumulative_base[0].resize(model->num_states_, 0);
-
-  // compute cumulative_base and cumulative_rate
-  const std::vector<cmaple::StateType>& ref_seq = aln->ref_seq;
-  cmaple::RealNumType* const diagonal_mut_mat = model->diagonal_mut_mat;
-  for (PositionType i = 0; i < sequence_length; ++i) {
-    StateType state = ref_seq[i];
-    cumulative_rate[i + 1] = cumulative_rate[i] + diagonal_mut_mat[state];
-
-    cumulative_base[i + 1] = cumulative_base[i];
-    cumulative_base[i + 1][state] = cumulative_base[i][state] + 1;
-  }
+        case cmaple::Tree::NORMAL_TREE_SEARCH:
+            return "NORMAL";
+            break;
+        case cmaple::Tree::MORE_ACCURATE_TREE_SEARCH:
+            return "MORE_ACCURATE";
+            break;
+        default:
+            break;
+    }
+    return "";
+}
+
+cmaple::Tree::TreeType cmaple::Tree::parseTreeType(const std::string& n_tree_type_str)
+{
+    // transform to uppercase
+    string tree_type_str(n_tree_type_str);
+    transform(tree_type_str.begin(), tree_type_str.end(), tree_type_str.begin(), ::toupper);
+    if (tree_type_str == "BIN")
+        return cmaple::Tree::BIN_TREE;
+    if (tree_type_str == "MUL")
+        return cmaple::Tree::MUL_TREE;
+    
+    // default
+    return cmaple::Tree::UNKNOWN_TREE;
+}
+
+void cmaple::Tree::computeCumulativeRate()
+{
+    ASSERT(aln && model);
+    const PositionType sequence_length = aln->ref_seq.size();
+    
+    if (sequence_length <= 0)
+        throw std::logic_error("Reference genome is empty");
+    
+    // init cumulative_rate
+    if (!cumulative_rate)
+        cumulative_rate = new RealNumType[sequence_length + 1];
+    
+    // init cumulative_base and cumulative_rate
+    cumulative_base.resize(sequence_length + 1);
+    cumulative_rate[0] = 0;
+    cumulative_base[0].resize(model->num_states_, 0);
+    
+    // compute cumulative_base and cumulative_rate
+    const std::vector<cmaple::StateType>& ref_seq = aln->ref_seq;
+    cmaple::RealNumType* const diagonal_mut_mat = model->diagonal_mut_mat;
+    for (PositionType i = 0; i < sequence_length; ++i)
+    {
+        StateType state = ref_seq[i];
+        cumulative_rate[i + 1] = cumulative_rate[i] + diagonal_mut_mat[state];
+        
+        cumulative_base[i + 1] =  cumulative_base[i];
+        cumulative_base[i + 1][state] = cumulative_base[i][state] + 1;
+    }
 }