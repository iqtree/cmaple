--- conflicted
+++ resolved
@@ -1231,13 +1231,7 @@
 void Tree::applySPR(const Index subtree_index, PhyloNode& subtree, const Index best_node_index, const bool is_mid_branch, const RealNumType branch_length, const RealNumType best_lh_diff)
 {
     // record the SPR applied at this subtree
-<<<<<<< HEAD
-    subtree->SPR_applied = true;
-    
-=======
     subtree.setSPRApplied(true);
-
->>>>>>> c6698963
     // remove subtree from the tree
     const Index parent_index = subtree.getNeighborIndex(TOP);
     PhyloNode& parent_subtree = nodes[parent_index.getVectorIndex()]; // subtree->neighbor->getTopNode();
@@ -2698,37 +2692,9 @@
         node_stack.pop();
         
         // set the current node outdated
-<<<<<<< HEAD
-        node->outdated = true;
-        node->SPR_applied = false;
-        
-        // traverse downward
-        Node* neighbor_node;
-        FOR_NEIGHBOR(node, neighbor_node)
-            node_stack.push(neighbor_node);
-    }
-}
-
-void Tree::forgetSPRApplied()
-{
-    // start from the root
-    stack<Node*> node_stack;
-    node_stack.push(root);
-    
-    // traverse downward to set all descentdant outdated
-    while (!node_stack.empty())
-    {
-        // pick the top node from the stack
-        Node* node = node_stack.top();
-        node_stack.pop();
-        
-        // forget SPR_applied
-        node->SPR_applied = false;
-=======
         if (reset_outdated)
             node.setOutdated(true);
         node.setSPRApplied(false);
->>>>>>> c6698963
         
         // traverse downward
         /*for (Index neighbor_index:node.getNeighborIndexes(TOP))
@@ -2771,11 +2737,7 @@
         }
         
         // only process outdated node to avoid traversing the same part of the tree multiple times
-<<<<<<< HEAD
-        if (node->outdated && !node->SPR_applied)
-=======
         if (node.isOutdated() && !node.isSPRApplied())
->>>>>>> c6698963
         {
             node.setOutdated(false);
             
