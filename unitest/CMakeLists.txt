enable_testing()

add_executable(
<<<<<<< HEAD
  maintest
=======
  maintest          ## todo: should be called 'SeqRegions_test'
>>>>>>> 3b342ad1
  maintest.cpp
)
target_link_libraries(
  maintest
  GTest::gtest_main    ## contains the main() function. No need to write one yourself
  utils
  model
  alignment
  tree
  maple
)

include(GoogleTest)
gtest_discover_tests(maintest)<|MERGE_RESOLUTION|>--- conflicted
+++ resolved
@@ -1,11 +1,7 @@
 enable_testing()
 
 add_executable(
-<<<<<<< HEAD
-  maintest
-=======
   maintest          ## todo: should be called 'SeqRegions_test'
->>>>>>> 3b342ad1
   maintest.cpp
 )
 target_link_libraries(
