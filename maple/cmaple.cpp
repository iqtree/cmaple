#include "cmaple.h"
using namespace std;

void CMaple::loadInput()
{
    // extract sequences (in vectors of mutations) from an input alignment (in PHYLIP or FASTA format)
    if (tree.params->aln_path)
    {
        // record the starting time
        auto start = getRealTime();
        
        tree.aln.extractDiffFile(tree.params.value());
        
        // record the end time and show the runtime
        auto end = getRealTime();
        cout << "The input alignment is converted into DIFF format at " << tree.params->diff_path << endl;
        cout << " - Converting time: " << end-start << endl;
    }
    // or read sequences (in vectors of mutations) from a DIFF file
    else
    {
        if (tree.params->only_extract_diff)
            outError("To export a Diff file, please supple an alignment via --aln <ALIGNMENT>");
        
        // only want to reconstruc the aln file from the Diff file
        if (tree.params->output_aln)
            tree.aln.reconstructAln(tree.params->diff_path, tree.params->output_aln);
        // otherwise, read the Diff file
        else
            tree.aln.readDiff(tree.params->diff_path, tree.params->ref_path);
    }
}

void CMaple::preInference()
{
    // validate input
    ASSERT(tree.aln.ref_seq.size() > 0 && "Reference sequence is not found!");
    ASSERT(tree.aln.data.size() >= 3 && "The number of input sequences must be at least 3! Please check and try again!");
    
    // use diff_path as the output prefix if users didn't specify it
    if (!tree.params->output_prefix)
    {
        string diff_path_str(tree.params->diff_path);
        tree.params->output_prefix = new char[diff_path_str.length() + 1];
        strcpy(tree.params->output_prefix, diff_path_str.c_str());
    }
    
    // check whether output file is already exists
    string output_file(tree.params->output_prefix);
    output_file += ".treefile";
    if (!tree.params->redo_inference && fileExists(output_file))
        outError("File " + output_file + " already exists. Use `-redo` option if you really want to redo the analysis and overwrite all output files.\n");
    
    
    // setup function pointers in tree
    tree.setup();
    
    // sort sequences by their distances to the reference sequence
    tree.aln.sortSeqsByDistances(tree.params->hamming_weight);
    
    // extract related info (freqs, log_freqs) of the ref sequence
    tree.model->extractRefInfo(tree.aln);
    
    // init the mutation matrix from a model name
    tree.model->initMutationMat();
    
    // compute cumulative rates of the ref sequence
    tree.model->computeCumulativeRate(tree.aln);
    
    // compute thresholds for approximations
    tree.params->threshold_prob2 = tree.params->threshold_prob * tree.params->threshold_prob;
    
    // setup function pointers for CMaple
    setupFuncPtrs(tree.aln.num_states);
}

template <const StateType num_states>
void CMaple::buildInitialTree()
{
    // record the start time
    auto start = getRealTime();
    
    // dummy variables
    Alignment& aln = tree.aln;
    std::unique_ptr<Model>& model = tree.model;
    const PositionType seq_length = aln.ref_seq.size();
    const PositionType num_seqs = aln.data.size();
    
    // place the root node
    tree.nodes.reserve(num_seqs + num_seqs);
    tree.root_vector_index = 0;
    tree.nodes.emplace_back(LeafNode(0));
    PhyloNode& root = tree.nodes[0];
    Sequence* sequence = &tree.aln.data.front();
    root.setPartialLh(TOP, std::move(sequence->getLowerLhVector(seq_length, num_states, aln.getSeqType())));
    root.getPartialLh(TOP)->computeTotalLhAtRoot<num_states>(root.getTotalLh(), model);
    root.setUpperLength(0);
    
    // move to the next sequence in the alignment
    ++sequence;
    
    // iteratively place other samples (sequences)
    for (NumSeqsType i = 1; i < num_seqs; ++i, ++sequence)
    {
        // get the lower likelihood vector of the current sequence
        std::unique_ptr<SeqRegions> lower_regions = sequence->getLowerLhVector(seq_length, num_states, aln.getSeqType());
        
        // update the mutation matrix from empirical number of mutations observed from the recent sequences
        if (i % tree.params->mutation_update_period == 0)
            tree.model->updateMutationMatEmpirical(aln);
        
        // NHANLT: debug
        //if ((*sequence)->seq_name == "39")
        //    cout << "debug" <<endl;
        
        // seek a position for new sample placement
        Index selected_node_index;
        RealNumType best_lh_diff = MIN_NEGATIVE;
        bool is_mid_branch = false;
        RealNumType best_up_lh_diff = MIN_NEGATIVE;
        RealNumType best_down_lh_diff = MIN_NEGATIVE;
        Index best_child_index;
        tree.seekSamplePlacement<num_states>(Index(tree.root_vector_index, TOP), i, lower_regions, selected_node_index, best_lh_diff, is_mid_branch, best_up_lh_diff, best_down_lh_diff, best_child_index);
        
        // if new sample is not less informative than existing nodes (~selected_node != NULL) -> place the new sample in the existing tree
        if (selected_node_index.getMiniIndex() != UNDEFINED)
        {
            // place new sample as a descendant of a mid-branch point
            if (is_mid_branch)
                tree.placeNewSampleMidBranch<num_states>(selected_node_index, lower_regions, i, best_lh_diff);
            // otherwise, best lk so far is for appending directly to existing node
            else
                tree.placeNewSampleAtNode<num_states>(selected_node_index, lower_regions, i, best_lh_diff, best_up_lh_diff, best_down_lh_diff, best_child_index);
        }
        
        // NHANLT: debug
        //cout << "Added node " << (*sequence)->seq_name << endl;
        //cout << (*sequence)->seq_name << endl;
        //cout << tree.exportTreeString() << ";" << endl;
        
        //if ((*sequence)->seq_name == "2219")
        //{
            //cout << tree.exportTreeString() << ";" << endl;
            //string output_file(tree.params->output_prefix);
            //exportOutput(output_file + "_init.treefile");
            //exit(0);
        //}
    }
    
    // show the runtime for building an initial tree
    auto end = getRealTime();
    cout << " - Time spent on building an initial tree: " << std::setprecision(3) << end - start << endl;
    
    // traverse the intial tree from root to re-calculate all likelihoods regarding the latest/final estimated model parameters
    tree.refreshAllLhs<num_states>();
}

template <const StateType num_states>
void CMaple::optimizeTree()
{
    // tree.params->debug = true;
    string output_file(tree.params->output_prefix);
    exportOutput(output_file + "_init.treefile");
    
    // run a short range search for tree topology improvement (if neccessary)
    if (tree.params->short_range_topo_search)
    {
        optimizeTreeTopology<num_states>(true);
        exportOutput(output_file + "_short_search.treefile");
    }
    
    // run a normal search for tree topology improvement
    optimizeTreeTopology<num_states>();
    exportOutput(output_file + "_topo.treefile");
    
    // traverse the tree from root to re-calculate all likelihoods after optimizing the tree topology
    // tree.refreshAllLhs();
    
    // output log-likelihood of the tree
    // std::cout << "Tree log likelihood (before optimizing branch lengths): " << tree.calculateTreeLh() << std::endl;
    
    // do further optimization on branch lengths (if needed)
    if (tree.params->optimize_branch_length)
        optimizeBranchLengthsOfTree<num_states>();
    
    // NhanLT: update the model params
    if (tree.aln.getSeqType() == SEQ_DNA)
    {
        tree.model->initMutationMat();
        tree.updateModelParams<num_states>();
    }
    
    // traverse the tree from root to re-calculate all lower likelihoods after optimizing branch lengths
    tree.performDFS<&Tree::updateLowerLh<num_states>>();
}

template <const StateType num_states>
void CMaple::optimizeTreeTopology(bool short_range_search)
{
    // record the start time
    auto start = getRealTime();
    int num_tree_improvement = short_range_search ? 1 : tree.params->num_tree_improvement;
    
    for (int i = 0; i < num_tree_improvement; ++i)
    {
        // first, set all nodes outdated
        tree.resetSPRFlags(true);
        
        // traverse the tree from root to try improvements on the entire tree
        RealNumType improvement = tree.improveEntireTree<num_states>(short_range_search);
        
        // stop trying if the improvement is so small
        if (improvement < tree.params->thresh_entire_tree_improvement)
        {
            cout << "Small improvement, stopping topological search." << endl;
            break;
        }
        
        // run improvements only on the nodes that have been affected by some changes in the last round, and so on
        for (int j = 0; j < 20; ++j)
        {
            // forget SPR_applied flag to allow new SPR moves
            tree.resetSPRFlags(false);
            
            improvement = tree.improveEntireTree<num_states>(short_range_search);
            cout << "Tree was improved by " + convertDoubleToString(improvement) + " at subround " + convertIntToString(j + 1) << endl;
            
            // stop trying if the improvement is so small
            if (improvement < tree.params->thresh_entire_tree_improvement)
                break;
        }
            
    }
    
    // show the runtime for optimize the tree
    auto end = getRealTime();
    cout << " - Time spent on";
    cout << (short_range_search ? " a short range search for" : "");
    cout << " optimizing the tree topology: " << std::setprecision(3) << end - start << endl;
}

template <const StateType num_states>
void CMaple::optimizeBranchLengthsOfTree()
{
    // record the start time
    auto start = getRealTime();
    
    cout << "Start optimizing branch lengths" << endl;
    
    // first, set all nodes outdated
    tree.resetSPRFlags(true);
   
    // traverse the tree from root to optimize branch lengths
    PositionType num_improvement = tree.optimizeBranchLengths<num_states>();
   
    // run improvements only on the nodes that have been affected by some changes in the last round, and so on
    for (int j = 0; j < 20; ++j)
    {
        // stop trying if the improvement is so small
        if (num_improvement < tree.params->thresh_entire_tree_improvement)
        //if (num_improvement == 0)
            break;
        
        // traverse the tree from root to optimize branch lengths
        num_improvement = tree.optimizeBranchLengths<num_states>();
    }

    // show the runtime for optimize the branch lengths
    auto end = getRealTime();
    cout << " - Time spent on optimizing the branch lengths: " << std::setprecision(3) << end - start << endl;
}

void CMaple::doInference()
{
    (this->*doInferencePtr)();
}

template <const StateType num_states>
void CMaple::doInferenceTemplate()
{
    // if users input a tree, an alignment and only need to compute aLRT-SH
    if (tree.params->compute_aLRT_SH && tree.params->input_treefile)
    {
        tree.readTree(tree.params->input_treefile);
        
        // calculate all lower, upper left/right likelihoods
        tree.refreshAllLhs<num_states>(true);
        
        // update model params
        /*cout << " - Model params before updating: " << endl;
        tree.showModelParams();*/
        tree.updateModelParams<num_states>();
        /*cout << " - Model params after updating: " << endl;
        tree.showModelParams();*/
        
        // refresh all lower after updating model params
        tree.performDFS<&Tree::updateLowerLh<num_states>>();
    }
    // otherwise, infer a phylogenetic tree from the alignment
    else
    {
        // 1. Build an initial tree
        buildInitialTree<num_states>();
        
        // 2. Optimize the tree with SPR
        optimizeTree<num_states>();
    }
}

void CMaple::postInference()
{
    (this->*postInferencePtr)();
}

template <const StateType num_states>
void CMaple::postInferenceTemplate()
{
    // compute branch support if requested
    if (tree.params->compute_aLRT_SH)
        calculateBranchSupports<num_states>();
    
    // output log-likelihood of the tree
    std::cout << std::setprecision(10) << "Tree log likelihood: " << tree.calculateTreeLh<num_states>() << std::endl;
    
    // output treefile
    string output_file(tree.params->output_prefix);
    exportOutput(output_file + ".treefile");
    
    // output treefile
    if (tree.params->compute_aLRT_SH)
        exportOutput(output_file + "_aLRT_SH.treefile", true);
    
    // output model params
    tree.showModelParams();
    
    // list output files
    std::cout << "Analysis results written to:" << std::endl;
    std::cout << "Maximum-likelihood tree:       " << output_file + ".treefile" << std::endl;
    if (tree.params->compute_aLRT_SH)
        std::cout << "Tree with aLRT-SH values:      " << output_file + "_aLRT_SH.treefile" << std::endl;
    std::cout << "Screen log file:               " << output_file + ".log" << std::endl << std::endl;
}

template <const StateType num_states>
void CMaple::calculateBranchSupports()
{
    // show current lh
    // std::cout << std::setprecision(10) << "Tree log likelihood (before calculating branch supports): " << tree.calculateTreeLh() << std::endl;
    
    // record the start time
    auto start = getRealTime();
    cout << "Start calculating branch supports" << endl;
    
    // calculate branch supports
    tree.calculateBranchSupports<num_states>();
    
    // show the runtime for calculating branch supports
    auto end = getRealTime();
    cout << " - Time spent on calculating branch supports: " << std::setprecision(3) << end - start << endl;
}

void CMaple::exportOutput(const string &filename, const bool show_branch_support)
{
    // open the tree file
    ofstream out = ofstream(filename);
    
    // write tree string into the tree file
    out << tree.exportTreeString(tree.params->export_binary_tree, tree.root_vector_index, show_branch_support) << ";" << endl;
    
    // close the output file
    out.close();
}

void test()
{
    std::vector<PhyloNode> nodes;
    for (int i = 0; i < 100; i++)
        nodes.emplace_back(InternalNode());
    
    std::cout << "Fdsfsd" <<std::endl;
    // test phylonode is a leaf
    /*MiniIndex mini_index{RIGHT};
    Index tmp_index{0,mini_index};
    LeafNode leaf;
    leaf.less_info_seqs_.push_back(0);
    leaf.seq_name_index_ = 100;
    leaf.neighbor_index_ = Index(200, LEFT);
    PhyloNode phylonode1(std::move(leaf));
    std::cout << "Leaf node: " << std::endl;

    std::cout << "- seq_name_index: " << phylonode1.getSeqNameIndex() << std::endl;
    std::cout << "- neighbor_index: " << phylonode1.getNeighborIndex(mini_index) << std::endl;
    std::cout << "- (size of) less_info_seqs: " << phylonode1.getLessInfoSeqs().size() << std::endl;
    
    
    // change total_lh
    std::cout << " Update total_lh " << std::endl;
    std::unique_ptr<SeqRegions> new_total_lh = std::make_unique<SeqRegions>();
    new_total_lh->reserve(10);
    new_total_lh->emplace_back(0, 100);
    phylonode1.setTotalLh(std::move(new_total_lh));
    std::cout << "- (size of) total_lh (after updating): " << phylonode1.getTotalLh()->size() << std::endl;
    
    std::cout << " Update partial_lh " << std::endl;
    std::unique_ptr<SeqRegions> new_partial_lh = std::make_unique<SeqRegions>();
    new_partial_lh->emplace_back(0, 100);
    phylonode1.setPartialLh(mini_index, std::move(new_partial_lh));
    std::cout << "- (size of) partial_lh: " << phylonode1.getPartialLh(mini_index)->size() << std::endl;
    
    std::cout << " Update partial_lh 2nd time" << std::endl;
    std::unique_ptr<SeqRegions> new_partial_lh2 = std::make_unique<SeqRegions>();
    new_partial_lh2->emplace_back(1, 200);
    new_partial_lh2->emplace_back(2, 300);
    phylonode1.setPartialLh(mini_index, std::move(new_partial_lh2));
    std::cout << "- (size of) partial_lh: " << phylonode1.getPartialLh(mini_index)->size() << std::endl;
    
    // test phylonode is an internal node
    MiniIndex mini_index1{TOP};
    MiniIndex mini_index2{LEFT};
    MiniIndex mini_index3{RIGHT};
    InternalNode internal;
    internal.neighbor_index3_ = std::array{Index(400, LEFT),Index(500, TOP),Index(600, TOP)};
    PhyloNode phylonode2(std::move(internal));
    std::cout << "\n\nInternal node: " << std::endl;
    std::cout << "- neighbor_index (top, left, right): ";
    std::cout << phylonode2.getNeighborIndex(mini_index1) << " ";
    std::cout << phylonode2.getNeighborIndex(mini_index2) << " ";
    std::cout << phylonode2.getNeighborIndex(mini_index3) << std::endl;
    
    std::cout << " Update partial_lh at the left mininode" << std::endl;
    std::unique_ptr<SeqRegions> new_partial_lh1 = std::make_unique<SeqRegions>();
    new_partial_lh1->emplace_back(0, 100);
    new_partial_lh1->emplace_back(1, 200);
    phylonode2.setPartialLh(mini_index2, std::move(new_partial_lh1));
    std::cout << "- (size of) partial_lh at the left mininode: " << phylonode2.getPartialLh(mini_index2)->size() << std::endl;
    
    // create a phylonode as an internal node
    PhyloNode phylonode3;
    // test delete a phylonode created by a default constructor
    phylonode3.~PhyloNode();
    
    std::cout << "\n\n\nsize of a single MiniNode (old):  " << sizeof(Node) << '\n';
    // however, the actual memory allocated by the call to `new` will be larger, since the allocator used predefined block sizes:
    Node* p = new Node();
    Node* p2 = new Node();
    auto diff = (char*)p2 - (char*)p;
    std::cout << "size of a single MiniNode (old, when allocated by new): " << diff << '\n';

    std::cout << "size of a full PhyloNode (new): " << sizeof(PhyloNode) << '\n';
    std::cout << " + size of a InternalNode (new): " << sizeof(InternalNode) << '\n';
    std::cout << " + size of a LeafNode (new): " << sizeof(LeafNode) << '\n';
    // std::cout << " + size of a std::variant (new): " << sizeof(std::variant<InternalNode, LeafNode>) << '\n';
    
    const int nr_seqs = 5e5;
    const int old_nodes = nr_seqs * 3 + nr_seqs; // estimate: as many internal phylonodes (with 3 Node's each) as leaf nodes
    const int pylonodes = nr_seqs * 2; // number of internal nodes equals leaf nodes
    std::cout << "\n\nMemory usage:\n"
    "  for " << nr_seqs/1000 << "k Seqs:\n"
    //"    old nodes (" << old_nodes/1000 << "k) allocated with 'new'  : " << diff * old_nodes / 1024/ 1024 << " MB\n"
    "    new phylonodes (" << pylonodes/1000 << "k) in std::vector : " << sizeof(PhyloNode) * pylonodes / 1024/ 1024 << " MB\n";*/
<<<<<<< HEAD
=======
}

void CMaple::setupFuncPtrs(const StateType num_states)
{
    switch (num_states) {
        case 2:
            doInferencePtr = &CMaple::doInferenceTemplate<2>;
            postInferencePtr = &CMaple::postInferenceTemplate<2>;
            break;
        case 4:
            doInferencePtr = &CMaple::doInferenceTemplate<4>;
            postInferencePtr = &CMaple::postInferenceTemplate<4>;
            break;
        case 20:
            doInferencePtr = &CMaple::doInferenceTemplate<20>;
            postInferencePtr = &CMaple::postInferenceTemplate<20>;
            break;
            
        default:
            outError("Sorry! currently we only support DNA and Protein data!");
            break;
    }
>>>>>>> fa18d58b
}

void runCMaple(Params &params)
{
    // NHANLT: test new funtions
    // test();
    
    auto start = getRealTime();
    CMaple cmaple(params);
    
    // load input data
    cmaple.loadInput();
    
    // terminate if the user only wants to export a Diff file from an alignment
    // or only want to reconstruct an aln from a Diff file
    if (params.only_extract_diff || params.output_aln)
        return;
    
    // prepare for the inference
    cmaple.preInference();
    
    // debug
    // cmaple.tree.showModelParams();
    
    // infer trees and model params
    cmaple.doInference();
    
    // complete remaining stuff after the inference
    cmaple.postInference();
    
    // show runtime
    auto end = getRealTime();
    cout << "Runtime: " << end - start << "s" << endl;
}<|MERGE_RESOLUTION|>--- conflicted
+++ resolved
@@ -458,8 +458,6 @@
     "  for " << nr_seqs/1000 << "k Seqs:\n"
     //"    old nodes (" << old_nodes/1000 << "k) allocated with 'new'  : " << diff * old_nodes / 1024/ 1024 << " MB\n"
     "    new phylonodes (" << pylonodes/1000 << "k) in std::vector : " << sizeof(PhyloNode) * pylonodes / 1024/ 1024 << " MB\n";*/
-<<<<<<< HEAD
-=======
 }
 
 void CMaple::setupFuncPtrs(const StateType num_states)
@@ -482,7 +480,6 @@
             outError("Sorry! currently we only support DNA and Protein data!");
             break;
     }
->>>>>>> fa18d58b
 }
 
 void runCMaple(Params &params)
