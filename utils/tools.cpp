--- conflicted
+++ resolved
@@ -36,243 +36,7 @@
 /*--------------------------------------------------------------*/
 /*--------------------------------------------------------------*/
 
-<<<<<<< HEAD
-#define RAN_STANDARD 1
-#define RAN_SPRNG    2
-#define RAN_RAND4    3
-
-#define RAN_TYPE 2
-
-#if RAN_TYPE == RAN_STANDARD
-
-int cmaple::init_random(int seed) {
-    srand(seed);
-    cout << "(Using rand() - Standard Random Number Generator)" << endl;
-    // init random generator for AliSim
-    Params::getInstance().generator.seed(seed);
-    return seed;
-}
-
-int cmaple::finish_random() {
-    return 0;
-}
-
-
-#elif RAN_TYPE == RAN_RAND4
-/******************************************************************************/
-/* random numbers generator  (Numerical recipes)                              */
-/******************************************************************************/
-
-/* variable */
-long _idum;
-
-/* definitions */
-#define IM1 2147483563
-#define IM2 2147483399
-#define AM (1.0/IM1)
-#define IMM1 (IM1-1)
-#define IA1 40014
-#define IA2 40692
-#define IQ1 53668
-#define IQ2 52774
-#define IR1 12211
-#define IR2 3791
-#define NTAB 32
-#define NDIV (1+IMM1/NTAB)
-#define EPS 1.2e-7
-#define RNMX (1.0-EPS)
-
-double cmaple::randomunitintervall()
-/* Long period (> 2e18) random number generator. Returns a uniform random
-   deviate between 0.0 and 1.0 (exclusive of endpoint values).
-
-   Source:
-   Press et al., "Numerical recipes in C", Cambridge University Press, 1992
-   (chapter 7 "Random numbers", ran2 random number generator) */ {
-    int j;
-    long k;
-    static long _idum2 = 123456789;
-    static long iy = 0;
-    static long iv[NTAB];
-    double temp;
-
-    if (_idum <= 0) {
-        if (-(_idum) < 1)
-            _idum = 1;
-        else
-            _idum = -(_idum);
-        _idum2 = (_idum);
-        for (j = NTAB + 7; j >= 0; j--) {
-            k = (_idum) / IQ1;
-            _idum = IA1 * (_idum - k * IQ1) - k*IR1;
-            if (_idum < 0)
-                _idum += IM1;
-            if (j < NTAB)
-                iv[j] = _idum;
-        }
-        iy = iv[0];
-    }
-    k = (_idum) / IQ1;
-    _idum = IA1 * (_idum - k * IQ1) - k*IR1;
-    if (_idum < 0)
-        _idum += IM1;
-    k = _idum2 / IQ2;
-    _idum2 = IA2 * (_idum2 - k * IQ2) - k*IR2;
-    if (_idum2 < 0)
-        _idum2 += IM2;
-    j = iy / NDIV;
-    iy = iv[j] - _idum2;
-    iv[j] = _idum;
-    if (iy < 1)
-        iy += IMM1;
-    if ((temp = AM * iy) > RNMX)
-        return RNMX;
-    else
-        return temp;
-} /* randomunitintervall */
-
-#undef IM1
-#undef IM2
-#undef AM
-#undef IMM1
-#undef IA1
-#undef IA2
-#undef IQ1
-#undef IQ2
-#undef IR1
-#undef IR2
-#undef NTAB
-#undef NDIV
-#undef EPS
-#undef RNMX
-
-int cmaple::init_random(int seed) /* RAND4 */ {
-    //    srand((unsigned) time(NULL));
-    //    if (seed < 0)
-    //     seed = rand();
-    _idum = -(long) seed;
-#ifndef PARALLEL
-    cout << "(Using RAND4 Random Number Generator)" << endl;
-#else /* PARALLEL */
-    {
-        int n;
-        if (PP_IamMaster) {
-            cout << "(Using RAND4 Random Number Generator with leapfrog method)" << endl;
-        }
-        for (n = 0; n < PP_Myid; n++)
-            (void) randomunitintervall();
-        if (verbose_mode >= VB_MED) {
-            cout << "(" << PP_Myid << ") !!! random seed set to " << seed << ", " << n << " drawn !!!" << endl;
-        }
-    }
-#endif
-    // init random generator for AliSim
-    Params::getInstance().generator.seed(seed);
-    return (seed);
-} /* initrandom */
-
-int cmaple::finish_random() {
-    return 0;
-}
-/******************/
-
-#else /* SPRNG */
-
-/******************/
-
-int *cmaple::randstream;
-
-int cmaple::init_random(int seed, bool write_info, int** rstream) {
-    //    srand((unsigned) time(NULL));
-    if (seed < 0)
-        seed = make_sprng_seed();
-#ifndef PARALLEL
-    if (write_info)
-        cout << "(Using SPRNG - Scalable Parallel Random Number Generator)" << endl;
-    if (rstream) {
-        *rstream = init_sprng(0, 1, seed, SPRNG_DEFAULT); /*init stream*/
-    } else {
-        cmaple::randstream = init_sprng(0, 1, seed, SPRNG_DEFAULT); /*init stream*/
-        if (verbose_mode >= VB_MED) {
-            print_sprng(cmaple::randstream);
-        }
-    }
-#else /* PARALLEL */
-    if (PP_IamMaster && write_info) {
-        cout << "(Using SPRNG - Scalable Parallel Random Number Generator)" << endl;
-    }
-    /* MPI_Bcast(&seed, 1, MPI_UNSIGNED, PP_MyMaster, MPI_COMM_WORLD); */
-    if (rstream) {
-        *rstream = init_sprng(PP_Myid, PP_NumProcs, seed, SPRNG_DEFAULT); /*initialize stream*/
-    } else {
-        cmaple::randstream = init_sprng(PP_Myid, PP_NumProcs, seed, SPRNG_DEFAULT); /*initialize stream*/
-        if (verbose_mode >= VB_MED) {
-            cout << "(" << PP_Myid << ") !!! random seed set to " << seed << " !!!" << endl;
-            print_sprng(cmaple::randstream);
-        }
-    }
-#endif /* PARALLEL */
-    return (seed);
-} /* initrandom */
-
-int cmaple::finish_random(int *rstream) {
-    if (rstream)
-        return free_sprng(rstream);
-    else
-        return free_sprng(cmaple::randstream);
-}
-
-#endif /* USE_SPRNG */
-
-/******************/
-
-/* returns a random integer in the range [0; n - 1] */
-int cmaple::random_int(int n, int *rstream) {
-    return (int) floor(random_double(rstream) * n);
-} /* randominteger */
-
-double cmaple::random_double(int *rstream) {
-#ifndef FIXEDINTRAND
-#ifndef PARALLEL
-#if RAN_TYPE == RAN_STANDARD
-    return ((double) rand()) / ((double) RAND_MAX + 1);
-#elif RAN_TYPE == RAN_SPRNG
-    if (rstream)
-        return sprng(rstream);
-    else
-        return sprng(randstream);
-#else /* NO_SPRNG */
-    return randomunitintervall();
-#endif /* NO_SPRNG */
-#else /* NOT PARALLEL */
-#if RAN_TYPE == RAN_SPRNG
-    if (rstream)
-        return sprng(rstream);
-    else
-        return sprng(randstream);
-#else /* NO_SPRNG */
-    int m;
-    for (m = 1; m < PP_NumProcs; m++)
-        (void) randomunitintervall();
-    PP_randn += (m - 1);
-    PP_rand++;
-    return randomunitintervall();
-#endif /* NO_SPRNG */
-#endif /* NOT PARALLEL */
-#else /* FIXEDINTRAND */
-    cerr << "!!! fixed \"random\" integers for testing purposes !!!" << endl;
-    return 0.0;
-#endif /* FIXEDINTRAND */
-
-}
-
-/*--------------------------------------------------------------*/
-/*--------------------------------------------------------------*/
-
 VerboseMode cmaple::verbose_mode;
-=======
-VerboseMode verbose_mode;
->>>>>>> 29a71dd7
 
 void cmaple::printCopyright(ostream &out) {
     out << "CMAPLE version ";
