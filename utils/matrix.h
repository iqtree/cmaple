/****************************************************************************
 *   Copyright (C) 2022 by
 *   Nhan Ly-Trong <trongnhan.uit@gmail.com>
 *   Chris Bielow <chris.bielow@fu-berlin.de>
 *   Nicola De Maio <demaio@ebi.ac.uk>
 *   BUI Quang Minh <m.bui@anu.edu.au>
 *
 *
 *
 *   This program is free software; you can redistribute it and/or modify
 *   it under the terms of the GNU General Public License as published by
 *   the Free Software Foundation; either version 2 of the License, or
 *   (at your option) any later version.
 *
 *   This program is distributed in the hope that it will be useful,
 *   but WITHOUT ANY WARRANTY; without even the implied warranty of
 *   MERCHANTABILITY or FITNESS FOR A PARTICULAR PURPOSE.  See the
 *   GNU General Public License for more details.
 *
 *   You should have received a copy of the GNU General Public License
 *   along with this program; if not, write to the
 *   Free Software Foundation, Inc.,
 *   59 Temple Place - Suite 330, Boston, MA  02111-1307, USA.
 ***************************************************************************/

#pragma once
 //
// Some math & matrix functions  (some using SSE/AVX/NEON for significantly better speed)
//

// let's include some x64 instrinsics from SIMDe; SIMDe will translate to Neon for ARM automatically
#include <simde/x86/sse2.h>
#include <simde/x86/sse4.1.h>
#include <simde/x86/avx.h>

#include "tools.h"

#include <assert.h>
#include <vector>

// Multiply 4 floats by another 4 floats.
// inspired by https://stackoverflow.com/a/59495197
template<int offsetRegs>
inline simde__m128 mul4(const float* p1, const float* p2)
{
  constexpr int lanes = offsetRegs * 4;
  const simde__m128 a = simde_mm_loadu_ps(p1 + lanes);
  const simde__m128 b = simde_mm_loadu_ps(p2 + lanes);
  return simde_mm_mul_ps(a, b);
}

<<<<<<< HEAD
// Multiply 4 doubles by another 4 doubles.
template<int offsetRegs>
inline simde__m256d mul4(const double* p1, const double* p2)
{
  constexpr int lanes = offsetRegs * 4;
  const simde__m256d a = simde_mm256_loadu_pd(p1 + lanes);
  const simde__m256d b = simde_mm256_loadu_pd(p2 + lanes);
  return simde_mm256_mul_pd(a, b);
}

// sum up 4 floats (SSE)
// see https://stackoverflow.com/a/59495197
inline float horiz_sum(simde__m128 v) {
  // Add 4 values into 2
  const simde__m128 r2 = simde_mm_add_ps(v, simde_mm_movehl_ps(v, v));
  // Add 2 lower values into the final result
  const simde__m128 r1 = simde_mm_add_ss(r2, simde_mm_movehdup_ps(r2));
  // Return the lowest lane of the result vector.
  // The intrinsic below compiles into noop, modern compilers return floats in the lowest lane of xmm0 register.
  return simde_mm_cvtss_f32(r1);
}

// sum up 4 doubles (AVX)
// see https://stackoverflow.com/a/49943540
inline double horiz_sum(simde__m256d v) {
  simde__m128d vlow = simde_mm256_castpd256_pd128(v);
  simde__m128d vhigh = simde_mm256_extractf128_pd(v, 1); // high 128
  vlow = simde_mm_add_pd(vlow, vhigh);     // reduce down to 128

  simde__m128d high64 = simde_mm_unpackhi_pd(vlow, vlow);
  return  simde_mm_cvtsd_f64(_mm_add_sd(vlow, high64));  // reduce to scalar
}


// Compute dot product of float vectors
template <int length, typename RealType>
inline RealType dotProduct(const RealType* p1, const RealType* p2)
{ // this is the default and 'fine' for DNA etc, when the number of operations is small. For AA's (length==20) there are specialized versions available.
  RealType result{ 0 };
  for (int j = 0; j < length; ++j)
=======
template <cmaple::StateType length>
cmaple::RealNumType dotProduct(const cmaple::RealNumType* const vec1, const cmaple::RealNumType* const vec2)
{
    cmaple::RealNumType result{0};
    for (cmaple::StateType j = 0; j < length; ++j)
>>>>>>> cb70c03f
  {
    result += p1[j] * p2[j];
  }
  return result;
}

<<<<<<< HEAD
template <>
inline float dotProduct<20>(const float* p1, const float* p2)
{
  const int count = 20;
  const float* const p1End = p1 + count;

  // Process all 20 values. Nothing to add yet, just multiplying.
  auto dot0 = mul4<0>(p1, p2);
  auto dot1 = mul4<1>(p1, p2);
  auto dot2 = mul4<2>(p1, p2);
  auto dot3 = mul4<3>(p1, p2);
  auto dot4 = mul4<4>(p1, p2);

  // 20 to 4
  const auto dot01 = simde_mm_add_ps(dot0, dot1);
  const auto dot23 = simde_mm_add_ps(dot2, dot3);
  const auto dot401 = simde_mm_add_ps(dot4, dot01);
  const auto dot23401 = simde_mm_add_ps(dot23, dot401);

  return horiz_sum(dot23401);
}

template <>
inline double dotProduct<20>(const double* p1, const double* p2)
{
  const int count = 20;
  const double* const p1End = p1 + count;

  // Process all 20 values. Nothing to add yet, just multiplying.
  auto dot0 = mul4<0>(p1, p2);
  auto dot1 = mul4<1>(p1, p2);
  auto dot2 = mul4<2>(p1, p2);
  auto dot3 = mul4<3>(p1, p2);
  auto dot4 = mul4<4>(p1, p2);

  // 20 to 4
  const auto dot01 = simde_mm256_add_pd(dot0, dot1);
  const auto dot23 = simde_mm256_add_pd(dot2, dot3);
  const auto dot401 = simde_mm256_add_pd(dot4, dot01);
  const auto dot23401 = simde_mm256_add_pd(dot23, dot401);

  return horiz_sum(dot23401);
}


template <StateType length>
RealNumType sumMutationByLh(const RealNumType* const vec1, const RealNumType* const vec2)
=======
template <cmaple::StateType length>
cmaple::RealNumType sumMutationByLh(const cmaple::RealNumType* const vec1, const cmaple::RealNumType* const vec2)
>>>>>>> cb70c03f
{
    cmaple::RealNumType result{0};
    for (cmaple::StateType j = 0; j < length; ++j)
        result += (vec1[j] > 0.1 ? vec2[j] : 0);
    
  return result;
}


template <cmaple::StateType length>
cmaple::RealNumType matrixEvolve(const cmaple::RealNumType* const vec1,
                                 const cmaple::RealNumType* const vec2,
                                 const cmaple::RealNumType* mutation_mat_row,
                                 const cmaple::RealNumType total_blength)
{
    cmaple::RealNumType result{ 0 };
    for (cmaple::StateType i = 0; i < length; ++i, mutation_mat_row += length)
  {
    // NHANLT NOTE:
    // tot2: likelihood of i evolves to j
    // tot2 = (1 + mut[i,i] * total_blength) * lh(seq2,i) + mut[i,j] * total_blength * lh(seq2,j)
      cmaple::RealNumType tot2 = dotProduct<length>(mutation_mat_row, vec2);

    // NHANLT NOTE:
    // tot = the likelihood of observing i * the likelihood of i evolves to j
    result += vec1[i] * (vec2[i] + total_blength * tot2);
  }
  return result;
}

template <cmaple::StateType length>
cmaple::RealNumType matrixEvolveRoot(const cmaple::RealNumType* const vec2,
                                     const cmaple::StateType seq1_state,
                                     const cmaple::RealNumType* model_root_freqs,
                                     const cmaple::RealNumType* transposed_mut_mat_row,
                                     const cmaple::RealNumType* mutation_mat_row,
                                     const cmaple::RealNumType total_blength,
                                     const cmaple::RealNumType seq1_region_plength_observation2node)
{
    cmaple::RealNumType result{ 0 };
    for (cmaple::StateType i = 0; i < length; ++i, mutation_mat_row += length)
  {
    // NHANLT NOTE: UNSURE
    // tot2: likelihood that we can observe seq1_state elvoving from i (from root) (account for the fact that the observation might have occurred on the other side of the phylogeny with respect to the root)
    // tot2 = root_freqs[seq1_state] * (1 + mut[seq1_state,seq1_state] * plength_observation2node) + root_freqs[i] * mut[i,seq1_state] * plength_observation2node
      cmaple::RealNumType tot2;

    if (seq1_state == i)
      tot2 = model_root_freqs[i] * (1.0 + transposed_mut_mat_row[i] * seq1_region_plength_observation2node);
    else
      tot2 = model_root_freqs[i] * (transposed_mut_mat_row[i] * seq1_region_plength_observation2node);

    // NHANLT NOTE:
    // tot3: likelihood of i evolves to j
    // tot3 = (1 + mut[i,i] * total_blength) * lh(seq2,i) + mut[i,j] * total_blength * lh(seq2,j)
      cmaple::RealNumType tot3 = dotProduct<length>(mutation_mat_row, vec2);
    result += tot2 * (vec2[i] + total_blength * tot3);
  }
  return result;
}

template <cmaple::StateType length>
cmaple::RealNumType updateVecWithState(cmaple::RealNumType* const update_vec, const cmaple::StateType seq1_state,
                               const cmaple::RealNumType* const vec,
                               const cmaple::RealNumType factor)
{
    cmaple::RealNumType result{0};
    for (cmaple::StateType i = 0; i < length; ++i)
  {
    if (i == seq1_state)
      update_vec[i] *= (1.0 + vec[i] * factor);
    else
      update_vec[i] *= vec[i] * factor;
    result += update_vec[i];
  }
  return result;
}

template <cmaple::StateType length>
void setVecWithState(cmaple::RealNumType* const set_vec, const cmaple::StateType seq1_state,
  const cmaple::RealNumType* const vec,
  const cmaple::RealNumType factor)
{
  for (cmaple::StateType i = 0; i < length; ++i)
    set_vec[i] = vec[i] * factor;

    set_vec[seq1_state] += 1.0;
}

template <cmaple::StateType length>
void updateCoeffs(cmaple::RealNumType* const root_freqs, cmaple::RealNumType* const transposed_mut_mat_row, cmaple::RealNumType* const likelihood, cmaple::RealNumType* const mutation_mat_row, const cmaple::RealNumType factor, cmaple::RealNumType& coeff0, cmaple::RealNumType& coeff1)
{
    for (cmaple::StateType i = 0; i < length; ++i)
    {
        coeff0 += root_freqs[i] * transposed_mut_mat_row[i] * factor * likelihood[i];
        coeff1 += mutation_mat_row[i] * likelihood[i];
    }
}

template <cmaple::StateType length>
void setVecByProduct(cmaple::RealNumType* const set_vec, const cmaple::RealNumType* const vec1, const cmaple::RealNumType* const vec2)
{
    for (cmaple::StateType j = 0; j < length; ++j)
        set_vec[j] = vec1[j] * vec2[j];
}

/* NHANLT: I'm not sure if there is an AVX instruction to reset all entries of a vector to zero */
template <cmaple::StateType length>
void resetVec(cmaple::RealNumType* const set_vec)
{
    for (cmaple::StateType i = 0; i < length; ++i)
        set_vec[i] = 0;
}

template <cmaple::StateType length>
cmaple::RealNumType resetLhVecExceptState(cmaple::RealNumType* const set_vec, const cmaple::StateType state, const cmaple::RealNumType state_lh)
{
    resetVec<length>(set_vec);
    
    set_vec[state] = state_lh;
    
    return state_lh;
}<|MERGE_RESOLUTION|>--- conflicted
+++ resolved
@@ -49,7 +49,6 @@
   return simde_mm_mul_ps(a, b);
 }
 
-<<<<<<< HEAD
 // Multiply 4 doubles by another 4 doubles.
 template<int offsetRegs>
 inline simde__m256d mul4(const double* p1, const double* p2)
@@ -85,25 +84,17 @@
 
 
 // Compute dot product of float vectors
-template <int length, typename RealType>
+template <cmaple::StateType length, typename RealType>
 inline RealType dotProduct(const RealType* p1, const RealType* p2)
 { // this is the default and 'fine' for DNA etc, when the number of operations is small. For AA's (length==20) there are specialized versions available.
   RealType result{ 0 };
-  for (int j = 0; j < length; ++j)
-=======
-template <cmaple::StateType length>
-cmaple::RealNumType dotProduct(const cmaple::RealNumType* const vec1, const cmaple::RealNumType* const vec2)
-{
-    cmaple::RealNumType result{0};
-    for (cmaple::StateType j = 0; j < length; ++j)
->>>>>>> cb70c03f
+  for (cmaple::StateType j = 0; j < length; ++j)
   {
     result += p1[j] * p2[j];
   }
   return result;
 }
 
-<<<<<<< HEAD
 template <>
 inline float dotProduct<20>(const float* p1, const float* p2)
 {
@@ -149,12 +140,8 @@
 }
 
 
-template <StateType length>
-RealNumType sumMutationByLh(const RealNumType* const vec1, const RealNumType* const vec2)
-=======
 template <cmaple::StateType length>
 cmaple::RealNumType sumMutationByLh(const cmaple::RealNumType* const vec1, const cmaple::RealNumType* const vec2)
->>>>>>> cb70c03f
 {
     cmaple::RealNumType result{0};
     for (cmaple::StateType j = 0; j < length; ++j)
