--- conflicted
+++ resolved
@@ -144,15 +144,12 @@
 void cmaple::ModelBase::extractRefInfo(const Alignment* aln) {
   if (!fixed_params) {
     // init variables
-    if (!root_freqs) {
+    if (!root_freqs)
       root_freqs = new RealNumType[num_states_];
-    }
-    if (!root_log_freqs) {
+    if (!root_log_freqs)
       root_log_freqs = new RealNumType[num_states_];
-    }
-    if (!inverse_root_freqs) {
+    if (!inverse_root_freqs)
       inverse_root_freqs = new RealNumType[num_states_];
-    }
 
     // extract root freqs from the ref_seq
     extractRootFreqs(aln);
@@ -162,9 +159,8 @@
 void cmaple::ModelBase::extractRootFreqs(const Alignment* aln) {
   // init variables
   const vector<StateType>& ref_seq = aln->ref_seq;
-  if (!ref_seq.size()) {
+  if (!ref_seq.size())
     throw std::logic_error("The reference genome is empty!");
-  }
   const PositionType seq_length = ref_seq.size();
 
   // init root_freqs
@@ -179,9 +175,8 @@
   }
 
   // browse all sites in the ref one by one to count bases
-  for (PositionType i = 0; i < seq_length; ++i) {
+  for (PositionType i = 0; i < seq_length; ++i)
     ++root_freqs[ref_seq[i]];
-  }
 
   // update root_freqs and root_log_freqs
   RealNumType inverse_seq_length = 1.0 / seq_length;
@@ -194,9 +189,8 @@
 
 std::string cmaple::ModelBase::exportRootFrequenciesStr() {
   // Handle cases when root_freqs is null
-  if (!root_freqs) {
+  if (!root_freqs)
     return "\n \n";
-  }
 
   string output{};
   string header{};
@@ -215,9 +209,8 @@
 
 std::string cmaple::ModelBase::exportQMatrixStr() {
   // Handle cases when mutation_mat is null
-  if (!mutation_mat) {
+  if (!mutation_mat)
     return "\n";
-  }
 
   string output{};
 
@@ -237,9 +230,8 @@
     output += cmaple::Alignment::convertState2Char(i, seqtype);
     output += "\t";
 
-    for (StateType j = 0; j < num_states_; ++j) {
+    for (StateType j = 0; j < num_states_; ++j)
       output += convertDoubleToString(mut_mat_row[j]) + "\t";
-    }
 
     output += "\n";
   }
@@ -247,12 +239,25 @@
   return output;
 }
 
-auto cmaple::ModelBase::readModelsDefinition(const char* builtin_models)
-    -> ModelsBlock* {
-  auto* models_block = new ModelsBlock;
+ModelsBlock* cmaple::ModelBase::readModelsDefinition(
+    const char* builtin_models) {
+  ModelsBlock* models_block = new ModelsBlock;
+
+  /*try
+  {
+      // loading internal model definitions
+      stringstream in(builtin_mixmodels_definition);
+      ASSERT(in && "stringstream is OK");
+      NxsReader nexus;
+      nexus.Add(models_block);
+      MyToken token(in);
+      nexus.Execute(token);
+  } catch (...) {
+      ASSERT(0 && "predefined mixture models not initialized");
+  }*/
 
   try {
-    // loading internal protein model definitions
+    // loading internal protei model definitions
     stringstream in(builtin_models);
     ASSERT(in && "stringstream is OK");
     NxsReader nexus;
@@ -275,7 +280,7 @@
   return models_block;
 }
 
-auto cmaple::ModelBase::readParametersString(string& model_str) -> bool {
+bool cmaple::ModelBase::readParametersString(string& model_str) {
   // if detect if reading full matrix or half matrix by the first entry
   PositionType end_pos;
   RealNumType d = convert_real_number(model_str.c_str(), end_pos);
@@ -295,28 +300,23 @@
   for (i = 0; i < num_states_; i++) {
     string tmp_value;
     in >> tmp_value;
-    if (!tmp_value.length()) {
+    if (!tmp_value.length())
       throw "State frequencies could not be read";
-    }
     root_freqs[i] = convert_real_number(tmp_value.c_str());
-    if (root_freqs[i] < 0.0) {
+    if (root_freqs[i] < 0.0)
       throw "Negative state frequencies found";
-    }
   }
 
   RealNumType sum = 0.0;
-  for (i = 0; i < num_states_; i++) {
+  for (i = 0; i < num_states_; i++)
     sum += root_freqs[i];
-  }
   if (fabs(sum - 1.0) >= 1e-7) {
-    if (cmaple::verbose_mode >= cmaple::VB_MED) {
+    if (cmaple::verbose_mode >= cmaple::VB_MED)
       outWarning(
           "Normalizing state frequencies so that sum of them equals to 1");
-    }
     sum = 1.0 / sum;
-    for (i = 0; i < num_states_; i++) {
+    for (i = 0; i < num_states_; i++)
       root_freqs[i] *= sum;
-    }
   }
 }
 
@@ -325,43 +325,35 @@
 
   RealNumType sum = 0.0;
   RealNumType* mutation_mat_row = mutation_mat;
-  for (StateType i = 0; i < num_states_; ++i, mutation_mat_row += num_states_) {
+  for (StateType i = 0; i < num_states_; ++i, mutation_mat_row += num_states_)
     sum -= mutation_mat_row[i] * root_freqs[i];
-  }
-
-  if (sum == 0.0) {
+
+  if (sum == 0.0)
     throw std::logic_error("Empty Q matrix");
-  }
 
   double delta = 1.0 / sum;
 
   mutation_mat_row = mutation_mat;
-  for (StateType i = 0; i < num_states_; ++i, mutation_mat_row += num_states_) {
-    for (StateType j = 0; j < num_states_; ++j) {
+  for (StateType i = 0; i < num_states_; ++i, mutation_mat_row += num_states_)
+    for (StateType j = 0; j < num_states_; ++j)
       mutation_mat_row[j] *= delta;
-    }
-  }
 }
 
 void cmaple::ModelBase::initPointers() {
   // init row_index
   row_index = new StateType[num_states_ + 1];
   uint16_t start_index = 0;
-  for (StateType i = 0; i < num_states_ + 1; i++, start_index += num_states_) {
+  for (StateType i = 0; i < num_states_ + 1; i++, start_index += num_states_)
     row_index[i] = start_index;
-  }
 
   // init root_freqs, root_log_freqs, inverse_root_freqs if they have not yet
   // been initialized
-  if (!root_freqs) {
+  if (!root_freqs)
     root_freqs = new RealNumType[num_states_];
-  }
-  if (!root_log_freqs) {
+  if (!root_log_freqs)
     root_log_freqs = new RealNumType[num_states_];
-  }
-  if (!inverse_root_freqs) {
+  if (!inverse_root_freqs)
     inverse_root_freqs = new RealNumType[num_states_];
-  }
 
   // init mutation_mat, transposed_mut_mat, and diagonal_mut_mat
   uint16_t mat_size = row_index[num_states_];
@@ -404,14 +396,13 @@
                    mutation_mat_row += num_states_) {
       RealNumType sum_rate = 0;
 
-      for (StateType j = 0; j < num_states_; ++j) {
+      for (StateType j = 0; j < num_states_; ++j)
         if (i != j) {
           mutation_mat_row[j] = (pseu_mutation_count_row[j] +
                                  pseu_mutation_count[row_index[j] + i]) *
                                 inverse_root_freqs[i];
           sum_rate += mutation_mat_row[j];
         }
-      }
 
       // update the diagonal entry
       mutation_mat_row[i] = -sum_rate;
@@ -419,9 +410,8 @@
     }
   }
   // handle other model names
-  else {
+  else
     throw std::logic_error("Unsupported model! Please check and try again!");
-  }
 }
 
 template <StateType num_states>
@@ -445,12 +435,11 @@
       mutation_mat_row[j] *= total_rate;
 
       // update freqi_freqj_qij
-      if (i != j) {
+      if (i != j)
         freqi_freqj_qij_row[j] =
             root_freqs[i] * inverse_root_freqs[j] * mutation_mat_row[j];
-      } else {
+      else
         freqi_freqj_qij_row[j] = mutation_mat_row[j];
-      }
 
       // update the transposed mutation matrix
       transposed_mut_mat[row_index[j] + i] = mutation_mat_row[j];
@@ -469,67 +458,40 @@
                  freq_j_transposed_ij_row += num_states_) {
     setVecByProduct<num_states>(freq_j_transposed_ij_row, root_freqs,
                                 transposed_mut_mat_row);
-  }
+}
 }
 
 template <StateType num_states>
-<<<<<<< HEAD
 auto cmaple::ModelBase::updateMutationMatEmpiricalTemplate(const Alignment* aln)
     -> bool {
   bool update = false;
 
   if (!fixed_params) {
     // clone the current mutation matrix
-    auto* tmp_diagonal_mut_mat = new RealNumType[num_states_];
-    memcpy(tmp_diagonal_mut_mat, diagonal_mut_mat,
-           num_states_ * sizeof(RealNumType));
+    RealNumType* tmp_mut_mat = new RealNumType[row_index[num_states_]];
+    memcpy(tmp_mut_mat, mutation_mat,
+           row_index[num_states_] * sizeof(RealNumType));
 
     // update the mutation matrix regarding the pseu_mutation_count
     updateMutationMat<num_states>();
 
     // set update = true if the mutation matrix changes more than a threshold
-    RealNumType change_thresh = 1e-3;
-    for (StateType j = 0; j < num_states_; ++j) {
-      if (fabs(tmp_diagonal_mut_mat[j] - diagonal_mut_mat[j]) > change_thresh) {
-        update = true;
-        break;
-      }
-=======
-bool cmaple::ModelBase::updateMutationMatEmpiricalTemplate(const Alignment* aln)
-{
-    bool update = false;
-    
-    if (!fixed_params)
-    {
-        // clone the current mutation matrix
-        RealNumType* tmp_mut_mat = new RealNumType[row_index[num_states_]];
-        memcpy(tmp_mut_mat, mutation_mat, row_index[num_states_] * sizeof(RealNumType));
-        
-        // update the mutation matrix regarding the pseu_mutation_count
-        updateMutationMat<num_states>();
-        
-        // set update = true if the mutation matrix changes more than a threshold
-        const RealNumType change_thresh = 1e-3;
-        RealNumType sum_change = 0;
-        RealNumType* tmp_mut_mat_ptr = tmp_mut_mat;
-        RealNumType* mutation_mat_ptr = mutation_mat;
-        for (StateType i = 0; i < num_states_; ++i, tmp_mut_mat_ptr += num_states_, mutation_mat_ptr += num_states_)
-        {
-            for (StateType j = 0; j < num_states_; ++j)
-                sum_change += fabs(tmp_mut_mat_ptr[j] - mutation_mat_ptr[j]);
-            
-            sum_change -= fabs(tmp_mut_mat_ptr[i] - mutation_mat_ptr[i]);
-        }
-        
-        update = sum_change > change_thresh;
-        
-        // delete tmp_diagonal_mutation_mat
-        delete[] tmp_mut_mat;
->>>>>>> 1adcb742
+    const RealNumType change_thresh = 1e-3;
+    RealNumType sum_change = 0;
+    RealNumType* tmp_mut_mat_ptr = tmp_mut_mat;
+    RealNumType* mutation_mat_ptr = mutation_mat;
+    for (StateType i = 0; i < num_states_;
+         ++i, tmp_mut_mat_ptr += num_states_, mutation_mat_ptr += num_states_) {
+      for (StateType j = 0; j < num_states_; ++j)
+        sum_change += fabs(tmp_mut_mat_ptr[j] - mutation_mat_ptr[j]);
+
+      sum_change -= fabs(tmp_mut_mat_ptr[i] - mutation_mat_ptr[i]);
     }
 
+    update = sum_change > change_thresh;
+
     // delete tmp_diagonal_mutation_mat
-    delete[] tmp_diagonal_mut_mat;
+    delete[] tmp_mut_mat;
   }
 
   // return update
@@ -561,16 +523,15 @@
       if (seq1_region->type != seq2_region->type &&
           (seq1_region->type < num_states_ || seq1_region->type == TYPE_R) &&
           (seq2_region->type < num_states_ || seq2_region->type == TYPE_R)) {
-        if (seq1_region->type == TYPE_R) {
+        if (seq1_region->type == TYPE_R)
           pseu_mutation_count[row_index[ref_seq[end_pos]] +
                               seq2_region->type] += 1;
-        } else if (seq2_region->type == TYPE_R) {
+        else if (seq2_region->type == TYPE_R)
           pseu_mutation_count[row_index[seq1_region->type] +
                               ref_seq[end_pos]] += 1;
-        } else {
+        else
           pseu_mutation_count[row_index[seq1_region->type] +
                               seq2_region->type] += 1;
-        }
       }
 
       // update pos
@@ -579,7 +540,7 @@
   }
 }
 
-auto cmaple::ModelBase::getSeqType() -> cmaple::SeqRegion::SeqType {
+cmaple::SeqRegion::SeqType cmaple::ModelBase::getSeqType() {
   switch (num_states_) {
     case 20:
       return cmaple::SeqRegion::SEQ_PROTEIN;
@@ -594,28 +555,24 @@
   }
 }
 
-auto cmaple::ModelBase::detectSeqType(
-    const cmaple::ModelBase::SubModel sub_model) -> cmaple::SeqRegion::SeqType {
+cmaple::SeqRegion::SeqType cmaple::ModelBase::detectSeqType(
+    const cmaple::ModelBase::SubModel sub_model) {
   // search in the list of dna models
-  for (auto& it : dna_models_mapping) {
-    if (it.second == sub_model) {
+  for (auto& it : dna_models_mapping)
+    if (it.second == sub_model)
       return cmaple::SeqRegion::SEQ_DNA;
-    }
-  }
 
   // search in the list of protein models
-  for (auto& it : aa_models_mapping) {
-    if (it.second == sub_model) {
+  for (auto& it : aa_models_mapping)
+    if (it.second == sub_model)
       return cmaple::SeqRegion::SEQ_PROTEIN;
-    }
-  }
 
   // not found
   return cmaple::SeqRegion::SEQ_UNKNOWN;
 }
 
-auto cmaple::ModelBase::parseModel(const std::string& n_model_name)
-    -> cmaple::ModelBase::SubModel {
+cmaple::ModelBase::SubModel cmaple::ModelBase::parseModel(
+    const std::string& n_model_name) {
   // transform to uppercase
   string model_name(n_model_name);
   transform(model_name.begin(), model_name.end(), model_name.begin(),
@@ -623,19 +580,16 @@
 
   // parse model
   // handle "DEFAULT"
-  if (n_model_name == "DEFAULT") {
+  if (n_model_name == "DEFAULT")
     return DEFAULT;
-  }
   // search in list of dna models
   auto it = dna_models_mapping.find(model_name);
-  if (it != dna_models_mapping.end()) {
+  if (it != dna_models_mapping.end())
     return it->second;
-  }
   // search in list of protein models
   it = aa_models_mapping.find(model_name);
-  if (it != aa_models_mapping.end()) {
+  if (it != aa_models_mapping.end())
     return it->second;
-  }
 
   // model not found
   return UNKNOWN;
@@ -643,18 +597,14 @@
 
 std::string cmaple::ModelBase::getModelName() const {
   // Look for the model name from the list of DNA models
-  for (auto& it : dna_models_mapping) {
-    if (it.second == sub_model) {
+  for (auto& it : dna_models_mapping)
+    if (it.second == sub_model)
       return it.first;
-    }
-  }
 
   // Look for the model name from the list of Protein models
-  for (auto& it : aa_models_mapping) {
-    if (it.second == sub_model) {
+  for (auto& it : aa_models_mapping)
+    if (it.second == sub_model)
       return it.first;
-    }
-  }
 
   // if not found -> return ""
   return "";
