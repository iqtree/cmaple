--- conflicted
+++ resolved
@@ -847,14 +847,11 @@
       length_to_root += upper_plength;
     }
     SeqRegion::LHType root_vec;
-<<<<<<< HEAD
+    
     /*memcpy(root_vec.data(), model->root_freqs,
            sizeof(RealNumType) * num_states);*/
     memcpy(root_vec.data(), model->root_freqs, sizeof(SeqRegion::LHType));
-=======
-    memcpy(root_vec.data(), model->getRootFreqs(),
-           sizeof(RealNumType) * num_states);
->>>>>>> 8ed202c5
+
 
     updateVecWithState<num_states>(root_vec.data(), seq1_state,
                                     model->getTransposedMutationMatrixRow(seq1_state, end_pos),
