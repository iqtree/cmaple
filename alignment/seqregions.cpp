--- conflicted
+++ resolved
@@ -122,13 +122,11 @@
             // if the current region is NOT identical to the starting region -> merging sequence of identical R regions starting from start_R_index to the region before the current region
             if (!(current_region.type == TYPE_R && fabs(start_R_region.plength_observation2node - current_region.plength_observation2node) < threshold && fabs(start_R_region.plength_observation2root - current_region.plength_observation2root) < threshold))
              {
-<<<<<<< HEAD
                  // record the type of the current region before remove identical R regions
-                 StateType current_region_type = current_region->type;
-                 
-=======
+                 StateType current_region_type = current_region.type;
+
                  assert(start_R_index < size());
->>>>>>> 004e221b
+
                  // remove identical R regions
                  erase(begin() + start_R_index, begin() + i - 1);
                  
@@ -136,11 +134,7 @@
                  i -= i - start_R_index - 1;
                  
                  // reset start_R_index
-<<<<<<< HEAD
                  start_R_index = current_region_type == TYPE_R ? i : -1;
-=======
-                 start_R_index = current_region.type == TYPE_R ? i : -1;
->>>>>>> 004e221b
              }
         }
     }
